meta:
    workdir: .
    watches:
        - "meta-cli/src/**/*.rs"
    shell: "cargo run -p meta-cli -- --help"
    depends_on:
        - libs

examples:
    workdir: .
    watches:
        - "examples/metatype.yaml"
    shell: "cargo run -p meta-cli -- -C examples dev"
    envs:
        VIRTUAL_ENV: $PWD/examples/.venv
        PATH: $PWD/examples/.venv/bin:$PATH
    depends_on:
        - meta

system_graphs:
    workdir: typegate
    watches: src/typegraphs/*.py
    shell: "./serialize-tgs.sh"
    depends_on:
        - meta

typegate1:
    workdir: typegate
    watches: "src/**/*.ts"
    envs:
        TG_PORT: "7891"
        PACKAGED: "false"
        REQUEST_LOG: "tg1"
    shell: "./run.sh"
    depends_on:
        - clean_deno_bindgen_cache
        - typegate_native

typegate2:
    workdir: typegate
    watches: "src/**/*.ts"
    envs:
        TG_PORT: "7892"
        PACKAGED: "false"
        REQUEST_LOG: "tg2"
    shell: "./run.sh"
    depends_on:
        - clean_deno_bindgen_cache
        - typegate_native

libs:
    workdir: libs
    watches:
        - common/**/*.rs
    shell: "cargo build -p common"

codegen:
    depends_on:
        - libs
    workdir: .
    watches:
        - "libs/xtask/src/**/*.rs"
    envs:
        TG_JSONSCHEMA_OUT: website/static/typegraph.json
    shell: "cargo run --package xtask -- codegen"

clean_deno_bindgen_cache:
    shell: rm -rfv $(deno info --json | jq -r .denoDir)/plug/file
    depends_on:
        - typegate_native

typegate_native:
    watches:
        - "typegate/native/src/**/*.rs"
    envs:
        OUT_DIR: "target"
    shell: "deno_bindgen -- -p native"
    depends_on:
        - libs

website_deps:
    workdir: website
    watches: "package.json"
    shell: "pnpm install"

website:
    workdir: website
    shell: "pnpm start --no-open"
    envs:
        TG_URL: http://localhost:7890
    depends_on:
        - website_deps

website_meta:
    workdir: .
    watches:
        - "meta-cli/src/**/*.rs"
        - "website/**/*.py"
<<<<<<< HEAD
        - "typegate/src/**/*.ts"
    shell: "cargo run -p meta -- -C website dev -p password --port 5001"
=======
    shell: "cargo run -p meta-cli -- -C website dev -u admin -p password --port 5001"
>>>>>>> 0ca7bd5a
    envs:
        VIRTUAL_ENV: $PWD/examples/.venv
        PATH: $PWD/examples/.venv/bin:$PATH
    depends_on:
        - libs
        - typegate_native<|MERGE_RESOLUTION|>--- conflicted
+++ resolved
@@ -96,12 +96,8 @@
     watches:
         - "meta-cli/src/**/*.rs"
         - "website/**/*.py"
-<<<<<<< HEAD
         - "typegate/src/**/*.ts"
-    shell: "cargo run -p meta -- -C website dev -p password --port 5001"
-=======
     shell: "cargo run -p meta-cli -- -C website dev -u admin -p password --port 5001"
->>>>>>> 0ca7bd5a
     envs:
         VIRTUAL_ENV: $PWD/examples/.venv
         PATH: $PWD/examples/.venv/bin:$PATH
