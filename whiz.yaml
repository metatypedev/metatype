--- conflicted
+++ resolved
@@ -93,20 +93,6 @@
     - typescript/**/*.rs
   command: "cargo build -p common -p typescript"
 
-<<<<<<< HEAD
-codegen:
-  workdir: .
-  watch:
-    - "libs/xtask/src/**/*.rs"
-  env:
-    TG_JSONSCHEMA_OUT: website/static/specs/$TYPEGRAPH_VERSION.json
-    TG_TYPESCRIPT_OUT: typegate/src/typegraph/types.ts
-  command: "cargo x codegen"
-  depends_on:
-    - libs
-
-=======
->>>>>>> 5cc7729f
 website:
   workdir: website
   command: "pnpm start --no-open"
