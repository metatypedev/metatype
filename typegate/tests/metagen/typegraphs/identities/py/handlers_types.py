from types import NoneType
from typing import Callable, List, Union, get_origin, ForwardRef, Any
from dataclasses import dataclass, asdict, fields

FORWARD_REFS = {}


class Struct:
    def repr(self):
        return asdict(self)

    @staticmethod
    def try_new(dt_class, val: Any):
        # Object
        ftypes = {f.name: f.type for f in fields(dt_class)}
        attrs = {}
        for f in val:
            fval = val[f]
            ftype = ftypes[f]
            serialized = False
            # Union
            if get_origin(ftype) is Union:
                try:
                    attrs[f] = Struct.try_union(ftype.__args__, fval)
                    serialized = True
                except Exception:
                    pass
            # List
            elif get_origin(ftype) is list:
                try:
                    attrs[f] = Struct.try_typed_list(ftype.__args__, fval)
                    serialized = True
                except Exception:
                    pass
            # Any
            if not serialized:
                if isinstance(ftype, str) and ftype in FORWARD_REFS:
                    klass = FORWARD_REFS[ftype]
                    attrs[f] = Struct.new(klass, fval)
                else:
                    attrs[f] = Struct.new(ftype, fval)
        return dt_class(**attrs)

    @staticmethod
    def try_typed_list(tpe: Any, items: Any):
        hint = tpe.__args__[0]
        klass = (
            FORWARD_REFS[hint.__forward_arg__] if isinstance(hint, ForwardRef) else hint
        )
        return [Struct.new(klass, v) for v in items]

    @staticmethod
    def try_union(variants: List[Any], val: Any):
        errors = []
        for variant in variants:
            try:
                if variant is NoneType:
                    if val is None:
                        return None
                    else:
                        continue
                if get_origin(variant) is list:
                    if isinstance(val, list):
                        return Struct.try_typed_list(variant, val)
                    else:
                        continue
                klass = FORWARD_REFS[variant.__forward_arg__]
                return Struct.try_new(klass, val)
            except Exception as e:
                errors.append(str(e))
        raise Exception("\n".join(errors))

    @staticmethod
    def new(dt_class: Any, val: Any):
        try:
            return Struct.try_new(dt_class, val)
        except Exception:
            return val


@dataclass
class Primitives(Struct):
    str: str
    enum: str
    uuid: str
    email: str
    ean: str
    json: str
    uri: str
    date: str
    datetime: str
    int: int
    float: float
    boolean: bool


FORWARD_REFS["Primitives"] = Primitives


@dataclass
class PrimitivesArgs(Struct):
    data: "Primitives"


FORWARD_REFS["PrimitivesArgs"] = PrimitivesArgs


@dataclass
class CompositesArgs(Struct):
    data: "Composites"


FORWARD_REFS["CompositesArgs"] = CompositesArgs


@dataclass
class Composites(Struct):
    opt: Union[str, None]
    either: Union["Branch2", "Primitives"]
    union: Union[List[str], str, int]
    list: List[str]


FORWARD_REFS["Composites"] = Composites


@dataclass
class Branch2(Struct):
    branch2: str


FORWARD_REFS["Branch2"] = Branch2


@dataclass
class Cycles1Args(Struct):
    data: "Cycles1"


FORWARD_REFS["Cycles1Args"] = Cycles1Args


@dataclass
class Cycles1(Struct):
    phantom1: Union[str, None]
    to2: Union[Union["Cycles1", Union["Branch33A", "Branch33B"]], None]
<<<<<<< HEAD
    list3: Union[List[Union["Branch33A", "Branch33B"]], None]
=======
    list3: Union[List[Union["Branch33B", "Branch33A"]], None]
>>>>>>> 4c30067e


FORWARD_REFS["Cycles1"] = Cycles1


@dataclass
class Branch33A(Struct):
    phantom3a: Union[str, None]
    to1: Union["Cycles1", None]


FORWARD_REFS["Branch33A"] = Branch33A


@dataclass
class Branch33B(Struct):
    phantom3b: Union[str, None]
    to2: Union[Union["Cycles1", Union["Branch33A", "Branch33B"]], None]


FORWARD_REFS["Branch33B"] = Branch33B


@dataclass
class SimpleCycles1Args(Struct):
    data: "SimpleCycles1"


FORWARD_REFS["SimpleCycles1Args"] = SimpleCycles1Args


@dataclass
class SimpleCycles1(Struct):
    phantom1: Union[str, None]
    to2: Union["SimpleCycles2", None]


FORWARD_REFS["SimpleCycles1"] = SimpleCycles1


@dataclass
class SimpleCycles2(Struct):
    phantom2: Union[str, None]
    to3: Union["SimpleCycles3", None]


FORWARD_REFS["SimpleCycles2"] = SimpleCycles2


@dataclass
class SimpleCycles3(Struct):
    phantom3: Union[str, None]
    to1: Union["SimpleCycles1", None]


FORWARD_REFS["SimpleCycles3"] = SimpleCycles3


def __repr(value: Any):
    if isinstance(value, Struct):
        return value.repr()
    return value


def typed_composites(user_fn: Callable[[CompositesArgs], Composites]):
    def exported_wrapper(raw_inp):
        inp: CompositesArgs = Struct.new(CompositesArgs, raw_inp)
        out: Composites = user_fn(inp)
        if isinstance(out, list):
            return [__repr(v) for v in out]
        return __repr(out)

    return exported_wrapper


def typed_cycles(user_fn: Callable[[Cycles1Args], Cycles1]):
    def exported_wrapper(raw_inp):
        inp: Cycles1Args = Struct.new(Cycles1Args, raw_inp)
        out: Cycles1 = user_fn(inp)
        if isinstance(out, list):
            return [__repr(v) for v in out]
        return __repr(out)

    return exported_wrapper


def typed_simple_cycles(user_fn: Callable[[SimpleCycles1Args], SimpleCycles1]):
    def exported_wrapper(raw_inp):
        inp: SimpleCycles1Args = Struct.new(SimpleCycles1Args, raw_inp)
        out: SimpleCycles1 = user_fn(inp)
        if isinstance(out, list):
            return [__repr(v) for v in out]
        return __repr(out)

    return exported_wrapper


def typed_primitives(user_fn: Callable[[PrimitivesArgs], Primitives]):
    def exported_wrapper(raw_inp):
        inp: PrimitivesArgs = Struct.new(PrimitivesArgs, raw_inp)
        out: Primitives = user_fn(inp)
        if isinstance(out, list):
            return [__repr(v) for v in out]
        return __repr(out)

    return exported_wrapper<|MERGE_RESOLUTION|>--- conflicted
+++ resolved
@@ -144,11 +144,7 @@
 class Cycles1(Struct):
     phantom1: Union[str, None]
     to2: Union[Union["Cycles1", Union["Branch33A", "Branch33B"]], None]
-<<<<<<< HEAD
-    list3: Union[List[Union["Branch33A", "Branch33B"]], None]
-=======
     list3: Union[List[Union["Branch33B", "Branch33A"]], None]
->>>>>>> 4c30067e
 
 
 FORWARD_REFS["Cycles1"] = Cycles1
