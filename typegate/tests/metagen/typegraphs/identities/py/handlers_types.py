--- conflicted
+++ resolved
@@ -117,11 +117,7 @@
 class Composites(Struct):
     opt: Union[str, None]
     either: Union["Primitives", "Branch2"]
-<<<<<<< HEAD
-    union: Union[List[str], int, str]
-=======
     union: Union[int, List[str], str]
->>>>>>> 509b61b3
     list: List[str]
 
 
@@ -213,17 +209,10 @@
     return value
 
 
-<<<<<<< HEAD
-def typed_composites(user_fn: Callable[[CompositesArgs], Composites]):
-    def exported_wrapper(raw_inp):
-        inp: CompositesArgs = Struct.new(CompositesArgs, raw_inp)
-        out: Composites = user_fn(inp)
-=======
 def typed_primitives(user_fn: Callable[[PrimitivesArgs], Primitives]):
     def exported_wrapper(raw_inp):
         inp: PrimitivesArgs = Struct.new(PrimitivesArgs, raw_inp)
         out: Primitives = user_fn(inp)
->>>>>>> 509b61b3
         if isinstance(out, list):
             return [__repr(v) for v in out]
         return __repr(out)
@@ -244,21 +233,21 @@
 
 def typed_composites(user_fn: Callable[[CompositesArgs], Composites]):
     def exported_wrapper(raw_inp):
-        inp: CompositesArgs = Struct.new(CompositesArgs, raw_inp)
-        out: Composites = user_fn(inp)
-        if isinstance(out, list):
-            return [__repr(v) for v in out]
-        return __repr(out)
-
-    return exported_wrapper
-
-
-def typed_cycles(user_fn: Callable[[Cycles1Args], Cycles1]):
-    def exported_wrapper(raw_inp):
         inp: Cycles1Args = Struct.new(Cycles1Args, raw_inp)
         out: Cycles1 = user_fn(inp)
         if isinstance(out, list):
             return [__repr(v) for v in out]
         return __repr(out)
 
+    return exported_wrapper
+
+
+def typed_cycles(user_fn: Callable[[Cycles1Args], Cycles1]):
+    def exported_wrapper(raw_inp):
+        inp: Cycles1Args = Struct.new(Cycles1Args, raw_inp)
+        out: Cycles1 = user_fn(inp)
+        if isinstance(out, list):
+            return [__repr(v) for v in out]
+        return __repr(out)
+
     return exported_wrapper