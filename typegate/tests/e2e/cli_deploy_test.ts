// Copyright Metatype OÜ, licensed under the Elastic License 2.0.
// SPDX-License-Identifier: Elastic-2.0

import {
  dropSchemas,
  gql,
  meta,
  removeMigrations,
  shell,
  test,
} from "../utils.ts";
import { assertRejects } from "std/testing/asserts.ts";

const port = 7895;

test("cli:deploy - automatic migrations", async (t) => {
  const e = await t.pythonFile("runtimes/prisma/prisma.py", {
    secrets: {
      TG_PRISMA_POSTGRES:
        "postgresql://postgres:password@localhost:5432/db?schema=e2e",
    },
  });

  await dropSchemas(e);
  await removeMigrations(e);

  const nodeConfigs = [
    "--gate",
    `http://localhost:${port}`,
    "--username",
    "admin",
    "--password",
    "password",
  ];

  const prismaConfigs = [
    "--migrations",
    "prisma-migrations",
    e.name,
  ];

  await t.should("fail to access database", async () => {
    await gql`
      query {
        findManyRecords {
          id
        }
      }
    `
      .expectErrorContains("table `e2e.record` does not exist")
      .on(e);
  });

  await t.should("create migrations", async () => {
    await meta(
      { stdin: "initial_migration\n" },
      "prisma",
      "dev",
      ...nodeConfigs,
      ...prismaConfigs,
      "--create-only",
    );
  });

  await t.should("fail on dirty repo", async () => {
    await assertRejects(() => meta("deploy", "-f", "prisma/prisma.py"));
  });

  await t.should("commit changes", async () => {
    await shell(["git", "add", "."]);
    await shell(["git", "commit", "-m", "create migrations"]);
  });

  await t.should("run migrations with `meta deploy`", async () => {
<<<<<<< HEAD
    await meta("deploy", ...nodeConfigs, "-f", "runtimes/prisma/prisma.py");
=======
    await meta(
      "deploy",
      ...nodeConfigs,
      "-t",
      "deploy",
      "-f",
      "prisma/prisma.py",
    );
>>>>>>> 49fefa95
  });

  await t.should("succeed to query database", async () => {
    await gql`
      query {
        findManyRecords{
          id
          name
        }
      }
    `
      .expectData({
        findManyRecords: [],
      })
      .on(e);
  });
}, { systemTypegraphs: true, port, cleanGitRepo: true });<|MERGE_RESOLUTION|>--- conflicted
+++ resolved
@@ -72,9 +72,6 @@
   });
 
   await t.should("run migrations with `meta deploy`", async () => {
-<<<<<<< HEAD
-    await meta("deploy", ...nodeConfigs, "-f", "runtimes/prisma/prisma.py");
-=======
     await meta(
       "deploy",
       ...nodeConfigs,
@@ -83,7 +80,6 @@
       "-f",
       "prisma/prisma.py",
     );
->>>>>>> 49fefa95
   });
 
   await t.should("succeed to query database", async () => {
