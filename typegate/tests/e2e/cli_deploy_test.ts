// Copyright Metatype OÜ under the Elastic License 2.0 (ELv2). See LICENSE.md for usage.

import { gql, meta, shell, test } from "../utils.ts";
import { init } from "../prisma/prisma_seed.ts";
import { assertRejects } from "std/testing/asserts.ts";

const port = 7895;

<<<<<<< HEAD
test("cli:deploy", async (t) => {
  const e = await init(t, "prisma/prisma.py", false);
=======
test("cli:deploy - automatic migrations", async (t) => {
  const e = await init(t, "prisma/prisma.py", false, {
    secrets: {
      TG_PRISMA_POSTGRES:
        "postgresql://postgres:password@localhost:5432/db?schema=test",
    },
  });
>>>>>>> 8613c6ba

  const nodeConfigs = [
    "--gate",
    `http://localhost:${port}`,
    "--username",
    "admin",
    "--password",
    "password",
  ];

  const prismaConfigs = [
    "--migrations",
    "prisma-migrations",
    e.name,
  ];

  await t.should("fail to access database", async () => {
    await gql`
      query {
        findManyRecords {
          id
        }
      }
    `
      .expectErrorContains("table `test.record` does not exist")
      .on(e);
  });

  await t.should("create migrations", async () => {
    await meta(
      { stdin: "initial_migration\n" },
      "prisma",
      "dev",
      ...nodeConfigs,
      ...prismaConfigs,
      "--create-only",
    );
  });

  await t.should("fail on dirty repo", async () => {
    await assertRejects(() =>
      meta("deploy", ...nodeConfigs, "-f", "prisma/prisma.py")
    );
  });

  await t.should("commit changes", async () => {
    await shell(["git", "add", "."]);
    await shell(["git", "commit", "-m", "create migrations"]);
  });

  await t.should("run migrations with `meta deploy`", async () => {
    await meta("deploy", ...nodeConfigs, "-f", "prisma/prisma.py");
  });

  await t.should("succeed to query database", async () => {
    await gql`
      query {
        findManyRecords{
          id
          name
        }
      }
    `
      .expectData({
        findManyRecords: [],
      })
      .on(e);
  });
}, { systemTypegraphs: true, port, cleanGitRepo: true });<|MERGE_RESOLUTION|>--- conflicted
+++ resolved
@@ -6,10 +6,6 @@
 
 const port = 7895;
 
-<<<<<<< HEAD
-test("cli:deploy", async (t) => {
-  const e = await init(t, "prisma/prisma.py", false);
-=======
 test("cli:deploy - automatic migrations", async (t) => {
   const e = await init(t, "prisma/prisma.py", false, {
     secrets: {
@@ -17,7 +13,6 @@
         "postgresql://postgres:password@localhost:5432/db?schema=test",
     },
   });
->>>>>>> 8613c6ba
 
   const nodeConfigs = [
     "--gate",
