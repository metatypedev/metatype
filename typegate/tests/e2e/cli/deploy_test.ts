--- conflicted
+++ resolved
@@ -4,11 +4,7 @@
 import { gql, Meta } from "test-utils/mod.ts";
 import { TestModule } from "test-utils/test_module.ts";
 import { dropSchemas, removeMigrations } from "test-utils/migrations.ts";
-<<<<<<< HEAD
-import { assertRejects } from "std/assert/mod.ts";
-=======
 import { assertRejects, assertStringIncludes } from "std/assert/mod.ts";
->>>>>>> 8f1d017f
 import pg from "npm:pg";
 
 const m = new TestModule(import.meta);
@@ -82,8 +78,6 @@
 }
 
 Meta.test(
-<<<<<<< HEAD
-=======
   "meta deploy: fails migration for new columns without default value",
   async (t) => {
     await t.should("load first version of the typegraph", async () => {
@@ -136,7 +130,6 @@
 );
 
 Meta.test(
->>>>>>> 8f1d017f
   "meta deploy: succeeds migration for new columns with default value",
   async (t) => {
     const port = 7896;
