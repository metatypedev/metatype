// Copyright Metatype OÜ, licensed under the Elastic License 2.0.
// SPDX-License-Identifier: Elastic-2.0

import { gql, Meta } from "test-utils/mod.ts";
import { TestModule } from "test-utils/test_module.ts";
import { dropSchemas, removeMigrations } from "test-utils/migrations.ts";
import { assertRejects, assertStringIncludes } from "std/assert/mod.ts";
import { randomSchema, reset } from "test-utils/database.ts";

const m = new TestModule(import.meta);

const tgName = "migration-failure-test";

/**
 * These tests use different ports for the virtual typegate instance to avoid
 * conflicts with one another when running in parallel.
 */

// TODO custom postgres schema
async function writeTypegraph(version: number | null, target = "migration.py") {
  if (version == null) {
    await m.shell(["bash", "-c", `cp ./templates/migration.py ${target}`]);
  } else {
    await m.shell([
      "bash",
      "select.sh",
      "templates/migration.py",
      `${version}`,
      target,
    ]);
  }
}

interface DeployOptions {
  port: number;
  noMigration?: boolean;
  secrets?: Record<string, string>;
}

async function deploy(
  { port, noMigration = false, secrets = {} }: DeployOptions,
) {
  const migrationOpts = noMigration ? [] : ["--create-migration"];
  const secretOpts = Object.entries(secrets).flatMap((
    [key, value],
  ) => `--secret=${key}=${value}`);

  try {
    const out = await m.cli(
      {},
      "deploy",
      "--target",
      "dev",
      `--gate=http://localhost:${port}`,
      ...secretOpts,
      "-f",
      "migration.py",
      "--allow-dirty",
      ...migrationOpts,
      "--allow-destructive",
    );
    if (out.stdout.length > 0) {
      console.log(
        `-- deploy STDOUT start --\n${out.stdout}-- deploy STDOUT end --`,
      );
    }
    if (out.stderr.length > 0) {
      console.log(
        `-- deploy STDERR start --\n${out.stderr}-- deploy STDERR end --`,
      );
    }
  } catch (e) {
    console.log(e.toString());
    throw e;
  }
}

<<<<<<< HEAD
Meta.test(
  "meta deploy: fails migration for new columns without default value",
  async (t) => {
    const schema = randomSchema();
    const secrets = {
      TG_MIGRATION_FAILURE_TEST_POSTGRES:
        `postgresql://postgres:password@localhost:5432/db?schema=${schema}`,
    };
    await t.should("load first version of the typegraph", async () => {
      await reset(tgName, schema);
      await writeTypegraph(null);
    });

    const port = t.port!;

    // `deploy` must be run outside of the `should` block,
    // otherwise this would fail by leaking ops.
    // That is expected since it creates new engine that persists beyond the
    // `should` block.
    await deploy({ port, secrets });
=======
Meta.test({
  name: "meta deploy: fails migration for new columns without default value",
  port: true,
  systemTypegraphs: true,
}, async (t) => {
  const schema = randomSchema();
  const secrets = {
    TG_MIGRATION_FAILURE_TEST_PROGRES:
      `postgresql://postgres:password@localhost:5432/db?schema=${schema}`,
  };
  await t.should("load first version of the typegraph", async () => {
    await reset(tgName, schema);
    await writeTypegraph(null);
  });

  const port = t.port!;

  // `deploy` must be run outside of the `should` block,
  // otherwise this would fail by leaking ops.
  // That is expected since it creates new engine that persists beyond the
  // `should` block.
  await deploy({ port, secrets });

  await t.should("insert records", async () => {
    const e = t.getTypegraphEngine(tgName);
    if (!e) {
      throw new Error("typegraph not found");
    }
>>>>>>> 24a19932

    await gql`
      mutation {
        createRecord(data: {}) {
          id
        }
      }
    `
      .expectData({
        createRecord: {
          id: 1,
        },
      })
      .on(e);
  });

  await t.should("load second version of the typegraph", async () => {
    await writeTypegraph(1);
  });

  try {
    await reset(tgName, schema);
    await deploy({ port, secrets });
  } catch (e) {
    assertStringIncludes(
      e.message,
      // 'column "age" of relation "Record" contains null values: set a default value:',
      'column "age" of relation "Record" contains null values',
    );
  }
});

Meta.test({
  name: "meta deploy: succeeds migration for new columns with default value",
  port: true,
  systemTypegraphs: true,
}, async (t) => {
  const port = t.port!;
  const schema = randomSchema();
  const secrets = {
    TG_MIGRATION_FAILURE_TEST_POSTGRES:
      `postgresql://postgres:password@localhost:5432/db?schema=${schema}`,
  };
  await t.should("load first version of the typegraph", async () => {
    await reset(tgName, schema);
    await writeTypegraph(null);
  });

  await deploy({ port, secrets });

  await t.should("insert records", async () => {
    const e = t.getTypegraphEngine(tgName)!;

    await gql`
      mutation {
        createRecord(data: {}) {
          id
        }
      }
    `
      .expectData({
        createRecord: {
          id: 1,
        },
      })
      .on(e);
  });

  await t.should("load second version of the typegraph", async () => {
    await writeTypegraph(3); // int
  });

  await deploy({ port, secrets });

  await t.should("load third version of the typegraph", async () => {
    await writeTypegraph(4); // string
  });

  await deploy({ port, secrets });
});

Meta.test({
  name: "cli:deploy - automatic migrations",
  systemTypegraphs: true,
  port: true,

  gitRepo: {
    content: {
      "prisma.py": "runtimes/prisma/prisma.py",
      "metatype.yml": "metatype.yml",
    },
  },
}, async (t) => {
  const port = t.port!;
  const schema = randomSchema();
  const e = await t.engine("prisma.py", {
    secrets: {
      POSTGRES:
        `postgresql://postgres:password@localhost:5432/db?schema=${schema}`,
    },
  });

  await dropSchemas(e);
  await removeMigrations(e);

  const nodeConfigs = [
    "--target",
    "dev",
    "--gate",
    `http://localhost:${port}`,
    "--secret",
    `TG_PRISMA_PROGRES=postgresql://postgres:password@localhost:5432/db?schema=${schema}`,
  ];

  await t.should("fail to access database", async () => {
    await gql`
      query {
        findManyRecords {
          id
        }
<<<<<<< HEAD
      `
        .expectData({
          createRecord: {
            id: 1,
          },
        })
        .on(e);
    });

    await t.should("load second version of the typegraph", async () => {
      await writeTypegraph(3); // int
    });

    await deploy({ port, secrets });

    await t.should("load third version of the typegraph", async () => {
      await writeTypegraph(4); // string
    });

    await deploy({ port, secrets });
  },
  { port: true, systemTypegraphs: true },
);

Meta.test(
  "cli:deploy - automatic migrations",
  async (t) => {
    const port = t.port!;
    const schema = randomSchema();
    const e = await t.engine("prisma.py", {
      secrets: {
        POSTGRES:
          `postgresql://postgres:password@localhost:5432/db?schema=${schema}`,
      },
    });

    await dropSchemas(e);
    await removeMigrations(e);

    const nodeConfigs = [
      "--target",
      "dev",
      "--gate",
      `http://localhost:${port}`,
      "--secret",
      `TG_PRISMA_POSTGRES=postgresql://postgres:password@localhost:5432/db?schema=${schema}`,
    ];

    await t.should("fail to access database", async () => {
=======
      }
    `
      .expectErrorContains(`table \`${schema}.record\` does not exist`)
      .on(e);
  });

  await t.should("fail on dirty repo", async () => {
    await t.shell(["bash", "-c", "touch README.md"]);
    await assertRejects(() =>
      t.meta(["deploy", ...nodeConfigs, "-f", "prisma.py"])
    );
  });

  await t.should("commit changes", async () => {
    await t.shell(["git", "add", "."]);
    await t.shell(["git", "commit", "-m", "create migrations"]);
  });

  // not in t.should because it creates a worker that will not be closed
  await t.meta([
    "deploy",
    ...nodeConfigs,
    "-f",
    "prisma.py",
    "--create-migration",
  ]);

  await t.should(
    "succeed have replaced and terminated the previous engine",
    async () => {
>>>>>>> 24a19932
      await gql`
        query {
          findManyRecords {
            id
          }
        }
      `
        .expectErrorContains("Could not find engine")
        .on(e);
    },
  );

  const e2 = t.getTypegraphEngine("prisma")!;

  await t.should("succeed to query database", async () => {
    await gql`
      query {
        findManyRecords {
          id
          name
        }
      }
    `
      .expectData({
        findManyRecords: [],
      })
      .on(e2);
  });
});

Meta.test({
  name: "cli:deploy - with prefix",
  systemTypegraphs: true,
  port: true,

  gitRepo: {
    content: {
      "prisma.py": "runtimes/prisma/prisma.py",
      "metatype.yml": "metatype.yml",
    },
  },
<<<<<<< HEAD
);

Meta.test(
  "cli:deploy - with prefix",
  async (t) => {
    const schema = randomSchema();
    const e = await t.engine("prisma.py", {
      secrets: {
        POSTGRES:
          `postgresql://postgres:password@localhost:5432/db?schema=${schema}`,
      },
      prefix: "pref-",
    });

    await dropSchemas(e);
    await removeMigrations(e);

    const nodeConfigs = [
      "-t",
      "with_prefix",
      "--gate",
      `http://localhost:${t.port}`,
      "--secret",
      `TG_PRISMA_POSTGRES=postgresql://postgres:password@localhost:5432/db?schema=${schema}`,
    ];

    await t.should("fail to access database", async () => {
=======
}, async (t) => {
  const schema = randomSchema();
  const e = await t.engine("prisma.py", {
    secrets: {
      POSTGRES:
        `postgresql://postgres:password@localhost:5432/db?schema=${schema}`,
    },
    prefix: "pref-",
  });

  await dropSchemas(e);
  await removeMigrations(e);

  const nodeConfigs = [
    "-t",
    "with_prefix",
    "--gate",
    `http://localhost:${t.port}`,
    "--secret",
    `TG_PRISMA_PROGRES=postgresql://postgres:password@localhost:5432/db?schema=${schema}`,
  ];

  await t.should("fail to access database", async () => {
    await gql`
      query {
        findManyRecords {
          id
        }
      }
    `
      .expectErrorContains(`table \`${schema}.record\` does not exist`)
      .on(e);
  });

  // not in t.should because it creates a worker that will not be closed
  await t.meta([
    "deploy",
    ...nodeConfigs,
    "-f",
    "prisma.py",
    "--create-migration",
  ]);

  await t.should(
    "succeed have replaced and terminated the previous engine",
    async () => {
>>>>>>> 24a19932
      await gql`
        query {
          findManyRecords {
            id
          }
        }
      `
        .expectErrorContains("Could not find engine")
        .on(e);
    },
  );

  const e2 = t.getTypegraphEngine("pref-prisma")!;

  await t.should("succeed to query database", async () => {
    await gql`
      query {
        findManyRecords {
          id
          name
        }
      }
    `
      .expectData({
        findManyRecords: [],
      })
      .on(e2);
  });
});<|MERGE_RESOLUTION|>--- conflicted
+++ resolved
@@ -75,28 +75,6 @@
   }
 }
 
-<<<<<<< HEAD
-Meta.test(
-  "meta deploy: fails migration for new columns without default value",
-  async (t) => {
-    const schema = randomSchema();
-    const secrets = {
-      TG_MIGRATION_FAILURE_TEST_POSTGRES:
-        `postgresql://postgres:password@localhost:5432/db?schema=${schema}`,
-    };
-    await t.should("load first version of the typegraph", async () => {
-      await reset(tgName, schema);
-      await writeTypegraph(null);
-    });
-
-    const port = t.port!;
-
-    // `deploy` must be run outside of the `should` block,
-    // otherwise this would fail by leaking ops.
-    // That is expected since it creates new engine that persists beyond the
-    // `should` block.
-    await deploy({ port, secrets });
-=======
 Meta.test({
   name: "meta deploy: fails migration for new columns without default value",
   port: true,
@@ -125,7 +103,6 @@
     if (!e) {
       throw new Error("typegraph not found");
     }
->>>>>>> 24a19932
 
     await gql`
       mutation {
@@ -246,57 +223,6 @@
         findManyRecords {
           id
         }
-<<<<<<< HEAD
-      `
-        .expectData({
-          createRecord: {
-            id: 1,
-          },
-        })
-        .on(e);
-    });
-
-    await t.should("load second version of the typegraph", async () => {
-      await writeTypegraph(3); // int
-    });
-
-    await deploy({ port, secrets });
-
-    await t.should("load third version of the typegraph", async () => {
-      await writeTypegraph(4); // string
-    });
-
-    await deploy({ port, secrets });
-  },
-  { port: true, systemTypegraphs: true },
-);
-
-Meta.test(
-  "cli:deploy - automatic migrations",
-  async (t) => {
-    const port = t.port!;
-    const schema = randomSchema();
-    const e = await t.engine("prisma.py", {
-      secrets: {
-        POSTGRES:
-          `postgresql://postgres:password@localhost:5432/db?schema=${schema}`,
-      },
-    });
-
-    await dropSchemas(e);
-    await removeMigrations(e);
-
-    const nodeConfigs = [
-      "--target",
-      "dev",
-      "--gate",
-      `http://localhost:${port}`,
-      "--secret",
-      `TG_PRISMA_POSTGRES=postgresql://postgres:password@localhost:5432/db?schema=${schema}`,
-    ];
-
-    await t.should("fail to access database", async () => {
-=======
       }
     `
       .expectErrorContains(`table \`${schema}.record\` does not exist`)
@@ -327,7 +253,6 @@
   await t.should(
     "succeed have replaced and terminated the previous engine",
     async () => {
->>>>>>> 24a19932
       await gql`
         query {
           findManyRecords {
@@ -369,35 +294,6 @@
       "metatype.yml": "metatype.yml",
     },
   },
-<<<<<<< HEAD
-);
-
-Meta.test(
-  "cli:deploy - with prefix",
-  async (t) => {
-    const schema = randomSchema();
-    const e = await t.engine("prisma.py", {
-      secrets: {
-        POSTGRES:
-          `postgresql://postgres:password@localhost:5432/db?schema=${schema}`,
-      },
-      prefix: "pref-",
-    });
-
-    await dropSchemas(e);
-    await removeMigrations(e);
-
-    const nodeConfigs = [
-      "-t",
-      "with_prefix",
-      "--gate",
-      `http://localhost:${t.port}`,
-      "--secret",
-      `TG_PRISMA_POSTGRES=postgresql://postgres:password@localhost:5432/db?schema=${schema}`,
-    ];
-
-    await t.should("fail to access database", async () => {
-=======
 }, async (t) => {
   const schema = randomSchema();
   const e = await t.engine("prisma.py", {
@@ -444,7 +340,6 @@
   await t.should(
     "succeed have replaced and terminated the previous engine",
     async () => {
->>>>>>> 24a19932
       await gql`
         query {
           findManyRecords {
