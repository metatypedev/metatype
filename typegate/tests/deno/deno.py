--- conflicted
+++ resolved
@@ -25,45 +25,27 @@
         add=t.func(
             t.struct({"first": t.number(), "second": t.number()}),
             t.number(),
-<<<<<<< HEAD
             PureFunMat("({ first, second }) => first + second"),
-        ).add_policy(allow_all),
+        ).add_policy(public),
         sum=t.func(
             t.struct({"numbers": t.array(t.integer())}),
             t.integer(),
             mod.imp("sum", effect=Effect.none()),
-        ).add_policy(allow_all),
+        ).add_policy(public),
         count=t.func(
             t.struct(),
             t.integer().min(0),
             mod.imp("counter", effect=Effect.update()),
-        ).add_policy(allow_all),
+        ).add_policy(public),
         min0=t.func(
             min_input, t.number(), math0.imp("min", effect=Effect.none())
-        ).add_policy(allow_all),
+        ).add_policy(public),
         min1=t.func(
             min_input, t.number(), math1.imp("min", effect=Effect.none())
-        ).add_policy(allow_all),
-        log=t.func(
-            t.struct({"number": t.number(), "base": t.number().optional()}),
-            t.number(),
-            math_npm.imp("log", effect=Effect.none()),
-        ).add_policy(allow_all),
-=======
-            FunMat("({ first, second }) => first + second"),
         ).add_policy(public),
-        sum=t.func(
-            t.struct({"numbers": t.array(t.integer())}), t.integer(), mod.imp("sum")
-        ).add_policy(public),
-        count=t.func(t.struct(), t.integer().min(0), mod.imp("counter")).add_policy(
-            public
-        ),
-        min0=t.func(min_input, t.number(), math0.imp("min")).add_policy(public),
-        min1=t.func(min_input, t.number(), math1.imp("min")).add_policy(public),
         log=t.func(
             t.struct({"number": t.number(), "base": t.number().optional()}),
             t.number(),
             math_npm.imp("log"),
         ).add_policy(public),
->>>>>>> 9bd396a2
     )