--- conflicted
+++ resolved
@@ -2,7 +2,6 @@
 from typegraph import policies
 from typegraph import t
 from typegraph import TypeGraph
-from typegraph.runtimes.base import Effect
 from typegraph.runtimes.deno import DenoRuntime
 from typegraph.runtimes.deno import ModuleMat
 from typegraph.runtimes.deno import PureFunMat
@@ -31,30 +30,15 @@
         sum=t.func(
             t.struct({"numbers": t.array(t.integer())}),
             t.integer(),
-<<<<<<< HEAD
-            mod.imp("sum", effect=Effect.none()),
-=======
             mod.imp("sum"),
->>>>>>> 3f698fa3
         ).add_policy(public),
         count=t.func(
             t.struct(),
             t.integer().min(0),
-<<<<<<< HEAD
-            mod.imp("counter", effect=Effect.update()),
-        ).add_policy(public),
-        min0=t.func(
-            min_input, t.number(), math0.imp("min", effect=Effect.none())
-        ).add_policy(public),
-        min1=t.func(
-            min_input, t.number(), math1.imp("min", effect=Effect.none())
-        ).add_policy(public),
-=======
             mod.imp("counter", effect=effects.update()),
         ).add_policy(public),
         min0=t.func(min_input, t.number(), math0.imp("min")).add_policy(public),
         min1=t.func(min_input, t.number(), math1.imp("min")).add_policy(public),
->>>>>>> 3f698fa3
         log=t.func(
             t.struct({"number": t.number(), "base": t.number().optional()}),
             t.number(),
