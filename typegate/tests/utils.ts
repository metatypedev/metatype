--- conflicted
+++ resolved
@@ -81,238 +81,6 @@
   return out;
 }
 
-<<<<<<< HEAD
-export class SingleRegister extends Register {
-  constructor(private name: string, private engine: Engine) {
-    super();
-  }
-
-  set(_payload: string): Promise<RegistrationResult> {
-    return Promise.resolve({ typegraphName: this.name, messages: [] });
-  }
-
-  remove(_name: string): Promise<void> {
-    return Promise.resolve();
-  }
-
-  list(): Engine[] {
-    return [this.engine];
-  }
-
-  get(name: string): Engine | undefined {
-    return this.has(name) ? this.engine : undefined;
-  }
-
-  has(name: string): boolean {
-    return name === this.name;
-  }
-}
-
-export class MemoryRegister extends Register {
-  private map = new Map<string, Engine>();
-
-  constructor(private introspection: boolean = false) {
-    super();
-  }
-
-  async set(payload: string): Promise<RegistrationResult> {
-    const engine = await initTypegraph(
-      payload,
-      false,
-      null,
-      SystemTypegraph.getCustomRuntimes(this),
-      this.introspection ? undefined : null, // no need to have introspection for tests
-    );
-    this.map.set(engine.name, engine);
-    return {
-      typegraphName: engine.name,
-      messages: [],
-    };
-  }
-  remove(name: string): Promise<void> {
-    this.map.delete(name);
-    return Promise.resolve();
-  }
-  list(): Engine[] {
-    return Array.from(this.map.values());
-  }
-  get(name: string): Engine | undefined {
-    return this.map.get(name);
-  }
-  has(name: string): boolean {
-    return this.map.has(name);
-  }
-}
-
-export class NoLimiter extends RateLimiter {
-  constructor() {
-    super();
-  }
-  decr(_id: string, n: number): number | null {
-    return n;
-  }
-  currentTokens(
-    _id: string,
-    _windowSec: number,
-    _windowBudget: number,
-    _maxLocalHit: number,
-  ): Promise<number> {
-    return Promise.resolve(1);
-  }
-}
-
-type AssertSnapshotParams<T> = typeof assertSnapshot extends (
-  ctx: Deno.TestContext,
-  ...rest: infer R
-) => Promise<void> ? R
-  : never;
-
-interface ParseOptions {
-  deploy?: boolean;
-  typegraph?: string;
-  // ports on which this typegraph will be exposed
-  ports?: number[];
-}
-
-function serve(register: Register, port: number): () => void {
-  const handler = async (req: Request) => {
-    const server = typegate(register, new NoLimiter());
-    return await server(req, {
-      remoteAddr: { hostname: "localhost" },
-    } as ConnInfo);
-  };
-
-  const server = new Server({
-    port,
-    hostname: "localhost",
-    handler,
-  });
-
-  const listener = server.listenAndServe();
-  return async () => {
-    server.close();
-    await listener;
-  };
-}
-
-function exposeOnPort(engine: Engine, port: number): () => void {
-  const register = new SingleRegister(engine.name, engine);
-  return serve(register, port);
-}
-
-type MetaTestCleanupFn = () => void | Promise<void>;
-
-export class MetaTest {
-  private cleanups: MetaTestCleanupFn[] = [];
-
-  constructor(
-    public t: Deno.TestContext,
-    public register: Register,
-    port: number | null,
-  ) {
-    if (port != null) {
-      this.cleanups.push(serve(register, port));
-    }
-  }
-
-  addCleanup(fn: MetaTestCleanupFn) {
-    this.cleanups.push(fn);
-  }
-
-  getTypegraph(name: string, ports: number[] = []): Engine | undefined {
-    const engine = this.register.get(name);
-    if (engine != null) {
-      this.cleanups.push(...ports.map((port) => exposeOnPort(engine, port)));
-    }
-    return engine;
-  }
-
-  async pythonCode(code: string): Promise<Engine> {
-    const path = await Deno.makeTempFile({ suffix: ".py" });
-    try {
-      await Deno.writeTextFile(path, code);
-      return this.pythonFile(path);
-    } finally {
-      await Deno.remove(path);
-    }
-  }
-
-  async pythonFile(path: string, opts: ParseOptions = {}): Promise<Engine> {
-    return await this.parseTypegraph(path, opts);
-  }
-
-  async parseTypegraph(path: string, opts: ParseOptions = {}): Promise<Engine> {
-    const { deploy = false, typegraph = null } = opts;
-    const cmd = [metaCli, "serialize", "-f", path];
-
-    if (typegraph == null) {
-      cmd.push("-1");
-    } else {
-      cmd.push("--typegraph", typegraph);
-    }
-
-    if (deploy) {
-      cmd.push("--deploy");
-    }
-
-    const stdout = await shell(cmd);
-    if (stdout.length == 0) {
-      throw new Error("No typegraph");
-    }
-    const { typegraphName, messages } = await this.register.set(stdout);
-    for (const m of messages) {
-      console.info(m);
-    }
-    const engine = this.register.get(typegraphName)!;
-    this.cleanups.push(
-      ...(opts.ports ?? []).map((port) => exposeOnPort(engine, port)),
-    );
-
-    return engine;
-  }
-
-  async unregister(engine: Engine) {
-    const engines = this.register.list().filter((e) => e == engine);
-    await Promise.all(engines);
-    await Promise.all(
-      this.register
-        .list()
-        .filter((e) => e == engine)
-        .map((e) => {
-          this.register.remove(e.name);
-          return e.terminate();
-        }),
-    );
-  }
-
-  async terminate() {
-    await Promise.all(this.cleanups.map((c) => c()));
-    await Promise.all(this.register.list().map((e) => e.terminate()));
-    await new Promise((resolve) => {
-      setTimeout(() => {
-        resolve(undefined);
-      }, 1000);
-    });
-  }
-
-  async should(
-    fact: string,
-    fn: (t: Deno.TestContext) => void | Promise<void>,
-  ): Promise<boolean> {
-    return await this.t.step({
-      name: `should ${fact}`,
-      fn,
-      //sanitizeOps: false,
-    });
-  }
-
-  assertSnapshot<T>(...params: AssertSnapshotParams<T>): Promise<void> {
-    return assertSnapshot(this.t, ...params);
-  }
-}
-
-=======
->>>>>>> 68d88ded
 interface TestConfig {
   systemTypegraphs?: boolean;
   introspection?: boolean;
