--- conflicted
+++ resolved
@@ -31,22 +31,15 @@
         dropSchema1=db1.executeRaw(
             "DROP SCHEMA IF EXISTS test1 CASCADE",
             effect=Effect.delete(idempotent=True),
-        ).add_policy(allow_all),
+        ).add_policy(public),
         dropSchema2=db2.executeRaw(
             "DROP SCHEMA IF EXISTS test2 CASCADE", effect=Effect.delete(idempotent=True)
-        ).add_policy(allow_all),
+        ).add_policy(public),
         **db1.gen(
             {
-<<<<<<< HEAD
-                "createUser1": (user1, "create", allow_all),
-                "findUniqueUser1": (user1, "findUnique", allow_all),
-                "findManyUsers1": (user1, "findMany", allow_all),
-=======
-                "executeRaw": (t.struct(), "executeRaw", public),
                 "createUser1": (user1, "create", public),
                 "findUniqueUser1": (user1, "findUnique", public),
                 "findManyUsers1": (user1, "findMany", public),
->>>>>>> 9bd396a2
             }
         ),
         **db2.gen(
