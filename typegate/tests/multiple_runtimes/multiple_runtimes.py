--- conflicted
+++ resolved
@@ -1,8 +1,4 @@
-<<<<<<< HEAD
-from typegraph import Effect
-=======
 from typegraph import effects
->>>>>>> 3f698fa3
 from typegraph import policies
 from typegraph import t
 from typegraph import TypeGraph
@@ -34,18 +30,11 @@
     g.expose(
         dropSchema1=db1.executeRaw(
             "DROP SCHEMA IF EXISTS test CASCADE",
-<<<<<<< HEAD
-            effect=Effect.delete(idempotent=True),
-        ).add_policy(public),
-        dropSchema2=db2.executeRaw(
-            "DROP SCHEMA IF EXISTS test2 CASCADE", effect=Effect.delete(idempotent=True)
-=======
             effect=effects.delete(idempotent=True),
         ).add_policy(public),
         dropSchema2=db2.executeRaw(
             "DROP SCHEMA IF EXISTS test2 CASCADE",
             effect=effects.delete(idempotent=True),
->>>>>>> 3f698fa3
         ).add_policy(public),
         **db1.gen(
             {
