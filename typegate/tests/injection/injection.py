from typegraph import TypeGraph, effects, injection, policies, t
from typegraph.runtimes import deno
from typegraph.runtimes.graphql import GraphQLRuntime
from typegraph.providers.prisma import PrismaRuntime

with TypeGraph("injection") as g:
    req = t.struct(
        {
            "a": t.integer().named("A"),
            "raw_int": t.integer().set(1),
            "raw_str": t.string().set("2"),
            "secret": t.integer().from_secret("TEST_VAR"),
            "context": t.string().from_context("userId"),
            "optional_context": t.string().optional().from_context("inexistent"),
            "raw_obj": t.struct({"in": t.integer()}).set({"in": -1}),
            "alt_raw": t.string().inject(injection.static("2")),
            "alt_secret": t.string().inject(injection.secret("TEST_VAR")),
            "alt_context": t.string().inject(injection.context("userId")),
            # "alt_context_missing": t.string().inject(injection.context("inexistent")), # fail
            "alt_context_opt": t.string()
            .optional()
            .inject(injection.context("userId")),
            "alt_context_opt_missing": t.string()
            .optional()
            .inject(injection.context("userId")),
        }
    )

    req2 = t.struct(
        {
            "operation": t.enum(["insert", "modify", "remove", "read"]).inject(
                {
                    "create": injection.static("insert"),
                    "update": injection.static("modify"),
                    "delete": injection.static("remove"),
                    None: injection.static("read"),
                }
            )
        }
    )

    copy = t.struct({"a2": t.integer().from_parent(g("A"))})

    user = t.struct(
        {
            "id": t.integer().named("UserId"),
            "name": t.string(),
            "email": t.email().named("UserEmail"),
        }
    ).named("User")

    gql = GraphQLRuntime("https://example.com/api/graphql")
    res = t.struct(
        {
            **req.props,
            "parent": t.func(copy, copy, deno.PredefinedFunMat("identity")),
            "graphql": gql.query(
                t.struct({"id": t.integer().from_parent(g("A"))}),
                user,
                path=("user",),
            ),
        }
    )

    messages_db = PrismaRuntime("prisma", "POSTGRES")

    message = t.struct(
        {
            "id": t.uuid().as_id.config("auto"),
            "time": t.datetime(),
            "text": t.string(),
            "senderId": t.integer(),
            "recipientId": t.integer(),
        }
    ).named("Messages")

    find_messages = messages_db.find_many(message)

    g.expose(
        test=t.func(
            req,
            res,
            deno.PredefinedFunMat("identity"),
        ),
        effect_none=t.func(req2, req2, deno.PredefinedFunMat("identity")),
        effect_create=t.func(
            req2, req2, deno.PredefinedFunMat("identity", effect=effects.create())
        ),
        effect_delete=t.func(
            req2, req2, deno.PredefinedFunMat("identity", effect=effects.delete())
        ),
        effect_update=t.func(
            req2, req2, deno.PredefinedFunMat("identity", effect=effects.update())
<<<<<<< HEAD
        ).add_policy(policies.public()),
=======
        ),
        effect_upsert=t.func(
            req2, req2, deno.PredefinedFunMat("identity", effect=effects.upsert())
        ),
        user=gql.query(
            t.struct({"id": t.integer()}),
            t.struct(
                {
                    **user.props,
                    "from_parent": t.func(
                        t.struct({"email": t.email().from_parent("UserEmail")}),
                        t.struct({"email": t.email()}),
                        deno.PredefinedFunMat("identity"),
                    ),
                    "messagesSent": t.func(
                        find_messages.inp.compose(
                            {
                                "where": t.struct(
                                    {
                                        "senderId": t.integer().from_parent("UserId"),
                                    }
                                )
                            }
                        ),
                        find_messages.out,
                        find_messages.mat,
                    ),
                }
            ),
            path=("user",),
        ),
        default_policy=[policies.public()],
>>>>>>> 9f59c6f8
    )<|MERGE_RESOLUTION|>--- conflicted
+++ resolved
@@ -1,7 +1,7 @@
 from typegraph import TypeGraph, effects, injection, policies, t
+from typegraph.providers.prisma import PrismaRuntime
 from typegraph.runtimes import deno
 from typegraph.runtimes.graphql import GraphQLRuntime
-from typegraph.providers.prisma import PrismaRuntime
 
 with TypeGraph("injection") as g:
     req = t.struct(
@@ -91,9 +91,6 @@
         ),
         effect_update=t.func(
             req2, req2, deno.PredefinedFunMat("identity", effect=effects.update())
-<<<<<<< HEAD
-        ).add_policy(policies.public()),
-=======
         ),
         effect_upsert=t.func(
             req2, req2, deno.PredefinedFunMat("identity", effect=effects.upsert())
@@ -126,5 +123,4 @@
             path=("user",),
         ),
         default_policy=[policies.public()],
->>>>>>> 9f59c6f8
     )