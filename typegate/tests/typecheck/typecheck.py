--- conflicted
+++ resolved
@@ -4,7 +4,6 @@
 from typegraph import policies
 from typegraph import t
 from typegraph import TypeGraph
-from typegraph.runtimes.base import Effect
 from typegraph.runtimes.deno import FunMat
 from typegraph.runtimes.deno import PureFunMat
 
@@ -42,11 +41,7 @@
 
     create_post_mat = FunMat(
         "() => ({ title: 'Hello Metatype', content: 'Greeting from Metatype', authorId: 123})",
-<<<<<<< HEAD
-        effect=Effect.create(),
-=======
         effect=effects.create(),
->>>>>>> 3f698fa3
     )
 
     create_post = t.func(
