// Copyright Metatype OÜ, licensed under the Elastic License 2.0.
// SPDX-License-Identifier: Elastic-2.0

import { gql, Meta } from "../../utils/mod.ts";
import { join } from "std/path/mod.ts";

Meta.test("Deno runtime", async (t) => {
  const e = await t.engine("runtimes/deno/deno.py");

  await t.should("work on the default worker", async () => {
    await gql`
      query {
        add(first: 1.2, second: 2.3)
      }
    `
      .expectData({
        add: 3.5,
      })
      .on(e);
  });

  await t.should("work on a worker runtime", async () => {
    await gql`
      query {
        sum(numbers: [1, 2, 3, 4])
      }
    `
      .expectData({
        sum: 10,
      })
      .on(e);
  });

  await t.should("work with global variables in a module", async () => {
    await gql`
      mutation {
        count
      }
    `
      .expectData({
        count: 1,
      })
      .on(e);

    await gql`
      mutation {
        count
      }
    `
      .expectData({
        count: 2,
      })
      .on(e);
  });

  await t.should("work with async function", async () => {
    await gql`
      query {
        max(numbers: [1, 2, 3, 4])
      }
    `
      .expectData({
        max: 4,
      })
      .on(e);
  });

  await t.should("work with static materializer", async () => {
    await gql`
      query {
        static {
          x
        }
      }
    `
      .expectData({
        static: {
          x: [1],
        },
      })
      .on(e);
  });
});

Meta.test("Deno runtime: permissions", async (t) => {
  const e = await t.engine("runtimes/deno/deno.py");

  await t.should("success for allowed network access", async () => {
    await gql`
      query {
        min1(numbers: [2.5, 1.2, 4, 3])
      }
    `.expectData({
      min1: 1.2,
    }).on(e);
  });

  await t.should("work with npm packages", async () => {
    await gql`
      query {
        log(number: 10000, base: 10)
      }
    `
      .expectData({
        log: 4,
      })
      .on(e);
  });
});

<<<<<<< HEAD
test("Deno runtime: reloading", async (t) => {
  const tmpDir = "typegate/tests/runtimes/deno/scripts/deno/tmpDir";
=======
Meta.test("Deno runtime: use local imports", async (t) => {
  const e = await t.engine("runtimes/deno/deno_dep.py");
  await t.should("work for local imports", async () => {
    await gql`
      query {
        doAddition(a: 1, b: 2)
      }
    `.expectData({
      doAddition: 3,
    }).on(e);
  });
});
>>>>>>> 3a560fb6

Meta.test("Deno runtime: reloading", async (t) => {
  const load = async (value: number) => {
    Deno.env.set("DYNAMIC", join("dynamic", `${value}.ts`));
    const e = await t.engine("runtimes/deno/deno_reload.py");
    Deno.env.delete("DYNAMIC");
    return e;
  };

  const v1 = await load(1);
  await t.should("work with v1", async () => {
    await gql`
      query {
        fire
      }
    `.expectData({
      fire: 1,
    }).on(v1);
  });

  await t.unregister(v1);

  const v2 = await load(2);
  await t.should("work with v2", async () => {
    await gql`
      query {
        fire
      }
    `
      .expectData({
        fire: 2,
      })
      .on(v2);
  });
});<|MERGE_RESOLUTION|>--- conflicted
+++ resolved
@@ -108,10 +108,6 @@
   });
 });
 
-<<<<<<< HEAD
-test("Deno runtime: reloading", async (t) => {
-  const tmpDir = "typegate/tests/runtimes/deno/scripts/deno/tmpDir";
-=======
 Meta.test("Deno runtime: use local imports", async (t) => {
   const e = await t.engine("runtimes/deno/deno_dep.py");
   await t.should("work for local imports", async () => {
@@ -124,7 +120,6 @@
     }).on(e);
   });
 });
->>>>>>> 3a560fb6
 
 Meta.test("Deno runtime: reloading", async (t) => {
   const load = async (value: number) => {
