// Copyright Metatype OÜ, licensed under the Elastic License 2.0.
// SPDX-License-Identifier: Elastic-2.0

import { BasicAuth, tgDeploy } from "@typegraph/sdk/tg_deploy.js";
import { gql, Meta } from "test-utils/mod.ts";
import { testDir } from "test-utils/dir.ts";
import { tg } from "./wasmedge.ts";
import * as path from "std/path/mod.ts";

const cwdDir = path.join(testDir, "runtimes/wasmedge");
const auth = new BasicAuth("admin", "password");

// Meta.test("WasmEdge runtime", async (t) => {
//   const e = await t.engine("runtimes/wasmedge/wasmedge.py", {}, { port });

//   await t.should("works", async () => {
//     await gql`
//       query {
//         test(a: 1, b: 2)
//       }
//     `
//       .expectData({
//         test: 3,
//       })
//       .on(e);
//   });
// }, { port: port });

Meta.test({
  name: "WasmEdge Runtime typescript sdk",
  port: true,
  systemTypegraphs: true,
}, async (metaTest) => {
  const port = metaTest.port;
  const gate = `http://localhost:${port}`;

  await metaTest.should("work after deploying artifact", async () => {
    const { serialized, typegate: _gateResponseAdd } = await tgDeploy(tg, {
      baseUrl: gate,
      auth,
      artifactsConfig: {
        prismaMigration: {
          globalAction: {
            create: true,
            reset: false,
          },
          migrationDir: "prisma-migrations",
        },
        dir: cwdDir,
      },
<<<<<<< HEAD
      typegraphPath: path.join(cwdDir, "wasmedge.ts"),
=======
>>>>>>> 24a19932
      secrets: {},
    });

    const engine = await metaTest.engineFromDeployed(serialized);

    await gql`
      query {
        test_wasi_ts(a: 11, b: 2)
      }
    `
      .expectData({
        test_wasi_ts: 13,
      })
      .on(engine);
    await engine.terminate();
  });
});<|MERGE_RESOLUTION|>--- conflicted
+++ resolved
@@ -48,10 +48,7 @@
         },
         dir: cwdDir,
       },
-<<<<<<< HEAD
       typegraphPath: path.join(cwdDir, "wasmedge.ts"),
-=======
->>>>>>> 24a19932
       secrets: {},
     });
 
