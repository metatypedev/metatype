--- conflicted
+++ resolved
@@ -1,25 +1,15 @@
 // Copyright Metatype OÜ, licensed under the Elastic License 2.0.
 // SPDX-License-Identifier: Elastic-2.0
 
-<<<<<<< HEAD
 import { Policy, t, typegraph } from "@typegraph/sdk/index.ts";
 import { GraphQLRuntime } from "@typegraph/sdk/runtimes/graphql.ts";
 import * as effects from "@typegraph/sdk/effects.ts";
-
-const user = t.struct(
-  {
-    id: t.integer(),
-=======
-import { Policy, t, typegraph } from "@typegraph/sdk/index.js";
-import { GraphQLRuntime } from "@typegraph/sdk/runtimes/graphql.js";
-import * as effects from "@typegraph/sdk/effects.js";
-import { PrismaRuntime } from "@typegraph/sdk/providers/prisma.js";
+import { PrismaRuntime } from "@typegraph/sdk/providers/prisma.ts";
 
 const user = t.struct(
   {
     id: t.string({}, { asId: true }),
     name: t.string(),
->>>>>>> fc6a7bcf
     // TODO more fields with more types
   },
   { name: "User" },
@@ -52,11 +42,6 @@
   );
 
   g.expose({
-<<<<<<< HEAD
-    user: graphql.query(t.struct({ id: t.integer() }), user).withPolicy(pub),
-    createUser: graphql
-      .mutation(t.struct({ id: t.integer() }), user, effects.create(false))
-=======
     user: graphql
       .query(t.struct({ id: t.string({}, { asId: true }) }), user)
       .withPolicy(pub),
@@ -76,7 +61,6 @@
         user,
         effects.create(false),
       )
->>>>>>> fc6a7bcf
       .withPolicy(pub),
     create_message: db.create(message).withPolicy(pub),
     messages: db.findMany(message).withPolicy(pub),
