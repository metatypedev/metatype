--- conflicted
+++ resolved
@@ -2,12 +2,11 @@
 // SPDX-License-Identifier: Elastic-2.0
 
 import { assert } from "std/testing/asserts.ts";
-<<<<<<< HEAD
-import { gql, test } from "../../utils.ts";
+import { gql, Meta } from "../../utils/mod.ts";
 import { PythonVirtualMachine } from "../../../src/runtimes/python_wasi/python_vm.ts";
 import { assertEquals } from "https://deno.land/std@0.129.0/testing/asserts.ts";
 
-test("Python WASI VM performance", async (t) => {
+Meta.test("Python WASI VM performance", async (t) => {
   const vm = new PythonVirtualMachine();
   await vm.setup("myVm");
 
@@ -54,9 +53,6 @@
     );
   });
 });
-=======
-import { gql, Meta } from "../../utils/mod.ts";
->>>>>>> 19000083
 
 Meta.test("Python WASI runtime", async (t) => {
   const e = await t.engine("runtimes/python_wasi/python_wasi.py");
