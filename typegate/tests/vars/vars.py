--- conflicted
+++ resolved
@@ -13,33 +13,18 @@
                 }
             ),
             t.integer(),
-<<<<<<< HEAD
             PureFunMat("({ first, second }) => first + second"),
-        ).add_policy(policies.allow_all()),
+        ).add_policy(policies.public()),
         sum=t.func(
             t.struct({"numbers": t.array(t.integer())}),
             t.integer(),
             PureFunMat("({ numbers }) => numbers.reduce((a, b) => a + b, 0)"),
-        ).add_policy(policies.allow_all()),
-=======
-            FunMat("({ first, second }) => first + second"),
         ).add_policy(policies.public()),
-        sum=t.func(
-            t.struct({"numbers": t.array(t.integer())}),
-            t.integer(),
-            FunMat("({ numbers }) => numbers.reduce((a, b) => a + b, 0)"),
-        ).add_policy(policies.public()),
->>>>>>> 9bd396a2
         level2=t.func(
             t.struct(
                 {"level1": t.struct({"level2": t.array(t.string())}).named("Level1")}
             ),
             t.string(),
-<<<<<<< HEAD
             PureFunMat("(arg) => arg.level1.level2[0]"),
-        ).add_policy(policies.allow_all()),
-=======
-            FunMat("(arg) => arg.level1.level2[0]"),
         ).add_policy(policies.public()),
->>>>>>> 9bd396a2
     )