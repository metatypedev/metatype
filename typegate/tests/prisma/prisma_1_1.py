--- conflicted
+++ resolved
@@ -1,8 +1,4 @@
-<<<<<<< HEAD
-from typegraph import Effect
-=======
 from typegraph import effects
->>>>>>> 3f698fa3
 from typegraph import policies
 from typegraph import t
 from typegraph import TypeGraph
@@ -35,11 +31,7 @@
 
     g.expose(
         dropSchema=db.executeRaw(
-<<<<<<< HEAD
-            "DROP SCHEMA IF EXISTS test CASCADE", effect=Effect.delete()
-=======
             "DROP SCHEMA IF EXISTS test CASCADE", effect=effects.delete()
->>>>>>> 3f698fa3
         ).add_policy(public),
         **db.gen(
             {
