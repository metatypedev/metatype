--- conflicted
+++ resolved
@@ -32,22 +32,13 @@
     g.expose(
         dropSchema=db.executeRaw(
             "DROP SCHEMA IF EXISTS test CASCADE", effect=Effect.delete()
-        ).add_policy(allow_all),
+        ).add_policy(public),
         **db.gen(
             {
-<<<<<<< HEAD
-                "createUser": (user, "create", allow_all),
-                "updateUser": (user, "update", allow_all),
-                "findUniqueProfile": (profile, "findUnique", allow_all),
-                "deleteUser": (user, "delete", allow_all),
-=======
-                "queryRaw": (t.struct(), "queryRaw", public),
-                "executeRaw": (t.struct(), "executeRaw", public),
                 "createUser": (user, "create", public),
                 "updateUser": (user, "update", public),
                 "findUniqueProfile": (profile, "findUnique", public),
                 "deleteUser": (user, "delete", public),
->>>>>>> 9bd396a2
             }
         )
     )