// Copyright Metatype OÜ, licensed under the Elastic License 2.0.
// SPDX-License-Identifier: Elastic-2.0

<<<<<<< HEAD
import { shell, ShellOptions, ShellOutput } from "test-utils/shell.ts";
=======
import { shell, ShellOptions, ShellOutput } from "./shell.ts";
>>>>>>> 9ed105da

// added to path in dev/test.ts
const metaCliExe = "meta";

export async function metaCli(...args: string[]): Promise<ShellOutput>;
export async function metaCli(
  options: ShellOptions,
  ...args: string[]
): Promise<ShellOutput>;
export async function metaCli(
  first: string | ShellOptions,
  ...input: string[]
): Promise<ShellOutput> {
  const res =
    await (typeof first === "string"
      ? shell([metaCliExe, first, ...input])
      : shell([metaCliExe, ...input], first));

  return res;
}

type MetaCli = (args: string[], options?: ShellOptions) => Promise<ShellOutput>;

export function createMetaCli(
  shell: (args: string[], options?: ShellOptions) => Promise<ShellOutput>,
): MetaCli {
  return (args, options) => {
    return shell([metaCliExe, ...args], options);
  };
}

export interface SerializeOptions {
  unique?: boolean;
  typegraph?: string;
}

export async function serialize(
  tg: string,
  options: SerializeOptions = {},
): Promise<string> {
  const cmd = [metaCliExe, "serialize", "-f", tg];
  if (options.unique) {
    cmd.push("-1");
  }
  if (options.typegraph) {
    cmd.push("-t", options.typegraph);
  }

  const res = await shell(cmd);
  return res.stdout;
}<|MERGE_RESOLUTION|>--- conflicted
+++ resolved
@@ -1,11 +1,7 @@
 // Copyright Metatype OÜ, licensed under the Elastic License 2.0.
 // SPDX-License-Identifier: Elastic-2.0
 
-<<<<<<< HEAD
-import { shell, ShellOptions, ShellOutput } from "test-utils/shell.ts";
-=======
 import { shell, ShellOptions, ShellOutput } from "./shell.ts";
->>>>>>> 9ed105da
 
 // added to path in dev/test.ts
 const metaCliExe = "meta";
