// Copyright Metatype OÜ, licensed under the Elastic License 2.0.
// SPDX-License-Identifier: Elastic-2.0

import { SystemTypegraph } from "../../src/system_typegraphs.ts";
import { dirname, extname, join } from "std/path/mod.ts";
import { newTempDir, testDir } from "./dir.ts";
import { shell, ShellOptions } from "./shell.ts";
import { assertSnapshot } from "std/testing/snapshot.ts";
import { assertEquals, assertNotEquals } from "std/assert/mod.ts";
import { QueryEngine } from "../../src/engine/query_engine.ts";
import { Typegate } from "../../src/typegate/mod.ts";
import { createMetaCli } from "./meta.ts";
import { TypeGraph } from "../../src/typegraph/mod.ts";
import { SyncConfig } from "../../src/sync/config.ts";

type AssertSnapshotParams = typeof assertSnapshot extends (
  ctx: Deno.TestContext,
  ...rest: infer R
) => Promise<void> ? R
  : never;

export interface ParseOptions {
  deploy?: boolean;
  typegraph?: string;
  secrets?: Record<string, string>;
  autoSecretName?: boolean;
  prefix?: string;
  pretty?: boolean;
}

<<<<<<< HEAD
export enum SDKLangugage {
  Python = "python3",
  TypeScript = "deno",
}

=======
>>>>>>> 1e6d4241
// with a round-robin load balancer emulation
class TypegateManager {
  private index = 0;

  constructor(private typegates: Typegate[]) {}

  get replicas() {
    return this.typegates.length;
  }

  next() {
    const typegate = this.typegates[this.index];
    this.index = (this.index + 1) % this.typegates.length;
    return typegate;
  }

  async terminate() {
    await Promise.all(this.typegates.map((tg) => tg.deinit()));
  }
}

interface ServeResult {
  port: number;
  cleanup: () => Promise<void>;
}

function serve(typegates: TypegateManager): Promise<ServeResult> {
  return new Promise((resolve) => {
    const server = Deno.serve({
      port: 0,
      onListen: ({ port }) => {
        resolve({
          port,
          cleanup: async () => {
            await server.shutdown();
          },
        });
      },
    }, (req) => {
      return typegates.next().handle(req, {
        remoteAddr: { hostname: "localhost" },
      } as Deno.ServeHandlerInfo);
    });
  });
}

type MetaTestCleanupFn = () => void | Promise<void>;

const defaultCli = await createMetaCli(shell);

export class MetaTest {
  private cleanups: MetaTestCleanupFn[] = [];
  shell = shell;
  meta = defaultCli;
  workingDir = testDir;
  port: number | null = null;
  currentTypegateIndex = 0;

  static async init(
    t: Deno.TestContext,
    typegates: TypegateManager,
    introspection: boolean,
    port = false,
  ): Promise<MetaTest> {
    const mt = new MetaTest(t, typegates, introspection);
    if (port) {
      const { port: p, cleanup } = await serve(typegates);
      mt.port = p;
      mt.addCleanup(cleanup);
    }

    return mt;
  }

  private constructor(
    public t: Deno.TestContext,
    public typegates: TypegateManager,
    private introspection: boolean,
  ) {}

  addCleanup(fn: MetaTestCleanupFn) {
    this.cleanups.push(fn);
  }

  get typegate() {
    return this.typegates.next();
  }

  getTypegraphEngine(name: string): QueryEngine | undefined {
    return this.typegates.next().register.get(name);
  }

  async serialize(path: string, opts: ParseOptions = {}): Promise<string> {
    const {
      deploy = false,
      typegraph = null,
      prefix = null,
      pretty = false,
    } = opts;
    const cmd = ["serialize", "-f", path];

    if (pretty) {
      cmd.push("--pretty");
    }

    if (prefix != null) {
      cmd.push("--prefix", prefix);
    }

    if (typegraph == null) {
      cmd.push("-1");
    } else {
      cmd.push("--typegraph", typegraph);
    }

    if (deploy) {
      cmd.push("--deploy");
    }

    const { stdout } = await this.meta(cmd);
    if (stdout.length == 0) {
      throw new Error("No typegraph");
    }

    return stdout;
  }

  async undeploy(tgName: string) {
    await this.typegates.next().register.remove(tgName);
  }

  async engine(path: string, opts: ParseOptions = {}): Promise<QueryEngine> {
    const tgString = await this.serialize(path, opts);
    const tgJson = await TypeGraph.parseJson(tgString);

    // for convience, automatically prefix secrets
    const secrets = opts.secrets ?? {};
    const { engine, response } = await this.typegate.pushTypegraph(
      tgJson,
      secrets,
      this.introspection,
    );

    if (engine == null) {
      throw response.failure!;
    }

    return engine;
  }

  async engineFromDeployed(tgString: string): Promise<QueryEngine> {
    const tg = await TypeGraph.parseJson(tgString);
    const { engine, response } = await this.typegates.next().pushTypegraph(
      tg,
      {},
      this.introspection,
    );

    if (engine == null) {
      throw response.failure!;
    }

    return engine;
  }

  async engineFromTgDeployPython(path: string, cwd: string) {
    const extension = extname(path);
    let sdkLang: SDKLangugage;
    switch (extension) {
      case ".py":
        sdkLang = SDKLangugage.Python;
        break;
      default:
        throw new Error(`Unsupported file type ${extension}`);
    }

    const serialized = await this.#serializeTypegraphFromShell(
      path,
      sdkLang,
      cwd,
    );

    return await this.engineFromDeployed(serialized);
  }

  async #serializeTypegraphFromShell(
    path: string,
    lang: SDKLangugage,
    cwd: string,
  ): Promise<string> {
    // run self deployed typegraph

    if (!this.port) {
      throw new Error(
        "Error: port option in MetaTest config should be set to 'true'",
      );
    }

    const { stderr, stdout } = await this.shell([
      lang.toString(),
      path,
      cwd,
      this.port.toString(),
    ]);

    if (stderr.length > 0) {
      throw new Error(`${stderr}`);
    }

    if (stdout.length === 0) {
      throw new Error("No typegraph");
    }

    const tg_json = extractJsonFromStdout(stdout);
    if (!tg_json) {
      throw new Error("No typegraph");
    }

    return tg_json;
  }

  async unregister(engine: QueryEngine) {
    const typegate = this.typegates.next();
    await Promise.all(
      typegate.register
        .list()
        .filter((e) => e == engine)
        .map((e) => {
          typegate.register.remove(e.name);
          return e.terminate();
        }),
    );
  }

  async terminate() {
    await Promise.all(this.cleanups.map((c) => c()));
    await this.typegates.terminate();
  }

  async should(
    fact: string,
    fn: (t: Deno.TestContext) => void | Promise<void>,
  ): Promise<boolean> {
    const res = await this.t.step({
      name: `should ${fact}`,
      fn: async (t) => {
        try {
          await fn(t);
        } catch (e) {
          console.error(e);
          throw e;
        }
      },
    });
    if (!res) {
      console.error(`step ${fact} failed unexpectedly`);
    }

    return true;
  }

  async assertSnapshot(...params: AssertSnapshotParams): Promise<void> {
    await assertSnapshot(this.t, ...params);
  }

  async assertThrowsSnapshot(fn: () => void): Promise<void> {
    let err: Error | null = null;
    try {
      fn();
    } catch (e) {
      err = e;
    }

    if (err == null) {
      throw new Error("Assertion failure: function did not throw");
    }
    await this.assertSnapshot(err.message);
  }

  async assertSameTypegraphs(...paths: string[]) {
    assertNotEquals(paths.length, 0);
    const first = paths.shift()!;
    const expected = await this.serialize(first, { pretty: true });
    await this.assertSnapshot(expected);
    for (const path of paths) {
      await this.should(
        `serialize ${path} to the same typegraph as ${first}`,
        async () => {
          const actual = await this.serialize(path, { pretty: true });
          assertEquals(actual, expected);
        },
      );
    }
  }
}

function extractJsonFromStdout(stdout: string): string | null {
  let jsonStart = null;
  let inJson = false;

  for (const line of stdout.split("\n")) {
    if (inJson) {
      jsonStart += "\n" + line;
    } else if (line.startsWith("{")) {
      jsonStart = line;
      inJson = true;
    }
  }

  return jsonStart;
}

interface TempGitRepo {
  content: Record<string, string>;
}

interface TestConfig {
  systemTypegraphs?: boolean;
  introspection?: boolean;
  // port on which the typegate instance will be exposed on expose the typegate instance
  port?: boolean;
  // number of typegate instances to create
  replicas?: number;
  // create a temporary clean git repo for the tests
  gitRepo?: TempGitRepo;
  syncConfig?: SyncConfig;
  setup?: () => Promise<void>;
  teardown?: () => Promise<void>;
}

interface Test {
  (
    opts: string | Omit<Deno.TestDefinition, "fn"> & TestConfig,
    fn: (t: MetaTest) => void | Promise<void>,
  ): void;
}

interface TestExt extends Test {
  only: Test;
  ignore: Test;
}

export const test = ((o, fn): void => {
  const opts = typeof o === "string" ? { name: o } : o;
  return Deno.test({
    async fn(t) {
      if (opts.setup != null) {
        await opts.setup();
      }
      const replicas = opts.replicas ?? 1;
      if (replicas < 1) {
        throw new Error("replicas must be greater than 0");
      }
      if (replicas > 1 && opts.syncConfig == null) {
        throw new Error(
          "syncConfig must be provided when using multiple typegate instances",
        );
      }

      const typegates = await Promise.all(
        Array.from({ length: replicas }).map((_) =>
          Typegate.init(opts.syncConfig ?? null)
        ),
      );

      const {
        systemTypegraphs = false,
        gitRepo = null,
        introspection = false,
      } = opts;
      if (systemTypegraphs) {
        await Promise.all(
          typegates.map((typegate) => SystemTypegraph.loadAll(typegate)),
        );
      }

      const mt = await MetaTest.init(
        t,
        new TypegateManager(typegates),
        introspection,
        opts.port != null,
      );

      try {
        if (gitRepo != null) {
          const dir = await newTempDir();
          mt.workingDir = dir;

          for (const [path, srcPath] of Object.entries(gitRepo.content)) {
            const destPath = join(dir, path);
            await Deno.mkdir(dirname(destPath), { recursive: true });
            await Deno.copyFile(join(testDir, srcPath), destPath);
          }
          console.log(dir);

          const sh = (args: string[], options?: ShellOptions) => {
            return shell(args, { currentDir: dir!, ...options });
          };

          mt.shell = sh;
          mt.meta = await createMetaCli(sh);
          await sh(["git", "init"]);
          await sh(["git", "config", "user.name", "user"]);
          await sh(["git", "config", "user.email", "user@example.com"]);
          await sh(["git", "add", "."]);
          await sh(["git", "commit", "-m", "Initial commit"]);
        }

        await fn(mt);
      } catch (error) {
        console.error(error);
        throw error;
      } finally {
        await mt.terminate();
      }

      if (opts.teardown != null) {
        await opts.teardown();
      }
    },
    ...opts,
  });
}) as TestExt;

test.only = (o, fn) =>
  test({ ...(typeof o === "string" ? { name: o } : o), only: true }, fn);

test.ignore = (o, fn) =>
  test({ ...(typeof o === "string" ? { name: o } : o), ignore: true }, fn);<|MERGE_RESOLUTION|>--- conflicted
+++ resolved
@@ -28,14 +28,11 @@
   pretty?: boolean;
 }
 
-<<<<<<< HEAD
 export enum SDKLangugage {
   Python = "python3",
   TypeScript = "deno",
 }
 
-=======
->>>>>>> 1e6d4241
 // with a round-robin load balancer emulation
 class TypegateManager {
   private index = 0;
