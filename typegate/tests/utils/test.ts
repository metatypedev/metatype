// Copyright Metatype OÜ, licensed under the Elastic License 2.0.
// SPDX-License-Identifier: Elastic-2.0

import { SystemTypegraph } from "../../src/system_typegraphs.ts";
import { crypto } from "std/crypto/mod.ts";
import { dirname, extname, join } from "std/path/mod.ts";
import { newTempDir, testDir } from "./dir.ts";
import { shell, ShellOptions } from "./shell.ts";
import { assertSnapshot } from "std/testing/snapshot.ts";
import { type SnapshotOptions } from "std/testing/snapshot.ts";
import { assertEquals, assertNotEquals } from "std/assert/mod.ts";
import { QueryEngine } from "../../src/engine/query_engine.ts";
import { Typegate } from "../../src/typegate/mod.ts";
import { createMetaCli } from "./meta.ts";
import { TypeGraph } from "../../src/typegraph/mod.ts";
import {
  defaultTypegateConfigBase,
  getTypegateConfig,
  SyncConfig,
} from "../../src/config.ts";
// until deno supports it...
import { AsyncDisposableStack } from "dispose";

export interface ParseOptions {
  deploy?: boolean;
  cwd?: string;
  typegraph?: string;
  secrets?: Record<string, string>;
  autoSecretName?: boolean;
  prefix?: string;
  pretty?: boolean;
}

export enum SDKLangugage {
  Python = "python3",
  TypeScript = "deno",
}

// with a round-robin load balancer emulation
class TypegateManager implements AsyncDisposable {
  private index = 0;

  constructor(public typegates: Typegate[]) {}

  static async init(replicas: number) {
    const typegates = await Promise.all(
      Array.from({ length: replicas }).map(async () =>
        Typegate.init(
          getTypegateConfig({
            base: {
              ...defaultTypegateConfigBase,
              tmp_dir: await newTempDir({ prefix: "typegate-test-" }),
            },
          }),
          null,
        )
      ),
    );

    return new TypegateManager(typegates);
  }

  get replicas() {
    return this.typegates.length;
  }

  next() {
    const typegate = this.typegates[this.index];
    this.index = (this.index + 1) % this.typegates.length;
    return typegate;
  }

  async [Symbol.asyncDispose]() {
    await Promise.all(this.typegates.map(async (tg) => {
      await Deno.remove(tg.config.base.tmp_dir, { recursive: true });
      await tg[Symbol.asyncDispose]();
    }));
  }
}

interface ServeResult extends AsyncDisposable {
  port: number;
}

function serve(typegates: TypegateManager): Promise<ServeResult> {
  return new Promise((resolve) => {
    const server = Deno.serve({
      port: 0,
      onListen: ({ port }) => {
        resolve({
          port,
          async [Symbol.asyncDispose]() {
            await server.shutdown();
          },
        });
      },
    }, (req) => {
      return typegates.next().handle(req, {
        hostname: "localhost",
        port: 0,
        transport: "tcp",
      });
    });
  });
}

type MetaTestCleanupFn = () => void | Promise<void>;

const defaultCli = await createMetaCli(shell);

export class MetaTest {
  shell = shell;
  meta = defaultCli;
  workingDir = testDir;
  currentTypegateIndex = 0;
  #disposed = false;

  static async init(
    t: Deno.TestContext,
    typegates: TypegateManager,
    introspection: boolean,
  ): Promise<MetaTest> {
    await using stack = new AsyncDisposableStack();
    stack.use(typegates);

    const server = await serve(typegates);
    const portNumber = server.port;
    stack.use(server);

    const mt = new MetaTest(
      t,
      typegates,
      introspection,
      portNumber,
      stack.move(),
    );

    return mt;
  }

  private constructor(
    public t: Deno.TestContext,
    public typegates: TypegateManager,
    private introspection: boolean,
    public port: number,
    public disposables: AsyncDisposableStack,
  ) {
  }

  async [Symbol.asyncDispose]() {
    if (this.#disposed) return;
    this.#disposed = true;
    await this.disposables[Symbol.asyncDispose]();
  }

  addCleanup(fn: MetaTestCleanupFn) {
    this.disposables.defer(fn);
  }

  get typegate() {
    return this.typegates.next();
  }

  get tempDir() {
    return this.typegate.tmpDir;
  }

  getTypegraphEngine(name: string): QueryEngine | undefined {
    return this.typegates.next().register.get(name);
  }

  async serialize(path: string, opts: ParseOptions = {}): Promise<string> {
    const {
      deploy = false,
      typegraph = null,
      prefix = null,
      pretty = false,
    } = opts;
    const cmd = ["serialize", "-f", path];

    if (pretty) {
      cmd.push("--pretty");
    }

    if (prefix != null) {
      cmd.push("--prefix", prefix);
    }

    if (typegraph == null) {
      cmd.push("-1");
    } else {
      cmd.push("--typegraph", typegraph);
    }

    if (deploy) {
      cmd.push("--deploy");
    }

    const { stdout } = await this.meta(cmd);
    if (stdout.length == 0) {
      throw new Error("No typegraph");
    }

    return stdout;
  }

  async undeploy(tgName: string) {
    await this.typegates.next().removeTypegraph(tgName);
  }

  async #engineFromDeployed(
    tgString: string,
    secrets: Record<string, string>,
  ): Promise<QueryEngine> {
    const tg = await TypeGraph.parseJson(tgString);
    const { engine, response } = await this.typegate
      .pushTypegraph(tg, secrets, this.introspection);

    if (engine == null) {
      throw response.failure!;
    }

    this.addCleanup(() => engine[Symbol.asyncDispose]());
    return engine;
  }

  async engine(path: string, opts: ParseOptions = {}) {
    const extension = extname(path);
    let sdkLang: SDKLangugage;
    switch (extension) {
      case ".py":
        sdkLang = SDKLangugage.Python;
        break;
      case ".ts":
      case ".js":
      case ".mjs":
        sdkLang = SDKLangugage.TypeScript;
        break;
      default:
        throw new Error(`Unsupported file type ${extension}`);
    }

    // FIXME: this breaks if an absolute path is passed
    const testDirName = dirname(path);
    const cwd = join(testDir, testDirName);

    const serialized = await this.#deployTypegraphFromShell(
      path,
      sdkLang,
      cwd,
      opts,
    );

    return await this.#engineFromDeployed(serialized, opts.secrets ?? {});
  }

  async #deployTypegraphFromShell(
    path: string,
    lang: SDKLangugage,
    cwd: string,
    opts: ParseOptions,
  ): Promise<string> {
    let output;
    const secrets = opts.secrets ?? {};
    const secretsStr = JSON.stringify(secrets);

    if (lang === SDKLangugage.TypeScript) {
      const cmd = [
        lang.toString(),
        "run",
        "--allow-all",
        "utils/tg_deploy_script.ts",
        cwd,
        this.port.toString(),
        path,
        secretsStr,
      ];
      if (opts.typegraph) {
        cmd.push(opts.typegraph);
      }
      output = await this.shell(cmd);
    } else {
      const cmd = [
        lang.toString(),
        "utils/tg_deploy_script.py",
        cwd,
        this.port.toString(),
        path,
        secretsStr,
      ];
      if (opts.typegraph) {
        cmd.push(opts.typegraph);
      }
      output = await this.shell(cmd);
    }

    const { stderr, stdout, code } = output;

    if (code !== 0) {
      throw new Error(`Failed with exit code ${code}: ${stderr}`);
    }

    if (stdout.length === 0) {
      throw new Error("No typegraph");
    }

    const tg_json = extractJsonFromStdout(stdout);
    if (!tg_json) {
      throw new Error("No typegraph");
    }

    return tg_json;
  }

  async unregister(engine: QueryEngine) {
    const typegate = this.typegates.next();
    await Promise.all(
      typegate.register
        .list()
        .filter((e) => e == engine)
        .map((e) => {
          typegate.register.remove(e.name);
          return e[Symbol.asyncDispose]();
        }),
    );
  }

  async should(
    fact: string,
    fn: (t: Deno.TestContext) => void | Promise<void>,
  ): Promise<boolean> {
    const res = await this.t.step({
      name: `should ${fact}`,
      fn: async (t) => {
        try {
          await fn(t);
        } catch (e) {
          console.error(e);
          throw e;
        }
      },
    });
    if (!res) {
      console.error(`step ${fact} failed unexpectedly`);
    }

    return true;
  }

  async assertSnapshot(
    value: unknown,
    options: SnapshotOptions = {},
  ): Promise<void> {
    await assertSnapshot(this.t, value, options);
  }

  async assertThrowsSnapshot(
    fn: () => void,
    options: SnapshotOptions = {},
  ): Promise<void> {
    try {
      fn();
    } catch (e) {
      return await this.assertSnapshot(e.message, options);
    }
    throw new Error("Assertion failure: function did not throw");
  }

  async assertSameTypegraphs(...paths: string[]) {
    assertNotEquals(paths.length, 0);
    const first = paths.shift()!;
    const expected = await this.serialize(first, { pretty: true });
    await this.assertSnapshot(expected);
    for (const path of paths) {
      await this.should(
        `serialize ${path} to the same typegraph as ${first}`,
        async () => {
          const actual = await this.serialize(path, { pretty: true });
          assertEquals(actual, expected);
        },
      );
    }
  }
}

function extractJsonFromStdout(stdout: string): string | null {
  let jsonStart = null;
  let inJson = false;

  for (const line of stdout.split("\n")) {
    if (inJson) {
      jsonStart += "\n" + line;
    } else if (line.startsWith("{")) {
      jsonStart = line;
      inJson = true;
    }
  }

  return jsonStart;
}

interface TempGitRepo {
  content: Record<string, string>;
}

interface TestConfig {
  introspection?: boolean;
  // number of typegate instances to create
  replicas?: number;
  // create a temporary clean git repo for the tests
  gitRepo?: TempGitRepo;
  syncConfig?: SyncConfig;
  setup?: () => Promise<void>;
  teardown?: () => Promise<void>;
}

interface Test {
  (
    opts: string | (Omit<Deno.TestDefinition, "fn"> & TestConfig),
    fn: (t: MetaTest) => void | Promise<void>,
  ): void;
}

interface TestExt extends Test {
  only: Test;
  ignore: Test;
}

let currentTest: MetaTest | null = null;
export function getCurrentTest(): MetaTest {
  if (currentTest == null) {
    throw new Error("No current test");
  }
  return currentTest;
}

export const test = ((o, fn): void => {
  const opts = typeof o === "string" ? { name: o } : o;
  return Deno.test({
    async fn(t) {
      if (opts.setup != null) {
        await opts.setup();
      }
      const replicas = opts.replicas ?? 1;
      if (replicas < 1) {
        throw new Error("replicas must be greater than 0");
      }
      if (replicas > 1 && opts.syncConfig == null) {
        throw new Error(
          "syncConfig must be provided when using multiple typegate instances",
        );
      }

<<<<<<< HEAD
      const typegateManager = await TypegateManager.init(replicas);
=======
      const tempDirs = await Promise.all(
        Array.from({ length: replicas }).map(
          async (_) => {
            const uuid = crypto.randomUUID();
            return await Deno.makeTempDir({
              prefix: `typegate-test-${uuid}`,
              dir: config.tmp_dir,
            });
          },
        ),
      );

      // TODO different tempDir for each typegate instance
      const result = await Promise.allSettled(
        Array.from({ length: replicas }).map(async (_, index) =>
          await Typegate.init(opts.syncConfig ?? null, null, tempDirs[index])
        ),
      );
      const typegates = result.map((r) => {
        if (r.status === "fulfilled") {
          return r.value;
        } else {
          throw r.reason;
        }
      });
>>>>>>> 9ed105da

      const {
        gitRepo = null,
        introspection = false,
      } = opts;
      await Promise.all(
        typegateManager.typegates.map((typegate) =>
          SystemTypegraph.loadAll(typegate)
        ),
      );

      await using mt = await MetaTest.init(
        t,
        typegateManager,
        introspection,
      );

<<<<<<< HEAD
=======
      mt.disposables.defer(async () => {
        await Promise.all(tempDirs.map(
          async (tempDir, _) => {
            await Deno.remove(tempDir, { recursive: true });
          },
        ));
      });

>>>>>>> 9ed105da
      if (opts.teardown != null) {
        mt.disposables.defer(opts.teardown);
      }

      try {
        if (gitRepo != null) {
          const dir = await newTempDir();
          mt.workingDir = dir;

          for (const [path, srcPath] of Object.entries(gitRepo.content)) {
            const destPath = join(dir, path);
            await Deno.mkdir(dirname(destPath), { recursive: true });
            await Deno.copyFile(join(testDir, srcPath), destPath);
          }

          const sh = (args: string[], options?: ShellOptions) => {
            return shell(args, { currentDir: dir!, ...options });
          };

          mt.shell = sh;
          mt.meta = await createMetaCli(sh);
          await sh(["git", "init"]);
          await sh(["git", "config", "user.name", "user"]);
          await sh(["git", "config", "user.email", "user@example.com"]);
          await sh(["git", "add", "."]);
          await sh(["git", "commit", "-m", "Initial commit"]);
        }

        currentTest = mt;
        await fn(mt);
        currentTest = null;
      } catch (error) {
        throw error;
      }
    },
    ...opts,
  });
}) as TestExt;

test.only = (o, fn) =>
  test({ ...(typeof o === "string" ? { name: o } : o), only: true }, fn);

test.ignore = (o, fn) =>
  test({ ...(typeof o === "string" ? { name: o } : o), ignore: true }, fn);<|MERGE_RESOLUTION|>--- conflicted
+++ resolved
@@ -2,7 +2,6 @@
 // SPDX-License-Identifier: Elastic-2.0
 
 import { SystemTypegraph } from "../../src/system_typegraphs.ts";
-import { crypto } from "std/crypto/mod.ts";
 import { dirname, extname, join } from "std/path/mod.ts";
 import { newTempDir, testDir } from "./dir.ts";
 import { shell, ShellOptions } from "./shell.ts";
@@ -71,10 +70,12 @@
   }
 
   async [Symbol.asyncDispose]() {
-    await Promise.all(this.typegates.map(async (tg) => {
-      await Deno.remove(tg.config.base.tmp_dir, { recursive: true });
-      await tg[Symbol.asyncDispose]();
-    }));
+    await Promise.all(
+      this.typegates.map(async (tg) => {
+        await Deno.remove(tg.config.base.tmp_dir, { recursive: true });
+        await tg[Symbol.asyncDispose]();
+      }),
+    );
   }
 }
 
@@ -84,23 +85,26 @@
 
 function serve(typegates: TypegateManager): Promise<ServeResult> {
   return new Promise((resolve) => {
-    const server = Deno.serve({
-      port: 0,
-      onListen: ({ port }) => {
-        resolve({
-          port,
-          async [Symbol.asyncDispose]() {
-            await server.shutdown();
-          },
+    const server = Deno.serve(
+      {
+        port: 0,
+        onListen: ({ port }) => {
+          resolve({
+            port,
+            async [Symbol.asyncDispose]() {
+              await server.shutdown();
+            },
+          });
+        },
+      },
+      (req) => {
+        return typegates.next().handle(req, {
+          hostname: "localhost",
+          port: 0,
+          transport: "tcp",
         });
       },
-    }, (req) => {
-      return typegates.next().handle(req, {
-        hostname: "localhost",
-        port: 0,
-        transport: "tcp",
-      });
-    });
+    );
   });
 }
 
@@ -144,8 +148,7 @@
     private introspection: boolean,
     public port: number,
     public disposables: AsyncDisposableStack,
-  ) {
-  }
+  ) {}
 
   async [Symbol.asyncDispose]() {
     if (this.#disposed) return;
@@ -213,8 +216,11 @@
     secrets: Record<string, string>,
   ): Promise<QueryEngine> {
     const tg = await TypeGraph.parseJson(tgString);
-    const { engine, response } = await this.typegate
-      .pushTypegraph(tg, secrets, this.introspection);
+    const { engine, response } = await this.typegate.pushTypegraph(
+      tg,
+      secrets,
+      this.introspection,
+    );
 
     if (engine == null) {
       throw response.failure!;
@@ -451,63 +457,17 @@
         );
       }
 
-<<<<<<< HEAD
       const typegateManager = await TypegateManager.init(replicas);
-=======
-      const tempDirs = await Promise.all(
-        Array.from({ length: replicas }).map(
-          async (_) => {
-            const uuid = crypto.randomUUID();
-            return await Deno.makeTempDir({
-              prefix: `typegate-test-${uuid}`,
-              dir: config.tmp_dir,
-            });
-          },
-        ),
-      );
-
-      // TODO different tempDir for each typegate instance
-      const result = await Promise.allSettled(
-        Array.from({ length: replicas }).map(async (_, index) =>
-          await Typegate.init(opts.syncConfig ?? null, null, tempDirs[index])
-        ),
-      );
-      const typegates = result.map((r) => {
-        if (r.status === "fulfilled") {
-          return r.value;
-        } else {
-          throw r.reason;
-        }
-      });
->>>>>>> 9ed105da
-
-      const {
-        gitRepo = null,
-        introspection = false,
-      } = opts;
+
+      const { gitRepo = null, introspection = false } = opts;
       await Promise.all(
         typegateManager.typegates.map((typegate) =>
           SystemTypegraph.loadAll(typegate)
         ),
       );
 
-      await using mt = await MetaTest.init(
-        t,
-        typegateManager,
-        introspection,
-      );
-
-<<<<<<< HEAD
-=======
-      mt.disposables.defer(async () => {
-        await Promise.all(tempDirs.map(
-          async (tempDir, _) => {
-            await Deno.remove(tempDir, { recursive: true });
-          },
-        ));
-      });
-
->>>>>>> 9ed105da
+      await using mt = await MetaTest.init(t, typegateManager, introspection);
+
       if (opts.teardown != null) {
         mt.disposables.defer(opts.teardown);
       }
