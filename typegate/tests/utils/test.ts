// Copyright Metatype OÜ, licensed under the Elastic License 2.0.
// SPDX-License-Identifier: Elastic-2.0

import { SystemTypegraph } from "../../src/system_typegraphs.ts";
import { crypto } from "std/crypto/mod.ts";
import { dirname, extname, join } from "std/path/mod.ts";
import { newTempDir, testDir } from "./dir.ts";
import { shell, ShellOptions } from "./shell.ts";
import { assertSnapshot } from "std/testing/snapshot.ts";
import { type SnapshotOptions } from "std/testing/snapshot.ts";
import { assertEquals, assertNotEquals } from "std/assert/mod.ts";
import { QueryEngine } from "../../src/engine/query_engine.ts";
import { Typegate } from "../../src/typegate/mod.ts";
import { createMetaCli } from "./meta.ts";
import { TypeGraph } from "../../src/typegraph/mod.ts";
import { SyncConfig } from "../../src/sync/config.ts";
// until deno supports it...
import { AsyncDisposableStack } from "dispose";
import config from "../../src/config.ts";

export interface ParseOptions {
  deploy?: boolean;
  cwd?: string;
  typegraph?: string;
  secrets?: Record<string, string>;
  autoSecretName?: boolean;
  prefix?: string;
  pretty?: boolean;
}

export enum SDKLangugage {
  Python = "python3",
  TypeScript = "deno",
}

// with a round-robin load balancer emulation
class TypegateManager implements AsyncDisposable {
  private index = 0;

  constructor(private typegates: Typegate[]) {}

  get replicas() {
    return this.typegates.length;
  }

  next() {
    const typegate = this.typegates[this.index];
    this.index = (this.index + 1) % this.typegates.length;
    return typegate;
  }

  async [Symbol.asyncDispose]() {
    await Promise.all(this.typegates.map((tg) => tg[Symbol.asyncDispose]()));
  }
}

interface ServeResult extends AsyncDisposable {
  port: number;
}

function serve(typegates: TypegateManager): Promise<ServeResult> {
  return new Promise((resolve) => {
    const server = Deno.serve(
      {
        port: 0,
        onListen: ({ port }) => {
          resolve({
            port,
            async [Symbol.asyncDispose]() {
              await server.shutdown();
            },
          });
        },
      },
      (req) => {
        return typegates.next().handle(req, {
          hostname: "localhost",
          port: 0,
          transport: "tcp",
        });
      },
    );
  });
}

type MetaTestCleanupFn = () => void | Promise<void>;

const defaultCli = await createMetaCli(shell);

export class MetaTest {
  shell = shell;
  meta = defaultCli;
  workingDir = testDir;
  currentTypegateIndex = 0;
  #disposed = false;

  static async init(
    t: Deno.TestContext,
    typegates: TypegateManager,
    introspection: boolean,
  ): Promise<MetaTest> {
    await using stack = new AsyncDisposableStack();
    stack.use(typegates);

    const server = await serve(typegates);
    const portNumber = server.port;
    stack.use(server);

    const mt = new MetaTest(
      t,
      typegates,
      introspection,
      portNumber,
      stack.move(),
    );

    return mt;
  }

  private constructor(
    public t: Deno.TestContext,
    public typegates: TypegateManager,
    private introspection: boolean,
    public port: number,
    public disposables: AsyncDisposableStack,
  ) {}

  async [Symbol.asyncDispose]() {
    if (this.#disposed) return;
    this.#disposed = true;
    await this.disposables[Symbol.asyncDispose]();
  }

  addCleanup(fn: MetaTestCleanupFn) {
    this.disposables.defer(fn);
  }

  get typegate() {
    return this.typegates.next();
  }

  get tempDir() {
    return this.typegate.tmpDir;
  }

  getTypegraphEngine(name: string): QueryEngine | undefined {
    const register = this.typegates.next().register;
    // console.log(
    //   "available typegraphs",
    //   register.list().map((e) => e.name),
    // );
    return register.get(name);
  }

  async serialize(path: string, opts: ParseOptions = {}): Promise<string> {
    const {
      deploy = false,
      typegraph = null,
      prefix = null,
      pretty = false,
    } = opts;
    const cmd = ["serialize", "-f", path];

    if (pretty) {
      cmd.push("--pretty");
    }

    if (prefix != null) {
      cmd.push("--prefix", prefix);
    }

    if (typegraph == null) {
      cmd.push("-1");
    } else {
      cmd.push("--typegraph", typegraph);
    }

    if (deploy) {
      cmd.push("--deploy");
    }

    const { stdout } = await this.meta(cmd);
    if (stdout.length == 0) {
      throw new Error("No typegraph");
    }

    return stdout;
  }

  async undeploy(tgName: string) {
    await this.typegates.next().removeTypegraph(tgName);
  }

  async #engineFromDeployed(
    tgString: string,
    secrets: Record<string, string>,
  ): Promise<QueryEngine> {
    const tg = await TypeGraph.parseJson(tgString);
    const { engine, response } = await this.typegate.pushTypegraph(
      tg,
      secrets,
      this.introspection,
    );

    if (engine == null) {
      throw response.failure!;
    }

    this.addCleanup(() => engine[Symbol.asyncDispose]());
    return engine;
  }

  async engine(path: string, opts: ParseOptions = {}) {
    const extension = extname(path);
    let sdkLang: SDKLangugage;
    switch (extension) {
      case ".py":
        sdkLang = SDKLangugage.Python;
        break;
      case ".ts":
      case ".js":
      case ".mjs":
        sdkLang = SDKLangugage.TypeScript;
        break;
      default:
        throw new Error(`Unsupported file type ${extension}`);
    }

    // FIXME: this breaks if an absolute path is passed
    const testDirName = dirname(path);
    const cwd = join(testDir, testDirName);

    const serialized = await this.#deployTypegraphFromShell(
      path,
      sdkLang,
      cwd,
      opts,
    );

    return await this.#engineFromDeployed(serialized, opts.secrets ?? {});
  }

  async #deployTypegraphFromShell(
    path: string,
    lang: SDKLangugage,
    cwd: string,
    opts: ParseOptions,
  ): Promise<string> {
    const secrets = opts.secrets ?? {};
    const secretsStr = JSON.stringify(secrets);

    const cmd = [lang.toString()];

    if (lang === SDKLangugage.TypeScript) {
      cmd.push(
        "run",
        "--allow-all",
        "utils/tg_deploy_script.ts",
        cwd,
        this.port.toString(),
        path,
        secretsStr,
      );
    } else {
<<<<<<< HEAD
      const cmd = [
        ...(
          Deno.env.get("MCLI_LOADER_PY")?.split(" ") ??
            [lang.toString()]
        ),
=======
      cmd.push(
>>>>>>> 509b61b3
        "utils/tg_deploy_script.py",
        cwd,
        this.port.toString(),
        path,
        secretsStr,
      );
    }

    if (opts.typegraph) {
      cmd.push(opts.typegraph);
    }

    const env: Record<string, string> = {};
    if (opts.prefix) {
      env["PREFIX"] = opts.prefix;
    }

    const output = await this.shell(cmd, { env });

    const { stderr, stdout, code } = output;

    if (code !== 0) {
      throw new Error(`Failed with exit code ${code}: ${stderr}`);
    }

    if (stdout.length === 0) {
      throw new Error("No typegraph");
    }

    const tg_json = extractJsonFromStdout(stdout);
    if (!tg_json) {
      throw new Error("No typegraph");
    }

    return tg_json;
  }

  async unregister(engine: QueryEngine) {
    const typegate = this.typegates.next();
    await Promise.all(
      typegate.register
        .list()
        .filter((e) => e == engine)
        .map((e) => {
          typegate.register.remove(e.name);
          return e[Symbol.asyncDispose]();
        }),
    );
  }

  async should(
    fact: string,
    fn: (t: Deno.TestContext) => void | Promise<void>,
  ): Promise<boolean> {
    const res = await this.t.step({
      name: `should ${fact}`,
      fn: async (t) => {
        try {
          await fn(t);
        } catch (e) {
          console.error(e);
          throw e;
        }
      },
    });
    if (!res) {
      console.error(`step ${fact} failed unexpectedly`);
    }

    return true;
  }

  async assertSnapshot(
    value: unknown,
    options: SnapshotOptions = {},
  ): Promise<void> {
    await assertSnapshot(this.t, value, options);
  }

  async assertThrowsSnapshot(
    fn: () => void,
    options: SnapshotOptions = {},
  ): Promise<void> {
    try {
      fn();
    } catch (e) {
      return await this.assertSnapshot(e.message, options);
    }
    throw new Error("Assertion failure: function did not throw");
  }

  async assertSameTypegraphs(...paths: string[]) {
    assertNotEquals(paths.length, 0);
    const first = paths.shift()!;
    const expected = await this.serialize(first, { pretty: true });
    await this.assertSnapshot(expected);
    for (const path of paths) {
      await this.should(
        `serialize ${path} to the same typegraph as ${first}`,
        async () => {
          const actual = await this.serialize(path, { pretty: true });
          assertEquals(actual, expected);
        },
      );
    }
  }
}

function extractJsonFromStdout(stdout: string): string | null {
  let jsonStart = null;
  let inJson = false;

  for (const line of stdout.split("\n")) {
    if (inJson) {
      jsonStart += "\n" + line;
    } else if (line.startsWith("{")) {
      jsonStart = line;
      inJson = true;
    }
  }

  return jsonStart;
}

interface TempGitRepo {
  content: Record<string, string>;
}

interface TestConfig {
  introspection?: boolean;
  // number of typegate instances to create
  replicas?: number;
  // create a temporary clean git repo for the tests
  gitRepo?: TempGitRepo;
  syncConfig?: SyncConfig;
  setup?: () => Promise<void>;
  teardown?: () => Promise<void>;
}

interface Test {
  (
    opts: string | (Omit<Deno.TestDefinition, "fn"> & TestConfig),
    fn: (t: MetaTest) => void | Promise<void>,
  ): void;
}

interface TestExt extends Test {
  only: Test;
  ignore: Test;
}

let currentTest: MetaTest | null = null;
export function getCurrentTest(): MetaTest {
  if (currentTest == null) {
    throw new Error("No current test");
  }
  return currentTest;
}

export const test = ((o, fn): void => {
  const opts = typeof o === "string" ? { name: o } : o;
  return Deno.test({
    async fn(t) {
      if (opts.setup != null) {
        await opts.setup();
      }
      const replicas = opts.replicas ?? 1;
      if (replicas < 1) {
        throw new Error("replicas must be greater than 0");
      }
      if (replicas > 1 && opts.syncConfig == null) {
        throw new Error(
          "syncConfig must be provided when using multiple typegate instances",
        );
      }

      const tempDirs = await Promise.all(
        Array.from({ length: replicas }).map(async (_) => {
          const uuid = crypto.randomUUID();
          return await Deno.makeTempDir({
            prefix: `typegate-test-${uuid}`,
            dir: config.tmp_dir,
          });
        }),
      );

      // TODO different tempDir for each typegate instance
      const result = await Promise.allSettled(
        Array.from({ length: replicas }).map(
          async (_, index) =>
            await Typegate.init(opts.syncConfig ?? null, null, tempDirs[index]),
        ),
      );
      const typegates = result.map((r) => {
        if (r.status === "fulfilled") {
          return r.value;
        } else {
          throw r.reason;
        }
      });

      const { gitRepo = null, introspection = false } = opts;
      await Promise.all(
        typegates.map((typegate) => SystemTypegraph.loadAll(typegate)),
      );

      await using mt = await MetaTest.init(
        t,
        new TypegateManager(typegates),
        introspection,
      );

      mt.disposables.defer(async () => {
        await Promise.all(
          tempDirs.map(async (tempDir, _) => {
            await Deno.remove(tempDir, { recursive: true });
          }),
        );
      });

      if (opts.teardown != null) {
        mt.disposables.defer(opts.teardown);
      }

      try {
        if (gitRepo != null) {
          const dir = await newTempDir();
          mt.workingDir = dir;

          for (const [path, srcPath] of Object.entries(gitRepo.content)) {
            const destPath = join(dir, path);
            await Deno.mkdir(dirname(destPath), { recursive: true });
            await Deno.copyFile(join(testDir, srcPath), destPath);
          }

          const sh = (args: string[], options?: ShellOptions) => {
            return shell(args, { currentDir: dir!, ...options });
          };

          mt.shell = sh;
          mt.meta = await createMetaCli(sh);
          await sh(["git", "init"]);
          await sh(["git", "config", "user.name", "user"]);
          await sh(["git", "config", "user.email", "user@example.com"]);
          await sh(["git", "add", "."]);
          await sh(["git", "commit", "-m", "Initial commit"]);
        }

        currentTest = mt;
        await fn(mt);
        currentTest = null;
      } catch (error) {
        throw error;
      }
    },
    ...opts,
  });
}) as TestExt;

test.only = (o, fn) =>
  test({ ...(typeof o === "string" ? { name: o } : o), only: true }, fn);

test.ignore = (o, fn) =>
  test({ ...(typeof o === "string" ? { name: o } : o), ignore: true }, fn);<|MERGE_RESOLUTION|>--- conflicted
+++ resolved
@@ -249,10 +249,11 @@
     const secrets = opts.secrets ?? {};
     const secretsStr = JSON.stringify(secrets);
 
-    const cmd = [lang.toString()];
+    const cmd = [];
 
     if (lang === SDKLangugage.TypeScript) {
       cmd.push(
+        lang.toString(),
         "run",
         "--allow-all",
         "utils/tg_deploy_script.ts",
@@ -262,15 +263,11 @@
         secretsStr,
       );
     } else {
-<<<<<<< HEAD
-      const cmd = [
+      cmd.push(
         ...(
           Deno.env.get("MCLI_LOADER_PY")?.split(" ") ??
             [lang.toString()]
         ),
-=======
-      cmd.push(
->>>>>>> 509b61b3
         "utils/tg_deploy_script.py",
         cwd,
         this.port.toString(),
