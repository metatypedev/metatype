--- conflicted
+++ resolved
@@ -464,26 +464,28 @@
         );
       }
 
-<<<<<<< HEAD
-      const typegateManager = await TypegateManager.init(replicas);
-
-=======
       const tempDirs = await Promise.all(
         Array.from({ length: replicas }).map(async (_) => {
           const uuid = crypto.randomUUID();
           return await Deno.makeTempDir({
             prefix: `typegate-test-${uuid}`,
-            dir: config.tmp_dir,
+            dir: Deno.env.get("TMP_DIR"),
           });
         }),
       );
 
       // TODO different tempDir for each typegate instance
       const result = await Promise.allSettled(
-        Array.from({ length: replicas }).map(
-          async (_, index) =>
-            await Typegate.init(opts.syncConfig ?? null, null, tempDirs[index]),
-        ),
+        Array.from({ length: replicas }).map(async (_, index) => {
+          const config = getTypegateConfig({
+            base: {
+              tmp_dir: tempDirs[index],
+              ...defaultTypegateConfigBase,
+            },
+          });
+          config.sync = opts.syncConfig ?? null;
+          return await Typegate.init(config);
+        }),
       );
       const typegates = result.map((r) => {
         if (r.status === "fulfilled") {
@@ -493,17 +495,17 @@
         }
       });
 
->>>>>>> 509b61b3
       const { gitRepo = null, introspection = false } = opts;
       await Promise.all(
-        typegateManager.typegates.map((typegate) =>
-          SystemTypegraph.loadAll(typegate)
-        ),
-      );
-
-<<<<<<< HEAD
-      await using mt = await MetaTest.init(t, typegateManager, introspection);
-=======
+        typegates.map((typegate) => SystemTypegraph.loadAll(typegate)),
+      );
+
+      await using mt = await MetaTest.init(
+        t,
+        new TypegateManager(typegates),
+        introspection,
+      );
+
       mt.disposables.defer(async () => {
         await Promise.all(
           tempDirs.map(async (tempDir, _) => {
@@ -511,7 +513,6 @@
           }),
         );
       });
->>>>>>> 509b61b3
 
       if (opts.teardown != null) {
         mt.disposables.defer(opts.teardown);
