[package]
name = "typegate_engine"
edition.workspace = true
version.workspace = true

[dependencies]
anyhow.workspace = true
thiserror.workspace = true
tap = "1.0.1"

connection-string = "0.2.0"

futures.workspace = true
tokio = { workspace = true, features = ["full"] }

log.workspace = true
<<<<<<< HEAD
futures = "0.3.30"
once_cell.workspace = true
base64 = "0.22.1"
dashmap = "5.5.3"
num-traits = "0.2.19"
num-derive = "0.4.2"
temporal-client = { git = "https://github.com/temporalio/sdk-core", rev = "7f9755b" }
temporal-sdk-core-protos = { git = "https://github.com/temporalio/sdk-core", rev = "7f9755b" }
query-core = { git = "https://github.com/prisma/prisma-engines", tag = "5.6.0" }
query-connector = { git = "https://github.com/prisma/prisma-engines", tag = "5.6.0" }
request-handlers = { git = "https://github.com/prisma/prisma-engines", tag = "5.6.0" }
prisma-models = { git = "https://github.com/prisma/prisma-engines", tag = "5.6.0" }
datamodel-renderer = { git = "https://github.com/prisma/prisma-engines", tag = "5.6.0" }
user-facing-errors = { git = "https://github.com/prisma/prisma-engines", tag = "5.6.0" }
query-engine-metrics = { git = "https://github.com/prisma/prisma-engines", tag = "5.6.0" }
schema-core = { git = "https://github.com/prisma/prisma-engines", tag = "5.6.0" }
psl = { git = "https://github.com/prisma/prisma-engines", tag = "5.6.0" }
schema-connector = { git = "https://github.com/prisma/prisma-engines", tag = "5.6.0" }
=======

serde.workspace = true
regex = "1.10.2"
zstd = "0.13"
base64.workspace = true
convert_case = "0.6.0"

once_cell.workspace = true
dashmap = "5.5.3"

temporal-client = { git = "https://github.com/temporalio/sdk-core", rev = "7f9755b" }
temporal-sdk-core-protos = { git = "https://github.com/temporalio/sdk-core", rev = "7f9755b" }

query-core = { git = "https://github.com/prisma/prisma-engines", tag = "5.5.2" }
query-connector = { git = "https://github.com/prisma/prisma-engines", tag = "5.5.2" }
request-handlers = { git = "https://github.com/prisma/prisma-engines", tag = "5.5.2" }
prisma-models = { git = "https://github.com/prisma/prisma-engines", tag = "5.5.2" }
datamodel-renderer = { git = "https://github.com/prisma/prisma-engines", tag = "5.5.2" }
user-facing-errors = { git = "https://github.com/prisma/prisma-engines", tag = "5.5.2" }
query-engine-metrics = { git = "https://github.com/prisma/prisma-engines", tag = "5.5.2" }
schema-core = { git = "https://github.com/prisma/prisma-engines", tag = "5.5.2" }
psl = { git = "https://github.com/prisma/prisma-engines", tag = "5.5.2" }
schema-connector = { git = "https://github.com/prisma/prisma-engines", tag = "5.5.2" }

>>>>>>> dc79efa5
tempfile.workspace = true

mt_deno.workspace = true
deno_core.workspace = true
common.workspace = true

wasmtime = { workspace = true,  features = ["component-model"] }
wasmtime-wasi.workspace = true

shadow-rs.workspace = true
<<<<<<< HEAD
serde.workspace = true
regex = "1.10.4"
zstd = "0.13.1"
=======
>>>>>>> dc79efa5

[dev-dependencies]
env_logger.workspace = true

[build-dependencies]
shadow-rs.workspace = true
wasmtime = { workspace = true,  features = ["component-model"] }
zstd = "0.13.1"<|MERGE_RESOLUTION|>--- conflicted
+++ resolved
@@ -14,13 +14,16 @@
 tokio = { workspace = true, features = ["full"] }
 
 log.workspace = true
-<<<<<<< HEAD
-futures = "0.3.30"
+
+serde.workspace = true
+regex.workspace = true
+zstd = "0.13"
+base64.workspace = true
+convert_case = "0.6.0"
+
 once_cell.workspace = true
-base64 = "0.22.1"
 dashmap = "5.5.3"
-num-traits = "0.2.19"
-num-derive = "0.4.2"
+
 temporal-client = { git = "https://github.com/temporalio/sdk-core", rev = "7f9755b" }
 temporal-sdk-core-protos = { git = "https://github.com/temporalio/sdk-core", rev = "7f9755b" }
 query-core = { git = "https://github.com/prisma/prisma-engines", tag = "5.6.0" }
@@ -33,32 +36,6 @@
 schema-core = { git = "https://github.com/prisma/prisma-engines", tag = "5.6.0" }
 psl = { git = "https://github.com/prisma/prisma-engines", tag = "5.6.0" }
 schema-connector = { git = "https://github.com/prisma/prisma-engines", tag = "5.6.0" }
-=======
-
-serde.workspace = true
-regex = "1.10.2"
-zstd = "0.13"
-base64.workspace = true
-convert_case = "0.6.0"
-
-once_cell.workspace = true
-dashmap = "5.5.3"
-
-temporal-client = { git = "https://github.com/temporalio/sdk-core", rev = "7f9755b" }
-temporal-sdk-core-protos = { git = "https://github.com/temporalio/sdk-core", rev = "7f9755b" }
-
-query-core = { git = "https://github.com/prisma/prisma-engines", tag = "5.5.2" }
-query-connector = { git = "https://github.com/prisma/prisma-engines", tag = "5.5.2" }
-request-handlers = { git = "https://github.com/prisma/prisma-engines", tag = "5.5.2" }
-prisma-models = { git = "https://github.com/prisma/prisma-engines", tag = "5.5.2" }
-datamodel-renderer = { git = "https://github.com/prisma/prisma-engines", tag = "5.5.2" }
-user-facing-errors = { git = "https://github.com/prisma/prisma-engines", tag = "5.5.2" }
-query-engine-metrics = { git = "https://github.com/prisma/prisma-engines", tag = "5.5.2" }
-schema-core = { git = "https://github.com/prisma/prisma-engines", tag = "5.5.2" }
-psl = { git = "https://github.com/prisma/prisma-engines", tag = "5.5.2" }
-schema-connector = { git = "https://github.com/prisma/prisma-engines", tag = "5.5.2" }
-
->>>>>>> dc79efa5
 tempfile.workspace = true
 
 mt_deno.workspace = true
@@ -69,12 +46,6 @@
 wasmtime-wasi.workspace = true
 
 shadow-rs.workspace = true
-<<<<<<< HEAD
-serde.workspace = true
-regex = "1.10.4"
-zstd = "0.13.1"
-=======
->>>>>>> dc79efa5
 
 [dev-dependencies]
 env_logger.workspace = true
