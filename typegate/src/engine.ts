// Copyright Metatype OÜ, licensed under the Elastic License 2.0.
// SPDX-License-Identifier: Elastic-2.0

import { parse } from "graphql";
import * as ast from "graphql/ast";
import {
  RuntimeResolver,
  SecretManager,
  TypeGraph,
  TypeGraphDS,
} from "./typegraph.ts";
import { JSONValue } from "./utils.ts";
import { findOperation, FragmentDefs } from "./graphql.ts";
import { TypeGraphRuntime } from "./runtimes/typegraph.ts";
import * as log from "std/log/mod.ts";
import { dirname, fromFileUrl, join } from "std/path/mod.ts";
import { sha1 } from "./crypto.ts";
import { RateLimit } from "./rate_limiter.ts";
import {
  ComputeStageProps,
  Context,
  Info,
  Resolver,
  Variables,
} from "./types.ts";
import { parseGraphQLTypeGraph } from "./graphql/graphql.ts";
import { Planner } from "./planner/mod.ts";
import { OperationPolicies } from "./planner/policies.ts";
<<<<<<< HEAD
import { Option } from "monads";
import { getLogger } from "./log.ts";
import { handleOnInitHooks } from "./hooks.ts";
=======
import { None } from "monads";
import { handleOnInitHooks, handleOnPushHooks, PushResponse } from "./hooks.ts";
>>>>>>> 324e0ea5
import { Validator } from "./typecheck/common.ts";
import { generateValidator } from "./typecheck/result.ts";
import { ComputationEngine } from "./engine/computation_engine.ts";
import { isIntrospectionQuery } from "./services/graphql_service.ts";

const localDir = dirname(fromFileUrl(import.meta.url));
const introspectionDefStatic = await Deno.readTextFile(
  join(localDir, "typegraphs/introspection.json"),
);
const introspectionDef = parseGraphQLTypeGraph(
  await TypeGraph.parseJson(introspectionDefStatic),
);

/**
 * Processed graphql node to be evaluated against a Runtime
 * ```
 * node_1(node_2: ...) {
 *   node_3
 *   ..
 * }
 * ..
 * ```
 */
export class ComputeStage {
  props: ComputeStageProps;
  varTypes: Record<string, string> = {};

  constructor(props: ComputeStageProps) {
    this.props = props;
  }

  id(): string {
    return this.props.path.join(".");
  }

  varType(varName: string): string {
    const typ = this.varTypes[varName];
    if (typ == null) {
      throw new Error(`variable not found: $${varName}`);
    }
    return typ;
  }

  toString(): string {
    return `dep ${
      this.props.dependencies
        .map((d) =>
          this.props.parent && d === this.props.parent.id() ? `${d} (P)` : d
        )
        .join(", ")
    }\nid  ${this.id()}\ntype ${this.props.outType.type}\narg ${
      JSON.stringify(this.props.args)
    }\n--`;
  }

  withResolver(resolver: Resolver): ComputeStage {
    return new ComputeStage({
      ...this.props,
      resolver,
    });
  }
}

// See `planner/mod.ts` on how the graphql is processed to build the plan
interface Plan {
  // matching to each selection in the graphql query
  stages: ComputeStage[];
  policies: OperationPolicies;
  validator: Validator;
}

class QueryCache {
  private map: Map<string, Plan> = new Map();

  static async getKey(
    operation: ast.OperationDefinitionNode,
    fragments: FragmentDefs,
  ) {
    return await sha1(JSON.stringify(operation) + JSON.stringify(fragments));
  }

  get(key: string) {
    return this.map.get(key);
  }

  put(key: string, plan: Plan) {
    this.map.set(key, plan);
  }
}

const effectToMethod = {
  "none": "GET",
  "create": "POST",
  "update": "PUT",
  "delete": "DELETE",
};

export class Engine {
  name: string;
  queryCache: QueryCache;
  logger: log.Logger;
  rest: Record<
    string,
    Record<
      string,
      [Plan, (v: Record<string, unknown>) => Record<string, unknown>]
    >
  >;

  get rawName(): string {
    return this.tg.rawName;
  }

  private constructor(
    public tg: TypeGraph,
  ) {
    this.tg = tg;
    this.name = tg.name;
    this.queryCache = new QueryCache();
    this.logger = log.getLogger("engine");
    this.rest = {
      "GET": {},
      "POST": {},
      "PUT": {},
      "DELETE": {},
    };
  }

  static async init(
    typegraphDS: TypeGraphDS,
    secretManager: SecretManager,
    sync: boolean, // redis synchronization?
    customRuntime: RuntimeResolver = {},
    enableIntrospection: boolean,
  ) {
    const introspection = enableIntrospection
      ? await TypeGraph.init(
        introspectionDef,
        new SecretManager(introspectionDef.types[0].title, {}),
        {
          typegraph: TypeGraphRuntime.init(
            typegraphDS,
            [],
            {},
          ),
        },
        null,
      )
      : null;

    const tg = await TypeGraph.init(
      typegraphDS,
      secretManager,
      customRuntime,
      introspection,
    );

    handleOnInitHooks(tg, secretManager, sync);

    const engine = new Engine(tg);
    await engine.registerEndpoints();
    return engine;
  }

  private async registerEndpoints() {
    for (const query of this.tg.tg.meta.queries.endpoints) {
      const document = parse(query);

      const [operation, fragments] = findOperation(document, None);
      const unwrappedOperation = operation.unwrap();
      const name = unwrappedOperation.name?.value;
      if (!name) {
        throw new Error("query name is required");
      }

      const [plan] = await this.getPlan(
        unwrappedOperation,
        fragments,
        false,
        false,
      );

      const effects = Array.from(new Set(
        plan.stages.filter((s) => s.props.parent == null).map((s) =>
          s.props.effect
        ),
      ).values());
      if (effects.length !== 1) {
        throw new Error("root fields in query must be of the same effect");
      }
      const [effect] = effects;

      const casting = (v: ast.TypeNode): (_: any) => unknown => {
        if (v.kind === "NonNullType") {
          return casting(v.type);
        }
        if (v.kind === "ListType") {
          return JSON.parse;
        }
        const name = v.name.value;
        if (name === "Integer") {
          return parseInt;
        }
        if (name === "Float") {
          return parseFloat;
        }
        if (name === "Boolean") {
          return Boolean;
        }
        if (name === "String" || name == "ID") {
          return String;
        }
        return JSON.parse;
      };

      const parsingVariables = Object.fromEntries(
        (unwrappedOperation.variableDefinitions ?? []).map((varDef) => {
          const name = varDef.variable.name.value;
          return [name, casting(varDef.type)];
        }),
      );

      const checkVariables = (vars: Record<string, unknown>) => {
        const variables = Object.fromEntries(
          Object.entries(vars).map(([k, v]) => [k, parsingVariables[k](v)]),
        );

        this.checkVariablesPresence(
          unwrappedOperation.variableDefinitions ?? [],
          variables,
        );
        return variables;
      };

      this.rest[effectToMethod[effect!]][name] = [plan, checkVariables];
    }
  }

  async terminate() {
    return await this.tg.deinit();
  }

  materialize(
    stages: ComputeStage[],
    verbose: boolean,
  ): ComputeStage[] {
    const stagesMat: ComputeStage[] = [];
    const waitlist = [...stages];

    while (waitlist.length > 0) {
      const stage = waitlist.shift()!;
      stagesMat.push(
        ...stage.props.runtime.materialize(stage, waitlist, verbose),
      );
    }

    return stagesMat;
  }

  optimize(stages: ComputeStage[], _verbose: boolean): ComputeStage[] {
    for (const _stage of stages) {
      // optimize
    }

    return stages;
  }

  async getPlan(
    operation: ast.OperationDefinitionNode,
    fragments: FragmentDefs,
    cache: boolean,
    verbose: boolean,
  ): Promise<[Plan, boolean]> {
    const cacheKey = await QueryCache.getKey(operation, fragments);

    if (cache) {
      const cached = this.queryCache.get(cacheKey);
      if (cached != null) return [cached, true];
    }

    // what
    const planner = new Planner(operation, fragments, this.tg, verbose);
    const { stages, policies } = planner.getPlan();
    /*
    this.logger.info(
      "stages:",
      ["", ...stages.map((s) => s.toString())].join("\n")
    );
    */

    // how
    const stagesMat = this.materialize(stages, verbose);

    // when
    const optimizedStages = this.optimize(stagesMat, verbose);

    const validator = generateValidator(
      isIntrospectionQuery(operation, fragments)
        ? this.tg.introspection!
        : this.tg,
      operation,
      fragments,
    );

    const plan: Plan = {
      stages: optimizedStages,
      policies,
      validator,
    };

    if (cache) {
      this.queryCache.put(cacheKey, plan);
    }

    return [plan, false];
  }

  async computePlan(
    plan: Plan,
    variables: Variables,
    context: Context,
    info: Info,
    limit: RateLimit | null,
    verbose: boolean,
  ): Promise<JSONValue> {
    const { stages, policies, validator } = plan;

    //logger.info("dag:", stages);
    const res = await ComputationEngine.compute(
      stages,
      policies,
      context,
      info,
      variables,
      limit,
      verbose,
    );

    validator(res);

    return res;
  }

  checkVariablesPresence(
    defs: Readonly<Array<ast.VariableDefinitionNode>>,
    variables: Record<string, unknown>,
  ) {
    for (const varDef of defs) {
      const varName = varDef.variable.name.value;
      const value = variables[varName];
      if (value === undefined) {
        throw Error(`missing variable "${varName}" value`);
      }
      // variable values are validated with the argument validator
    }
  }
}<|MERGE_RESOLUTION|>--- conflicted
+++ resolved
@@ -26,14 +26,8 @@
 import { parseGraphQLTypeGraph } from "./graphql/graphql.ts";
 import { Planner } from "./planner/mod.ts";
 import { OperationPolicies } from "./planner/policies.ts";
-<<<<<<< HEAD
-import { Option } from "monads";
-import { getLogger } from "./log.ts";
+import { None } from "monads";
 import { handleOnInitHooks } from "./hooks.ts";
-=======
-import { None } from "monads";
-import { handleOnInitHooks, handleOnPushHooks, PushResponse } from "./hooks.ts";
->>>>>>> 324e0ea5
 import { Validator } from "./typecheck/common.ts";
 import { generateValidator } from "./typecheck/result.ts";
 import { ComputationEngine } from "./engine/computation_engine.ts";
