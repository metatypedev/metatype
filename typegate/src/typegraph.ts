--- conflicted
+++ resolved
@@ -155,13 +155,6 @@
     this.typeByName = typeByName;
   }
 
-<<<<<<< HEAD
-=======
-  get name() {
-    return (this.tg.meta.prefix ?? "") + this.root.title;
-  }
-
->>>>>>> 324e0ea5
   get rawName() {
     return this.root.title;
   }
