// Copyright Metatype OÜ under the Elastic License 2.0 (ELv2). See LICENSE.md for usage.

import { Engine } from "./engine.ts";
import { RedisReplicatedMap } from "./replicated_map.ts";
import { RedisConnectOptions } from "redis";
import { SystemTypegraph } from "./system_typegraphs.ts";
<<<<<<< HEAD
import { PushResponse } from "./hooks.ts";
import { JSONValue } from "./utils.ts";
=======
import { decrypt, encrypt } from "./crypto.ts";
>>>>>>> 8613c6ba

export interface MessageEntry {
  type: "info" | "warning" | "error";
  text: string;
}

export interface RegistrationResult {
  typegraphName: string | null;
  messages: Array<MessageEntry>;
  customData: Record<string, JSONValue>;
}

export abstract class Register {
  abstract set(
    payload: string,
    secrets: Record<string, string>,
  ): Promise<RegistrationResult>;

  abstract remove(name: string): Promise<void>;

  abstract list(): Engine[];

  abstract get(name: string): Engine | undefined;

  abstract has(name: string): boolean;
}
export class ReplicatedRegister extends Register {
  static async init(
    redisConfig: RedisConnectOptions,
  ): Promise<ReplicatedRegister> {
    const replicatedMap = await RedisReplicatedMap.init<Engine>(
      "typegraph",
      redisConfig,
      async (engine: Engine) => {
        const encryptedSecrets = await encrypt(
          JSON.stringify(engine.tg.secretManager.secrets),
        );
        return JSON.stringify([engine.tg.tg, encryptedSecrets]);
      },
      async (json: string) => {
        const [payload, encryptedSecrets] = JSON.parse(json);
        const secrets = JSON.parse(await decrypt(encryptedSecrets));
        return Engine.init(JSON.stringify(payload), secrets, true, null);
      },
    );

    return new ReplicatedRegister(replicatedMap);
  }

  constructor(private replicatedMap: RedisReplicatedMap<Engine>) {
    super();
  }

<<<<<<< HEAD
  async set(payload: string): Promise<RegistrationResult> {
    const response = new PushResponse();

    let engine = null;
    try {
      engine = await initTypegraph(
        payload,
        false,
        response,
        SystemTypegraph.getCustomRuntimes(this),
      );
    } catch (err) {
      response.error(err.message);
    }
    if (engine != null && !response.hasError()) {
      if (SystemTypegraph.check(engine.name)) {
        // no need for a sync
        this.replicatedMap.memory.set(engine.name, engine);
      } else {
        await this.replicatedMap.set(engine.name, engine);
      }
      return {
        typegraphName: engine.name,
        messages: response.messages,
        customData: response.customData,
      };
=======
  async set(
    payload: string,
    secrets: Record<string, string>,
  ): Promise<RegistrationResult> {
    const messageOutput = [] as MessageEntry[];
    const engine = await Engine.init(
      payload,
      secrets,
      false,
      messageOutput,
      SystemTypegraph.getCustomRuntimes(this),
    );
    if (SystemTypegraph.check(engine.name)) {
      // no need for a sync
      this.replicatedMap.memory.set(engine.name, engine);
    } else {
      await this.replicatedMap.set(engine.name, engine);
>>>>>>> 8613c6ba
    }

    return {
      typegraphName: null,
      messages: response.messages,
      customData: response.customData,
    };
  }

  async remove(name: string): Promise<void> {
    if (name === "typegate" || !this.has(name)) {
      return;
    }
    await this.get(name)!.terminate();
    await this.replicatedMap.delete(name);
  }

  list(): Engine[] {
    return Array.from(this.replicatedMap.memory.values());
  }

  get(name: string): Engine | undefined {
    return this.replicatedMap.get(name);
  }

  has(name: string): boolean {
    return this.replicatedMap.has(name);
  }

  startSync(): void {
    this.replicatedMap.startSync();
  }
}<|MERGE_RESOLUTION|>--- conflicted
+++ resolved
@@ -4,12 +4,9 @@
 import { RedisReplicatedMap } from "./replicated_map.ts";
 import { RedisConnectOptions } from "redis";
 import { SystemTypegraph } from "./system_typegraphs.ts";
-<<<<<<< HEAD
+import { decrypt, encrypt } from "./crypto.ts";
 import { PushResponse } from "./hooks.ts";
 import { JSONValue } from "./utils.ts";
-=======
-import { decrypt, encrypt } from "./crypto.ts";
->>>>>>> 8613c6ba
 
 export interface MessageEntry {
   type: "info" | "warning" | "error";
@@ -63,14 +60,17 @@
     super();
   }
 
-<<<<<<< HEAD
-  async set(payload: string): Promise<RegistrationResult> {
+  async set(
+    payload: string,
+    secrets: Record<string, string>,
+  ): Promise<RegistrationResult> {
     const response = new PushResponse();
 
     let engine = null;
     try {
-      engine = await initTypegraph(
+      engine = await Engine.init(
         payload,
+        secrets,
         false,
         response,
         SystemTypegraph.getCustomRuntimes(this),
@@ -90,25 +90,6 @@
         messages: response.messages,
         customData: response.customData,
       };
-=======
-  async set(
-    payload: string,
-    secrets: Record<string, string>,
-  ): Promise<RegistrationResult> {
-    const messageOutput = [] as MessageEntry[];
-    const engine = await Engine.init(
-      payload,
-      secrets,
-      false,
-      messageOutput,
-      SystemTypegraph.getCustomRuntimes(this),
-    );
-    if (SystemTypegraph.check(engine.name)) {
-      // no need for a sync
-      this.replicatedMap.memory.set(engine.name, engine);
-    } else {
-      await this.replicatedMap.set(engine.name, engine);
->>>>>>> 8613c6ba
     }
 
     return {
