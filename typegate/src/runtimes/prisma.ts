// Copyright Metatype OÜ under the Elastic License 2.0 (ELv2). See LICENSE.md for usage.

import { Runtime } from "./Runtime.ts";
import * as native from "native";
import { FromVars, GraphQLRuntime } from "./graphql.ts";
import { ResolverError } from "../errors.ts";
import { Resolver, RuntimeInitParams } from "../types.ts";
<<<<<<< HEAD
import { envOrFail, nativeResult, nativeVoid, pluralSuffix } from "../utils.ts";
=======
import { nativeResult, nativeVoid } from "../utils.ts";
>>>>>>> 8613c6ba
import { ComputeStage } from "../engine.ts";
import * as ast from "graphql/ast";
import { ComputeArg } from "../planner/args.ts";
import { buildRawQuery } from "./utils/graphql_inline_vars.ts";
import {
  Materializer,
  PrismaRuntimeData,
  TGRuntime,
} from "../types/typegraph.ts";
import { getLogger } from "../log.ts";
import { registerHook } from "../hooks.ts";

const logger = getLogger(import.meta);

export const makeDatasource = (uri: string) => {
  const scheme = new URL(uri).protocol.slice(0, -1);
  return `
  datasource db {
    provider = "${scheme}"
    url      = "${uri}"
  }
  `;
};

interface PrismaOperationMat extends Materializer {
  name: "prisma_operation";
  data: {
    operation: string;
    table: string;
  };
}

function isPrismaOperationMat(mat: Materializer): mat is PrismaOperationMat {
  return mat.name === "prisma_operation";
}

export interface PrismaRuntimeDS extends Omit<TGRuntime, "data"> {
  data: PrismaRuntimeData;
}

<<<<<<< HEAD
registerHook("onPush", async (typegraph, response) => {
=======
registerHook("onPush", async (typegraph, secretManager, logger) => {
>>>>>>> 8613c6ba
  const runtimes = typegraph.runtimes.filter((rt) =>
    rt.name === "prisma"
  ) as unknown[] as PrismaRuntimeDS[];

  for (const rt of runtimes) {
    const { connection_string_secret, datamodel, migrations } = rt.data;
    if (migrations == null) {
      continue;
    }

    const datasource = makeDatasource(
      secretManager.secretOrFail(connection_string_secret),
    );

    const prefix = `[prisma runtime: '${rt.data.name}']`;

    if (rt.data.create_migration) {
      const applyRes = await native.prisma_apply({
        datasource,
        datamodel,
        migrations: migrations!,
        reset_database: rt.data.reset_on_drift ?? false,
      });
      if ("Err" in applyRes) {
        throw new Error(applyRes.Err.message);
      }
      if ("ResetRequired" in applyRes) {
        throw new Error(
          `Database reset required: ${applyRes.ResetRequired.reset_reason}`,
        );
      } else {
        const { applied_migrations } = applyRes.MigrationsApplied!;
        if (applied_migrations.length === 0) {
          response.info(`${prefix} No migration applied.`);
        } else {
          const count = applied_migrations.length;
          response.info(
            `${prefix} ${count} migration${pluralSuffix(count)} applied:`,
          );
          for (const migrationName of applied_migrations) {
            response.info(`  - ${migrationName}`);
          }
        }

        // diff
        const res = nativeResult(
          await native.prisma_diff({
            datasource,
            datamodel,
            script: false,
          }),
        );

        if (res.diff != null) {
          // create
          const res = nativeResult(
            await native.prisma_create({
              datasource,
              datamodel,
              migrations: migrations!,
              migration_name: "generated",
              apply: true,
            }),
          );

          const { created_migration_name, applied_migrations } = res;
          if (created_migration_name != null) {
            response.info(
              `${prefix} Created migration: '${created_migration_name}'`,
            );
            response.data(`migrations:${rt.data.name}`, res.migrations);
            rt.data.migrations = res.migrations;
          }
          if (applied_migrations.length === 0) {
            response.info(`${prefix} No migration applied.`);
          } else {
            const count = applied_migrations.length;
            response.info(
              `${prefix} ${count} migration${pluralSuffix(count)} applied:`,
            );
            for (const migrationName of applied_migrations) {
              response.info(`  - ${migrationName}`);
            }
          }
        }
      }
    } else {
      const { migration_count, applied_migrations } = nativeResult(
        await native.prisma_deploy({
          datasource,
          datamodel,
          migrations: migrations!,
        }),
      );

      if (migration_count === 0) {
        response.info(`${prefix} No migration found.`);
      } else {
        response.info(
          `${prefix} ${migration_count} migration${
            pluralSuffix(migration_count)
          } found.`,
        );
      }
      if (applied_migrations.length === 0) {
        response.info(`${prefix} No migration applied.`);
      } else {
        const count = applied_migrations.length;
        response.info(
          `${prefix} ${count} migration${pluralSuffix(count)} applied:`,
        );
        for (const migrationName of applied_migrations) {
          response.info(`  - ${migrationName}`);
        }
      }
    }
  }

  return typegraph;
});

export class PrismaRuntime extends GraphQLRuntime {
  private constructor(private engine_name: string, private datamodel: string) {
    super(""); // no endpoint
    this.disableVariables();
  }

  static async init(params: RuntimeInitParams): Promise<Runtime> {
    const { typegraph, args, secretManager } = params;
    const typegraphName = typegraph.types[0].title;

    const datasource = makeDatasource(secretManager.secretOrFail(
      args.connection_string_secret as string,
    ));
    const schema = `${datasource}${args.datamodel}`;
    const engine_name = `${typegraphName}_${args.name}`;
    const instance = new PrismaRuntime(engine_name, schema);
    await instance.registerEngine();
    return instance;
  }

  async deinit(): Promise<void> {
    await this.unregisterEngine();
  }

  static async introspection(uri: string): Promise<string> {
    const intro = nativeResult(
      await native.prisma_introspection({
        datamodel: makeDatasource(uri),
      }),
    );
    return intro.introspection;
  }

  async registerEngine(): Promise<void> {
    nativeVoid(
      await native.prisma_register_engine({
        engine_name: this.engine_name,
        datamodel: this.datamodel,
      }),
    );
  }

  async unregisterEngine(): Promise<void> {
    nativeVoid(
      await native.prisma_unregister_engine({
        engine_name: this.engine_name,
      }),
    );
  }

  execute(query: string | FromVars<string>, path: string[]): Resolver {
    return async ({ _: { variables } }) => {
      const startTime = performance.now();
      const q = typeof query === "function" ? query(variables) : query;
      logger.debug(`remote graphql: ${q}`);

      const ret = nativeResult(
        await native.prisma_query({
          engine_name: this.engine_name,
          query: {
            query: q,
            variables: {}, // TODO: remove this
          },
          datamodel: this.datamodel,
        }),
      );
      const endTime = performance.now();
      logger.debug(`queried prisma in ${(endTime - startTime).toFixed(2)}ms`);
      const res = JSON.parse(ret.res);
      if ("errors" in res) {
        throw new ResolverError(
          `Error from the prisma engine: ${
            res.errors
              .map((e: any) => e.user_facing_error?.message ?? e.error)
              .join("\n")
          }`,
        );
      }
      return path.reduce((r, field) => r[field], res.data);
    };
  }

  raw(
    materializer: PrismaOperationMat,
    args: ComputeArg<Record<string, unknown>> | null,
  ): Resolver {
    const operationType = materializer?.effect.effect != null
      ? ast.OperationTypeNode.MUTATION
      : ast.OperationTypeNode.QUERY;
    const query: FromVars<string> = (variables) =>
      `${operationType} { ${
        buildRawQuery(
          materializer.data.operation as "queryRaw" | "executeRaw",
          materializer.data.table,
          args,
          variables,
        )
      } }`;
    return this.execute(query, [materializer.data.operation]);
  }

  materialize(
    stage: ComputeStage,
    waitlist: ComputeStage[],
    verbose: boolean,
  ): ComputeStage[] {
    const { materializer: mat } = stage.props;

    if (mat && isPrismaOperationMat(mat)) {
      const { operation } = mat.data;
      if (operation === "queryRaw" || operation === "executeRaw") {
        return [stage.withResolver(
          this.raw(
            mat,
            stage.props.args,
          ),
        )];
      }
    }

    return super.materialize(stage, waitlist, verbose);
  }
}<|MERGE_RESOLUTION|>--- conflicted
+++ resolved
@@ -5,11 +5,7 @@
 import { FromVars, GraphQLRuntime } from "./graphql.ts";
 import { ResolverError } from "../errors.ts";
 import { Resolver, RuntimeInitParams } from "../types.ts";
-<<<<<<< HEAD
-import { envOrFail, nativeResult, nativeVoid, pluralSuffix } from "../utils.ts";
-=======
-import { nativeResult, nativeVoid } from "../utils.ts";
->>>>>>> 8613c6ba
+import { nativeResult, nativeVoid, pluralSuffix } from "../utils.ts";
 import { ComputeStage } from "../engine.ts";
 import * as ast from "graphql/ast";
 import { ComputeArg } from "../planner/args.ts";
@@ -50,11 +46,7 @@
   data: PrismaRuntimeData;
 }
 
-<<<<<<< HEAD
-registerHook("onPush", async (typegraph, response) => {
-=======
-registerHook("onPush", async (typegraph, secretManager, logger) => {
->>>>>>> 8613c6ba
+registerHook("onPush", async (typegraph, secretManager, response) => {
   const runtimes = typegraph.runtimes.filter((rt) =>
     rt.name === "prisma"
   ) as unknown[] as PrismaRuntimeDS[];
