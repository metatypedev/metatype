// Copyright Metatype OÜ under the Elastic License 2.0 (ELv2). See LICENSE.md for usage.

import { Context } from "../../types.ts";
import { EffectType } from "../../types/typegraph.ts";

export interface Code {
  name: string;
  source: string;
  type: "module" | "func";
}

export interface TaskContext {
  parent?: Record<string, unknown>;
  context?: Context;
  secrets: Record<string, string>;
<<<<<<< HEAD
  key: string;
=======
  effect: EffectType | null;
>>>>>>> 936e9b99
}

export interface FunctionMaterializerData {
  script: string;
}

export interface ImportFuncMaterializerData {
  mod: number;
  name: string;
}

interface TaskBase {
  type: "func" | "import_func" | "predefined_func";
  id: number;
  args: Record<string, unknown>;
  internals: TaskContext;
  verbose: boolean;
}

export interface ImportFuncTask extends TaskBase {
  type: "import_func";
  moduleId: number;
  moduleCode?: string;
  name: string;
}

export interface FuncTask extends TaskBase {
  type: "func";
  fnId: number;
  code?: string;
}

export interface PredefinedFuncTask extends TaskBase {
  type: "predefined_func";
  name: string;
}

export type Task = ImportFuncTask | FuncTask | PredefinedFuncTask;

export interface TaskExec {
  (
    args: Record<string, unknown>,
    context: TaskContext,
    helpers: Record<string, unknown>,
  ): unknown;
}

export const predefinedFuncs: Record<string, TaskExec> = {
  identity: (args) => args,
};<|MERGE_RESOLUTION|>--- conflicted
+++ resolved
@@ -13,11 +13,7 @@
   parent?: Record<string, unknown>;
   context?: Context;
   secrets: Record<string, string>;
-<<<<<<< HEAD
-  key: string;
-=======
   effect: EffectType | null;
->>>>>>> 936e9b99
 }
 
 export interface FunctionMaterializerData {
