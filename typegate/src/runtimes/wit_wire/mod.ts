// Copyright Metatype OÜ, licensed under the Elastic License 2.0.
// SPDX-License-Identifier: Elastic-2.0

import * as zod from "zod";
import type { WitWireMatInfo } from "../../../engine/runtime.js";
import { ResolverArgs } from "../../types.ts";
import { Typegate } from "../../typegate/mod.ts";
import { getLogger } from "../../log.ts";

const logger = getLogger(import.meta);

<<<<<<< HEAD
const METATYPE_VERSION = "0.4.6";
=======
const METATYPE_VERSION = "0.4.7-0";
>>>>>>> 2845190a

export class WitWireMessenger {
  static async init(
    componentPath: string,
    instanceId: string,
    ops: WitWireMatInfo[],
    cx: HostCallCtx,
  ) {
    try {
      const _res = await Meta.wit_wire.init(
        componentPath,
        instanceId,
        {
          expected_ops: ops,
          metatype_version: METATYPE_VERSION,
        }, // this callback will be used from the native end
        async (op: string, json: string) => await hostcall(cx, op, json),
      );
      return new WitWireMessenger(instanceId, componentPath, ops);
    } catch (err) {
      throw new Error(
        `error on init for component at path: ${componentPath}: ${err}`,
        {
          cause: {
            componentPath,
            ops,
            err,
          },
        },
      );
    }
  }

  constructor(
    public id: string,
    public componentPath: string,
    public ops: WitWireMatInfo[],
  ) {
  }

  async [Symbol.asyncDispose]() {
    await Meta.wit_wire.destroy(this.id);
  }

  async handle(opName: string, args: ResolverArgs) {
    const { _, ...inJson } = args;
    let res;
    try {
      res = await Meta.wit_wire.handle(this.id, {
        op_name: opName,
        in_json: JSON.stringify(inJson),
      });
    } catch (err) {
      throw new Error(
        `unexpected error handling request for op ${opName}: ${err}`,
        {
          cause: {
            opName,
            args: inJson,
            component: this.componentPath,
            err,
          },
        },
      );
    }
    if (
      typeof res == "string"
    ) {
      if (res == "NoHandler") {
        throw new Error(
          `materializer doesn't implement handler for op ${opName}`,
          {
            cause: {
              opName,
              args: inJson,
              component: this.componentPath,
              ops: this.ops,
            },
          },
        );
      } else {
        throw new Error(`unexpected mat result for op ${opName}: ${res}`, {
          cause: {
            opName,
            args: inJson,
            component: this.componentPath,
          },
        });
      }
    } else if ("Ok" in res) {
      return JSON.parse(res.Ok);
    } else if ("InJsonErr" in res) {
      throw new Error(
        `materializer failed deserializing json args for op ${opName}: ${res.InJsonErr}`,
        {
          cause: {
            opName,
            args: inJson,
            component: this.componentPath,
          },
        },
      );
    } else {
      throw new Error(
        `materializer handler error for op ${opName}: ${res.HandlerErr}`,
        {
          cause: {
            opName,
            args: inJson,
            component: this.componentPath,
          },
        },
      );
    }
  }
}

export type HostCallCtx = {
  typegate: Typegate;
  authToken: string;
  typegraphUrl: URL;
};

async function hostcall(cx: HostCallCtx, op_name: string, json: string) {
  try {
    const args = JSON.parse(json);
    switch (op_name) {
      case "gql":
        return await gql(cx, args);
      default:
        throw new Error(`Unrecognized op_name ${op_name}`, {
          cause: {
            code: "op_404",
          },
        });
    }
  } catch (err) {
    logger.error("error on wit_wire hostcall {}", err);
    if (err instanceof Error) {
      throw {
        message: err.message,
        cause: err.cause,
        ...(typeof err.cause == "object" && err
          ? {
            // deno-lint-ignore no-explicit-any
            code: (err.cause as any).code ?? "unexpected_err",
          }
          : {
            code: "unexpected_err",
          }),
      };
    } else {
      throw {
        code: "unexpected_err",
        message: `Unpexpected error: ${Deno.inspect(err)}`,
      };
    }
  }
}

async function gql(cx: HostCallCtx, args: object) {
  const argsValidator = zod.object({
    query: zod.string(),
    variables: zod.record(zod.string(), zod.unknown()),
  });
  const parseRes = argsValidator.safeParse(args);
  if (!parseRes.success) {
    throw new Error("error validating gql args", {
      cause: {
        zodErr: parseRes.error,
      },
    });
  }
  const parsed = parseRes.data;
  const request = new Request(cx.typegraphUrl, {
    method: "POST",
    headers: {
      accept: "application/json",
      "content-type": "application/json",
      authorization: `Bearer ${cx.authToken}`,
    },
    body: JSON.stringify({
      query: parsed.query,
      variables: parsed.variables,
    }),
  });
  //TODO: make `handle` more friendly to internal requests
  const res = await cx.typegate.handle(request, {
    port: 0,
    hostname: "internal",
    transport: "tcp",
  });
  if (!res.ok) {
    const text = await res.text();
    throw new Error(`gql fetch on ${cx.typegraphUrl} failed: ${text}`, {
      cause: {
        response: text,
        typegraphUrl: cx.typegraphUrl,
        ...parsed,
      },
    });
  }
  return await res.json();
}<|MERGE_RESOLUTION|>--- conflicted
+++ resolved
@@ -9,11 +9,7 @@
 
 const logger = getLogger(import.meta);
 
-<<<<<<< HEAD
-const METATYPE_VERSION = "0.4.6";
-=======
 const METATYPE_VERSION = "0.4.7-0";
->>>>>>> 2845190a
 
 export class WitWireMessenger {
   static async init(
