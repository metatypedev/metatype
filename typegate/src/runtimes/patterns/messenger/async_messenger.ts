// Copyright Metatype OÜ, licensed under the Elastic License 2.0.
// SPDX-License-Identifier: Elastic-2.0

import { deferred } from "std/async/deferred.ts";
import { getLogger } from "../../../log.ts";
import { Answer, Message, TaskData } from "./types.ts";
import { maxi32 } from "../../../utils.ts";
import config from "../../../config.ts";

const logger = getLogger(import.meta);

export type MessengerStart<Broker, A> = (
  receive: (answer: Answer<A>) => Promise<void>,
) => Broker;

export type MessengerSend<Broker, M> = (
  broker: Broker,
  data: Message<M>,
) => Promise<void> | void;

export type MessengerStop<Broker> = (broker: Broker) => Promise<void> | void;

const TIMEOUT_SECS = config.timer_max_timeout_ms / 1000;

export class AsyncMessenger<Broker, M, A> {
  protected broker: Broker;
  #counter = 0;
  #tasks: Map<number, TaskData> = new Map();
  #start: MessengerStart<Broker, A>;
  #send: MessengerSend<Broker, M>;
  #stop: MessengerStop<Broker>;

  #timer?: ReturnType<typeof setInterval>;

  #operationQueues: Array<Array<Message<M>>> = [
    [],
    [],
  ];
  #queueIndex = 0;

  protected constructor(
    start: MessengerStart<Broker, A>,
    send: MessengerSend<Broker, M>,
    stop: MessengerStop<Broker>,
  ) {
    this.#start = start;
    this.#send = send;
    this.#stop = stop;
    // init broker
    this.broker = start(this.receive.bind(this));
    this.initTimer();
  }

  async terminate(): Promise<void> {
    await Promise.all([...this.#tasks.values()].map((t) => t.promise));
    logger.info(`close worker ${this.constructor.name}`);
    await this.#stop(this.broker);
    clearInterval(this.#timer);
  }

  initTimer() {
    if (this.#timer === undefined) {
      this.#timer = setInterval(() => {
        const currentQueue = this.#operationQueues[this.#queueIndex];
        this.#queueIndex = 1 - this.#queueIndex;

        let shouldStop = false;
        for (const item of currentQueue) {
          if (this.#tasks.has(item.id)) {
<<<<<<< HEAD
            if (
              item.remainingPulseCount !== undefined &&
              item.remainingPulseCount > 0
            ) {
              // check again next time if unterminated
              item.remainingPulseCount -= 1;
              continue;
            }
            // default behavior or 0 pulse left
=======
            const data = JSON.stringify(item, null, 2);
>>>>>>> 62b459f6
            this.receive({
              id: item.id,
              error: `${TIMEOUT_SECS}s timeout exceeded: ${data}`,
            });
            shouldStop = true;
          }
        }

        if (shouldStop && config.timer_destroy_ressources) {
          this.#stop(this.broker);
          logger.info("reset broker after timeout");
          this.broker = this.#start(this.receive.bind(this));
        }
      }, config.timer_max_timeout_ms);
    }
  }

  execute(
    op: string | number | null,
    data: M,
    hooks: Array<() => Promise<void>> = [],
    pulseCount = 0,
  ): Promise<unknown> {
    const id = this.nextId();
    const promise = deferred<unknown>();
    this.#tasks.set(id, { promise, hooks });

    const message = { id, op, data, remainingPulseCount: pulseCount };
    this.#operationQueues[this.#queueIndex].push(message);
    void this.#send(this.broker, message);
    return promise;
  }

  async receive(answer: Answer<A>): Promise<void> {
    const { id } = answer;
    const { promise, hooks } = this.#tasks.get(id)!;
    if (answer.error) {
      promise.reject(new Error(answer.error));
    } else {
      promise.resolve(answer.data);
    }
    await Promise.all(hooks.map((h) => h()));
    this.#tasks.delete(id);
  }

  private nextId(): number {
    const n = this.#counter;
    this.#counter += 1;
    this.#counter %= maxi32;
    return n;
  }

  get isEmpty(): boolean {
    return this.#tasks.size === 0;
  }

  get counter(): number {
    return this.#counter;
  }
}<|MERGE_RESOLUTION|>--- conflicted
+++ resolved
@@ -67,7 +67,6 @@
         let shouldStop = false;
         for (const item of currentQueue) {
           if (this.#tasks.has(item.id)) {
-<<<<<<< HEAD
             if (
               item.remainingPulseCount !== undefined &&
               item.remainingPulseCount > 0
@@ -77,9 +76,7 @@
               continue;
             }
             // default behavior or 0 pulse left
-=======
             const data = JSON.stringify(item, null, 2);
->>>>>>> 62b459f6
             this.receive({
               id: item.id,
               error: `${TIMEOUT_SECS}s timeout exceeded: ${data}`,
