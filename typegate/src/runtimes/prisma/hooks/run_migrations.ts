--- conflicted
+++ resolved
@@ -102,21 +102,12 @@
   return typegraph;
 };
 
-<<<<<<< HEAD
 class Migration {
   #options: MigrationOptions;
   #runtimeName: string;
   #datasource: string;
   #datamodel: string;
   #logPrefix: string;
-=======
-      // diff
-      const diff = await native.prisma_diff({
-        datasource,
-        datamodel,
-        script: false,
-      });
->>>>>>> ba5bdd48
 
   constructor(
     private rtData: PrismaRT.DataWithDatamodel,
@@ -141,17 +132,6 @@
       if (migrations != null) {
         await this.#opApply(migrations);
       }
-<<<<<<< HEAD
-=======
-    } else { // like `meta prisma deploy`
-      // diff
-      const diff = await native.prisma_diff({
-        datasource,
-        datamodel,
-        script: false,
-      });
-      response.info(`Changes dectected: ${diff}`);
->>>>>>> ba5bdd48
 
       if (await this.#opDiff()) {
         // create new migration
@@ -262,13 +242,11 @@
   }
 
   async #opDiff(): Promise<boolean> {
-    const { diff } = nativeResult(
-      await native.prisma_diff({
-        datasource: this.#datasource,
-        datamodel: this.#datamodel,
-        script: false,
-      }),
-    );
+    const diff = await native.prisma_diff({
+      datasource: this.#datasource,
+      datamodel: this.#datamodel,
+      script: false,
+    });
 
     if (diff != null) {
       this.#info(`Changes detected in the schema: ${diff}`);
