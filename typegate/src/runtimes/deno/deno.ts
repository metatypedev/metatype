// Copyright Metatype OÜ, licensed under the Elastic License 2.0.
// SPDX-License-Identifier: Elastic-2.0

import { ComputeStage } from "../../engine/query_engine.ts";
import { TypeGraphDS, TypeMaterializer } from "../../typegraph/mod.ts";
import { Typegate } from "../../typegate/mod.ts";
import { Runtime } from "../Runtime.ts";
import { Resolver, RuntimeInitParams } from "../../types.ts";
import { DenoRuntimeData } from "../../typegraph/types.ts";
import * as ast from "graphql/ast";
import { InternalAuth } from "../../services/auth/protocols/internal.ts";
import { DenoMessenger } from "./deno_messenger.ts";
import { Task } from "./shared_types.ts";
import { path } from "compress/deps.ts";
import { globalConfig as config } from "../../config.ts";
import { getLogger } from "../../log.ts";

const logger = getLogger(import.meta);

const predefinedFuncs: Record<string, Resolver<Record<string, unknown>>> = {
  identity: ({ _, ...args }) => args,
  true: () => true,
  false: () => false,
};

export class DenoRuntime extends Runtime {
  private constructor(
    typegraphName: string,
    uuid: string,
    private tg: TypeGraphDS,
    private typegate: Typegate,
    private w: DenoMessenger,
    private registry: Map<string, number>,
    private secrets: Record<string, string>,
  ) {
    super(typegraphName, uuid);
  }

  static async init(params: RuntimeInitParams): Promise<Runtime> {
    const {
      typegraph: tg,
      typegraphName,
      args,
      materializers,
      secretManager,
      typegate,
    } = params as RuntimeInitParams<DenoRuntimeData>;
    const artifacts = tg.meta.artifacts;

    const { worker: name } = args as unknown as DenoRuntimeData;
    if (name == null) {
      throw new Error(
        `Cannot create deno runtime: worker name required, got ${name}`,
      );
    }

    const secrets: Record<string, string> = {};
    for (const m of materializers) {
      for (const secretName of (m.data.secrets as []) ?? []) {
        secrets[secretName] = secretManager.secretOrFail(secretName);
      }
    }

    // maps from the module code to the op number/id
    const registry = new Map<string, number>();
    const ops = new Map<number, Task>();

    const uuid = crypto.randomUUID();
<<<<<<< HEAD
    const basePath = path.join(
      typegate.config.base.tmp_dir,
      "artifacts",
    );
=======
    const basePath = path.join(typegate.tmpDir, "artifacts");
>>>>>>> 509b61b3

    let registryCount = 0;
    for (const mat of materializers) {
      if (mat.name === "function") {
        const code = mat.data.script as string;
        ops.set(registryCount, {
          type: "register_func",
          fnCode: code,
          op: registryCount,
          verbose: config.debug,
        });
        registry.set(code, registryCount);
        registryCount += 1;
      } else if (mat.name === "module") {
        const matData = mat.data;
        const entryPoint = artifacts[matData.entryPoint as string];
        const deps = (matData.deps as string[]).map((dep) => artifacts[dep]);

        const moduleMeta = {
          typegraphName: typegraphName,
          relativePath: entryPoint.path,
          hash: entryPoint.hash,
          sizeInBytes: entryPoint.size,
        };

        const depMetas = deps.map((dep) => {
          return {
            typegraphName: typegraphName,
            relativePath: dep.path,
            hash: dep.hash,
            sizeInBytes: dep.size,
          };
        });

        // Note:
        // Worker destruction seems to have no effect on the import cache? (deinit() => stop(worker))
        // hence the use of contentHash
        const entryModulePath = await typegate.artifactStore.getLocalPath(
          moduleMeta,
          depMetas,
        );

        logger.info(`Resolved runtime artifacts at ${basePath}`);

        // Note:
        // Worker destruction seems to have no effect on the import cache? (deinit() => stop(worker))
        // hence the use of contentHash
        ops.set(registryCount, {
          type: "register_import_func",
          modulePath: entryModulePath,
          op: registryCount,
          verbose: config.debug,
        });

        // TODO: can a single aritfact be used by multiple materializers?
        registry.set(entryPoint.hash, registryCount);
        registryCount += 1;
      }
    }

    const w = new DenoMessenger(
      name,
      {
        ...(args.permissions ?? {}),
        read: [basePath],
      } as Deno.PermissionOptionsObject,
      false,
      ops,
      typegate.config.base,
    );

    if (Deno.env.get("DENO_TESTING") === "true") {
      await w.disableLazyness();
    }

    const rt = new DenoRuntime(
      typegraphName,
      uuid,
      tg,
      typegate,
      w,
      registry,
      secrets,
    );

    return rt;
  }

  async deinit(): Promise<void> {
    await this.w.terminate();
  }

  materialize(
    stage: ComputeStage,
    _waitlist: ComputeStage[],
    verbose: boolean,
  ): ComputeStage[] {
    if (stage.props.node === "__typename") {
      return [
        stage.withResolver(() => {
          const { parent: parentStage } = stage.props;
          if (parentStage != null) {
            return parentStage.props.outType.title;
          }
          switch (stage.props.operationType) {
            case ast.OperationTypeNode.QUERY:
              return "Query";
            case ast.OperationTypeNode.MUTATION:
              return "Mutation";
            default:
              throw new Error(
                `Unsupported operation type '${stage.props.operationType}'`,
              );
          }
        }),
      ];
    }

    if (stage.props.materializer != null) {
      return [
        stage.withResolver(this.delegate(stage.props.materializer, verbose)),
      ];
    }

    if (stage.props.outType.config?.__namespace) {
      return [stage.withResolver(() => ({}))];
    }

    return [
      stage.withResolver(({ _: { parent } }) => {
        if (stage.props.parent == null) {
          // namespace
          return {};
        }
        const resolver = parent[stage.props.node];
        return typeof resolver === "function" ? resolver() : resolver;
      }),
    ];
  }

  delegate(
    mat: TypeMaterializer,
    verbose: boolean,
    pulseCount?: number,
  ): Resolver {
    if (mat.name === "predefined_function") {
      const func = predefinedFuncs[mat.data.name as string];
      if (!func) {
        throw new Error(`predefined function ${mat.data.name} not found`);
      }
      return func;
    }

    if (mat.name === "static") {
      return () => mat.data.value;
    }

    const secrets = ((mat.data.secrets as []) ?? []).reduce(
      (agg, secretName) => ({ ...agg, [secretName]: this.secrets[secretName] }),
      {},
    );

    if (mat.name === "import_function") {
      const modMat = this.tg.materializers[mat.data.mod as number];
      const entryPoint =
        this.tg.meta.artifacts[modMat.data.entryPoint as string];
      const op = this.registry.get(entryPoint.hash)!;

      return async ({
        _: {
          context,
          parent,
          info: { url, headers },
        },
        ...args
      }) => {
        const token = await InternalAuth.emit(this.typegate.cryptoKeys);

        return await this.w.execute(
          op,
          {
            type: "import_func",
            args,
            internals: {
              parent,
              context,
              secrets,
              effect: mat.effect.effect ?? null,
              meta: {
                url: `${url.protocol}//${url.host}/${this.typegraphName}`,
                token,
              },
              headers,
            },
            name: mat.data.name as string,
            verbose,
          },
          [],
          pulseCount,
        );
      };
    }

    if (mat.name === "function") {
      const op = this.registry.get(mat.data.script as string)!;
      return async ({
        _: {
          context,
          parent,
          info: { url, headers },
        },
        ...args
      }) => {
        const token = await InternalAuth.emit(this.typegate.cryptoKeys);

        return await this.w.execute(
          op,
          {
            type: "func",
            args,
            internals: {
              parent,
              context,
              secrets,
              effect: mat.effect.effect ?? null,
              meta: {
                url: `${url.protocol}//${url.host}/${this.typegraphName}`,
                token,
              },
              headers,
            },
            verbose,
          },
          [],
          pulseCount,
        );
      };
    }

    throw new Error(`unsupported materializer ${mat.name}`);
  }
}<|MERGE_RESOLUTION|>--- conflicted
+++ resolved
@@ -66,14 +66,7 @@
     const ops = new Map<number, Task>();
 
     const uuid = crypto.randomUUID();
-<<<<<<< HEAD
-    const basePath = path.join(
-      typegate.config.base.tmp_dir,
-      "artifacts",
-    );
-=======
-    const basePath = path.join(typegate.tmpDir, "artifacts");
->>>>>>> 509b61b3
+    const basePath = path.join(typegate.config.base.tmp_dir, "artifacts");
 
     let registryCount = 0;
     for (const mat of materializers) {
