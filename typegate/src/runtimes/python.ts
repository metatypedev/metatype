--- conflicted
+++ resolved
@@ -59,32 +59,19 @@
               const pyModMat = typegraph.materializers[mat.data.mod as number];
 
               // resolve the python module artifacts/files
-<<<<<<< HEAD
-              const { pythonArtifact, depsMeta: depArtifacts } = pyModMat.data;
-
-              const deps = depArtifacts as Artifact[];
-              const artifact = pythonArtifact as Artifact;
-=======
               const entryPoint = artifacts[pyModMat.data.entryPoint as string];
               const deps = (pyModMat.data.deps as string[]).map(
                 (dep) => artifacts[dep],
               );
->>>>>>> 509b61b3
 
               const sources = Object.fromEntries(
                 await Promise.all(
                   [
                     {
                       typegraphName: typegraphName,
-<<<<<<< HEAD
-                      relativePath: artifact.path,
-                      hash: artifact.hash,
-                      sizeInBytes: artifact.size,
-=======
                       relativePath: entryPoint.path,
                       hash: entryPoint.hash,
                       sizeInBytes: entryPoint.size,
->>>>>>> 509b61b3
                     },
                     ...deps.map((dep) => {
                       return {
@@ -109,11 +96,7 @@
               matInfoData = {
                 ty: "import_function",
                 effect: mat.effect,
-<<<<<<< HEAD
-                root_src_path: artifact.path,
-=======
                 root_src_path: entryPoint.path,
->>>>>>> 509b61b3
                 func_name: mat.data.name as string,
                 sources,
               };
