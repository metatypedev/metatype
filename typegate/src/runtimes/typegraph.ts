// Copyright Metatype OÜ under the Elastic License 2.0 (ELv2). See LICENSE.md for usage.

import { TypeGraphDS, TypeMaterializer } from "../typegraph.ts";
import { TypeKind } from "graphql";
import { ensure } from "../utils.ts";
import { Runtime } from "./Runtime.ts";
import { ComputeStage } from "../engine.ts";
import {
  isArray,
  isFunction,
  isObject,
  isOptional,
  isQuantifier,
  isScalar,
  ObjectNode,
  Type,
  TypeNode,
} from "../type_node.ts";
<<<<<<< HEAD
import { Resolver } from "../types.ts";
=======
import { Resolver, RuntimeConfig } from "../types.ts";
import {
  getChildTypes,
  TypeVisitorMap,
  visitType,
  visitTypes,
} from "../typegraph/visitor.ts";
import { distinctBy } from "std/collections/distinct_by.ts";
import { isInjected } from "../typegraph/utils.ts";
>>>>>>> 319351ab

type DeprecatedArg = { includeDeprecated?: boolean };

const SCALAR_TYPE_MAP = {
  "boolean": "Boolean",
  "integer": "Int",
  "number": "Float",
  "string": "String",
};

export class TypeGraphRuntime extends Runtime {
  tg: TypeGraphDS;

  private constructor(tg: TypeGraphDS) {
    super();
    this.tg = tg;
  }

  static init(
    typegraph: TypeGraphDS,
    _materializers: TypeMaterializer[],
    _args: Record<string, unknown>,
  ): Runtime {
    return new TypeGraphRuntime(typegraph);
  }

  async deinit(): Promise<void> {}

  materialize(
    stage: ComputeStage,
    _waitlist: ComputeStage[],
    _verbose: boolean,
  ): ComputeStage[] {
    const resolver: Resolver = (() => {
      const name = stage.props.materializer?.name;
      if (name === "getSchema") {
        return this.getSchema;
      }
      if (name === "getType") {
        return this.getType;
      }

      if (name === "resolver") {
        return async ({ _: { parent } }) => {
          const resolver = parent[stage.props.node];
          const ret = typeof resolver === "function"
            ? await resolver()
            : resolver;
          return ret;
        };
      }

      return async ({ _: { parent } }) => {
        const resolver = parent[stage.props.node];
        const ret = typeof resolver === "function"
          ? await resolver()
          : resolver;
        return ret;
      };
    })();

    return [
      new ComputeStage({
        ...stage.props,
        resolver,
      }),
    ];
  }

  getSchema: Resolver = () => {
    const root = this.tg.types[0] as ObjectNode;

    const queries = this.tg.types[root.properties["query"]] as ObjectNode;
    const mutations = this.tg.types[root.properties["mutation"]] as ObjectNode;

    return {
      // https://github.com/graphql/graphql-js/blob/main/src/type/introspection.ts#L36
      description: () => `${root.type} typegraph`,
      types: () => {
        // filter non-native GraphQL types
        const filter = (type: TypeNode) => {
          return !isInjected(this.tg, type) && !isQuantifier(type);
        };

        const scalarTypeIndices = new Set<number>();
        const inputTypeIndices = new Set<number>();
        const regularTypeIndices = new Set<number>();

        const myVisitor: TypeVisitorMap = {
          [Type.FUNCTION]: ({ type }) => {
            // the struct input of a function never generates a GrahpQL type
            // the actual inputs are the properties
            visitTypes(
              this.tg,
              getChildTypes(this.tg.types[type.input]),
              ({ type, idx }) => {
                if (isScalar(type)) {
                  scalarTypeIndices.add(idx);
                  return false;
                }
                if (filter(type)) {
                  inputTypeIndices.add(idx);
                }
                return true;
              },
            );

            visitType(this.tg, type.output, myVisitor);
            return false;
          },
          default: ({ type, idx }) => {
            if (isScalar(type)) {
              scalarTypeIndices.add(idx);
              return false;
            }
            if (filter(type)) {
              regularTypeIndices.add(idx);
            }
            return true;
          },
        };

        visitTypes(this.tg, getChildTypes(this.tg.types[0]), myVisitor);

        const scalarTypes = distinctBy(
          [...scalarTypeIndices].map((idx) => this.tg.types[idx]),
          (t) => t.type, // for scalars: one GraphQL type per `type` not `title`
        ).map((type) => this.formatType(type, false, false));
        const regularTypes = distinctBy(
          [...regularTypeIndices].map((idx) => this.tg.types[idx]),
          (t) => t.title,
        ).map((type) => this.formatType(type, false, false));
        const inputTypes = distinctBy(
          [...inputTypeIndices].map((idx) => this.tg.types[idx]),
          (t) => t.title,
        ).map((type) => this.formatType(type, false, true));

        const types = [...scalarTypes, ...regularTypes, ...inputTypes];
        return types;
      },
      queryType: () => {
        if (!queries || Object.values(queries.properties).length === 0) {
          return null;
        }
        return this.formatType(queries, false, false);
      },
      mutationType: () => {
        if (!mutations || Object.values(mutations.properties).length === 0) {
          return null;
        }
        return this.formatType(mutations, false, false);
      },
      subscriptionType: () => null,
      directives: () => [],
    };
  };

  getType: Resolver = ({ name }) => {
    const type = this.tg.types.find((type) => type.title === name);
    return type ? this.formatType(type, false, false) : null;
  };

  formatInputFields = ([name, typeIdx]: [string, number]) => {
    const type = this.tg.types[typeIdx];

    if (
      type.injection ||
      (isObject(type) &&
        Object.values(type.properties)
          .map((prop) => this.tg.types[prop])
          .every((nested) => nested.injection))
    ) {
      return null;
    }

    return {
      // https://github.com/graphql/graphql-js/blob/main/src/type/introspection.ts#L374
      name: () => name,
      description: () => `${name} input field`,
      type: () => {
        const ret = this.formatType(type, true, true);
        return ret;
      },
      defaultValue: () => null,
      isDeprecated: () => false,
      deprecationReason: () => null,
    };
  };

  formatType = (
    type: TypeNode,
    required: boolean,
    asInput: boolean,
  ): Record<string, () => unknown> => {
    const common = {
      // https://github.com/graphql/graphql-js/blob/main/src/type/introspection.ts#L207
      name: () => null,
      specifiedByURL: () => null,
      // logic at https://github.com/graphql/graphql-js/blob/main/src/type/introspection.ts#L453-L490
      ofType: () => null,
      inputFields: () => null,
      fields: () => null,
      interfaces: () => null,
      possibleTypes: () => null,
      enumValues: () => null,
    };

    if (isOptional(type)) {
      const subtype = this.tg.types[type.item];
      return this.formatType(subtype, false, asInput);
    }

    if (required) {
      return {
        ...common,
        kind: () => TypeKind.NON_NULL,
        ofType: () => {
          return this.formatType(type, false, asInput);
        },
      };
    }

    if (isArray(type)) {
      return {
        ...common,
        kind: () => TypeKind.LIST,
        ofType: () => {
          const subtype = this.tg.types[type.items];
          return this.formatType(subtype, true, asInput);
        },
      };
    }

    if (isScalar(type)) {
      return {
        ...common,
        kind: () => TypeKind.SCALAR,
        name: () => SCALAR_TYPE_MAP[type.type],
        description: () => `${type.type} type`,
      };
    }

    if (isFunction(type)) {
      const output = this.tg.types[type.output as number];
      return this.formatType(output, false, false);
    }

    if (isObject(type)) {
      if (asInput) {
        return {
          ...common,
          kind: () => TypeKind.INPUT_OBJECT,
          name: () => `${type.title}Inp`,
          description: () => `${type.title} input type`,
          inputFields: () => {
            return Object.entries(type.properties).map(
              this.formatField(true),
            );
          },
          interfaces: () => [],
        };
      } else {
        return {
          ...common,
          kind: () => TypeKind.OBJECT,
          name: () => type.title,
          description: () => `${type.title} type`,
          fields: () => {
            let entries = Object.entries(type.properties);
            entries = entries.sort((a, b) => b[1] - a[1]);
            return entries.map(this.formatField(false));
          },
          interfaces: () => [],
        };
      }
    }

    throw Error(`unexpected type format ${(type as any).type}`);
    // interface: fields, interfaces, possibleTypes
    // union: possibleTypes
    // enum: enumValues
  };

  policyDescription(type: TypeNode): string {
    const policies = type.policies.map((p: number) => this.tg.policies[p].name);

    let ret = "\n\nPolicies:\n";

    if (policies.length > 0) {
      ret += policies.map((p: string) => `- ${p}`).join("\n");
    } else {
      ret += "- inherit";
    }

    return ret;
  }

  formatField = (asInput: boolean) => ([name, typeIdx]: [string, number]) => {
    const type = this.tg.types[typeIdx];
    const common = {
      // https://github.com/graphql/graphql-js/blob/main/src/type/introspection.ts#L329
      name: () => name,
      description: () => `${name} field${this.policyDescription(type)}`,
      isDeprecated: () => false,
      deprecationReason: () => null,
    };

    if (isFunction(type)) {
      return {
        ...common,
        args: (_: DeprecatedArg = {}) => {
          const inp = this.tg.types[type.input as number];
          ensure(
            isObject(inp),
            `${type} cannot be an input field, require struct`,
          );
          let entries = Object.entries((inp as ObjectNode).properties);
          entries = entries.sort((a, b) => b[1] - a[1]);
          return entries
            .map(this.formatInputFields)
            .filter((f) => f !== null);
        },
        type: () => {
          const output = this.tg.types[type.output as number];
          return this.formatType(output, true, false);
        },
      };
    }

    return {
      ...common,
      args: () => [],
      type: () => {
        return this.formatType(type, true, asInput);
      },
    };
  };
}<|MERGE_RESOLUTION|>--- conflicted
+++ resolved
@@ -16,10 +16,7 @@
   Type,
   TypeNode,
 } from "../type_node.ts";
-<<<<<<< HEAD
 import { Resolver } from "../types.ts";
-=======
-import { Resolver, RuntimeConfig } from "../types.ts";
 import {
   getChildTypes,
   TypeVisitorMap,
@@ -28,7 +25,6 @@
 } from "../typegraph/visitor.ts";
 import { distinctBy } from "std/collections/distinct_by.ts";
 import { isInjected } from "../typegraph/utils.ts";
->>>>>>> 319351ab
 
 type DeprecatedArg = { includeDeprecated?: boolean };
 
