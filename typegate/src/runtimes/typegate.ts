--- conflicted
+++ resolved
@@ -8,33 +8,6 @@
 import { SystemTypegraph } from "../system_typegraphs.ts";
 import { TypeGraphDS } from "../typegraph.ts";
 import { typegraph_validate } from "native";
-
-<<<<<<< HEAD
-interface StructField {
-  name: string;
-  typedef: string;
-}
-
-interface StructNode {
-  name: string;
-  typedef: "struct";
-  fields: Record<string, StructField>;
-}
-
-interface FuncNode {
-  name: string;
-  typedef: "func" | "gen";
-  fields: {
-    input: StructField;
-    output: StructField;
-  };
-}
-
-type Node = StructNode | FuncNode;
-=======
-const localGraphs = ["introspection", "test"];
-const dirName = path.dirname(path.fromFileUrl(import.meta.url));
->>>>>>> c33e9332
 
 export class TypeGateRuntime extends Runtime {
   static singleton: TypeGateRuntime | null = null;
