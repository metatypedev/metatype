// Copyright Metatype OÜ under the Elastic License 2.0 (ELv2). See LICENSE.md for usage.

import { Runtime } from "./Runtime.ts";
import { ComputeStage } from "../engine.ts";
import { Register } from "../register.ts";
import { Resolver } from "../types.ts";
import { SystemTypegraph } from "../system_typegraphs.ts";
import { TypeGraphDS } from "../typegraph.ts";
import { typegraph_validate } from "native";
import { ensure } from "../utils.ts";
import { getLogger } from "../log.ts";

const logger = getLogger(import.meta);

export class TypeGateRuntime extends Runtime {
  static singleton: TypeGateRuntime | null = null;

  private constructor(private register: Register) {
    super();
  }

  static init(register: Register): Runtime {
    if (!TypeGateRuntime.singleton) {
      TypeGateRuntime.singleton = new TypeGateRuntime(register);
    }
    return TypeGateRuntime.singleton;
  }

  async deinit(): Promise<void> {}

  materialize(
    stage: ComputeStage,
    _waitlist: ComputeStage[],
    _verbose: boolean,
  ): ComputeStage[] {
    const resolver: Resolver = (() => {
      const name = stage.props.materializer?.name;
      if (name === "addTypegraph") {
        return this.addTypegraph;
      }
      if (name === "removeTypegraph") {
        return this.removeTypegraph;
      }
      if (name === "typegraphs") {
        return this.typegraphs;
      }
      if (name === "typegraph") {
        return this.typegraph;
      }
      if (name === "serializedTypegraph") {
        return this.serializedTypegraph;
      }

      return async ({ _: { parent }, ...args }) => {
        const resolver = parent[stage.props.node];
        const ret = typeof resolver === "function"
          ? await resolver(args)
          : resolver;
        return ret;
      };
    })();

    return [
      new ComputeStage({
        ...stage.props,
        resolver,
      }),
    ];
  }

  typegraphs: Resolver = ({ _: { info: { url } } }) => {
    return this.register.list().map((e) => {
      return {
        name: e.name,
        url: () => `${url.protocol}//${url.host}/${e.name}`,
      };
    });
  };

  typegraph: Resolver = ({ name, _: { info: { url } } }) => {
    const tg = this.register.get(name);
    if (!tg) {
      return null;
    }
    return {
      name: tg.name,
      url: `${url.protocol}//${url.host}/${tg.name}`,
    };
  };

  serializedTypegraph: Resolver = (
    { _: { parent: typegraph } },
  ) => {
    const tg = this.register.get(typegraph.name as string);
    if (!tg) {
      return null;
    }

    return JSON.stringify(tg.tg.tg);
  };

  addTypegraph: Resolver = async ({ fromString, secrets }) => {
    const json = await typegraph_validate({ json: fromString }).then((res) => {
      if ("Valid" in res) {
        return res.Valid.json;
      } else {
        return Promise.reject(
          new Error(`Invalid typegraph definition: ${res.NotValid.reason}`),
        );
      }
    });
    const name = (JSON.parse(json) as TypeGraphDS).types[0].title;

    if (SystemTypegraph.check(name)) {
      throw new Error(`Typegraph name ${name} cannot be used`);
    }

<<<<<<< HEAD
    const { typegraphName, messages, customData } = await this.register.set(
      json,
    );
    ensure(typegraphName == null || name === typegraphName, "unexpected");
=======
    const { typegraphName, messages } = await this.register.set(
      json,
      JSON.parse(secrets),
    );
    logger.info(`Typegraph ${typegraphName} registered`);
    ensure(name === typegraphName, "unexpected");
>>>>>>> 8613c6ba

    return { name, messages, customData: JSON.stringify(customData) };
  };

  removeTypegraph: Resolver = ({ name }) => {
    if (SystemTypegraph.check(name)) {
      throw new Error(`Typegraph ${name} cannot be removed`);
    }

    return this.register.remove(name);
  };
}<|MERGE_RESOLUTION|>--- conflicted
+++ resolved
@@ -115,19 +115,12 @@
       throw new Error(`Typegraph name ${name} cannot be used`);
     }
 
-<<<<<<< HEAD
     const { typegraphName, messages, customData } = await this.register.set(
-      json,
-    );
-    ensure(typegraphName == null || name === typegraphName, "unexpected");
-=======
-    const { typegraphName, messages } = await this.register.set(
       json,
       JSON.parse(secrets),
     );
     logger.info(`Typegraph ${typegraphName} registered`);
-    ensure(name === typegraphName, "unexpected");
->>>>>>> 8613c6ba
+    ensure(typegraphName == null || name === typegraphName, "unexpected");
 
     return { name, messages, customData: JSON.stringify(customData) };
   };
