--- conflicted
+++ resolved
@@ -2,7 +2,6 @@
 // SPDX-License-Identifier: Elastic-2.0
 
 import { Runtime } from "./Runtime.ts";
-<<<<<<< HEAD
 import { ComputeStage } from "../engine.ts";
 import { Resolver } from "../types.ts";
 import { SystemTypegraph } from "../system_typegraphs.ts";
@@ -10,17 +9,6 @@
 import config from "../config.ts";
 import * as semver from "std/semver/mod.ts";
 import { Typegate } from "../typegate/mod.ts";
-=======
-import { ComputeStage, Engine } from "../engine.ts";
-import { Register } from "../register.ts";
-import { Resolver } from "../types.ts";
-import { SystemTypegraph } from "../system_typegraphs.ts";
-import { SecretManager, TypeGraph } from "../typegraph.ts";
-import { getLogger } from "../log.ts";
-import config from "../config.ts";
-import * as semver from "std/semver/mod.ts";
-import { handleOnPushHooks, PushResponse } from "../hooks.ts";
->>>>>>> 3a560fb6
 
 const logger = getLogger(import.meta);
 
@@ -31,17 +19,17 @@
     super();
   }
 
-<<<<<<< HEAD
   static init(typegate: Typegate): TypeGateRuntime {
-=======
-  static init(register: Register): TypeGateRuntime {
->>>>>>> 3a560fb6
     if (!TypeGateRuntime.singleton) {
       TypeGateRuntime.singleton = new TypeGateRuntime(typegate);
     }
     return TypeGateRuntime.singleton;
   }
 
+  deinit(): Promise<void> {
+    TypeGateRuntime.singleton = null;
+    return Promise.resolve();
+  }
   deinit(): Promise<void> {
     TypeGateRuntime.singleton = null;
     return Promise.resolve();
@@ -120,25 +108,25 @@
 
   addTypegraph: Resolver = async ({ fromString, secrets, cliVersion }) => {
     logger.info("Adding typegraph");
+    logger.info("Adding typegraph");
     if (!semver.gte(semver.parse(cliVersion), semver.parse(config.version))) {
       throw new Error(
         `Meta CLI version ${cliVersion} must be greater than typegate version ${config.version} (until the releases are stable)`,
       );
     }
 
-<<<<<<< HEAD
     const [engine, pushResponse] = await this.typegate.pushTypegraph(
       fromString,
       JSON.parse(secrets),
-=======
-    const [engine, pushResponse] = await pushTypegraph(
-      fromString,
-      JSON.parse(secrets),
-      this.register,
->>>>>>> 3a560fb6
       true, // introspection
     );
 
+    return {
+      name: engine.name,
+      messages: pushResponse.messages,
+      migrations: pushResponse.migrations,
+      resetRequired: pushResponse.resetRequired,
+    };
     return {
       name: engine.name,
       messages: pushResponse.messages,
