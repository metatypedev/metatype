// Copyright Metatype OÜ, licensed under the Elastic License 2.0.
// SPDX-License-Identifier: Elastic-2.0

import config from "../config.ts";
import { Register } from "./register.ts";
import * as Sentry from "sentry";
import { RateLimiter } from "./rate_limiter.ts";
import { handlePlaygroundGraphQL } from "../services/playground_service.ts";
import { ensureJWT, handleAuth } from "../services/auth/mod.ts";
import { handleInfo } from "../services/info_service.ts";
import {
  jsonError,
  methodNotAllowed,
  notFound,
  serverError,
} from "../services/responses.ts";
import { handleRest } from "../services/rest_service.ts";
import { QueryEngine } from "../engine/query_engine.ts";
import { PushHandler, PushResponse } from "../typegate/hooks.ts";
import { upgradeTypegraph } from "../typegraph/versions.ts";
import { parseGraphQLTypeGraph } from "../transports/graphql/typegraph.ts";
import * as PrismaHooks from "../runtimes/prisma/hooks/mod.ts";
import {
  RuntimeResolver,
  SecretManager,
  TypeGraph,
  TypeGraphDS,
} from "../typegraph/mod.ts";
import { SystemTypegraph } from "../system_typegraphs.ts";
import { TypeGraphRuntime } from "../runtimes/typegraph.ts";
import { resolveIdentifier } from "../services/middlewares.ts";
import { handleGraphQL } from "../services/graphql_service.ts";
import { getLogger } from "../log.ts";
<<<<<<< HEAD
import { DatabaseResetRequiredError } from "../runtimes/prisma/hooks/run_migrations.ts";
=======
import introspectionJson from "../typegraphs/introspection.json" with {
  type: "json",
};

const INTROSPECTION_JSON_STR = JSON.stringify(introspectionJson);
>>>>>>> e0f5702c

const logger = getLogger("typegate");

const ignoreList = new Set(["favicon.ico"]);

function parsePath(pathname: string): [string, string | undefined] {
  const [engineName, serviceName] = pathname.split("/").slice(1, 3);
  if (engineName === "typegate") {
    // if path starts with typegate, there is no service
    // and typegraph correspond to full path
    return [pathname.slice(1), undefined];
  }
  return [engineName, serviceName];
}

export class Typegate {
  #onPushHooks: PushHandler[] = [];

  constructor(
    public readonly register: Register,
    private limiter: RateLimiter,
  ) {
    this.#onPush((tg) => Promise.resolve(upgradeTypegraph(tg)));
    this.#onPush((tg) => Promise.resolve(parseGraphQLTypeGraph(tg)));
    this.#onPush(PrismaHooks.generateSchema);
    this.#onPush(PrismaHooks.runMigrations);
  }

  #onPush(handler: PushHandler) {
    this.#onPushHooks.push(handler);
  }

  async #handleOnPushHooks(
    typegraph: TypeGraphDS,
    secretManager: SecretManager,
    response: PushResponse,
  ): Promise<TypeGraphDS> {
    let res = typegraph;

    for (const handler of this.#onPushHooks) {
      try {
        res = await handler(res, secretManager, response);
      } catch (e) {
        if (e instanceof DatabaseResetRequiredError) {
          response.setFailure({
            reason: "DatabaseResetRequired",
            message: e.reason,
          });
        } else {
          response.setFailure({
            reason: "Unknown",
            message: e.toString(),
          });
        }
      }
    }

    return res;
  }

  async handle(
    request: Request,
    connInfo: Deno.ServeHandlerInfo,
  ): Promise<Response> {
    try {
      const url = new URL(request.url);

      if (url.pathname === "/") {
        return handleInfo(request);
      }

      const [engineName, serviceName] = parsePath(url.pathname);
      if (!engineName || ignoreList.has(engineName)) {
        return notFound();
      }

      const engine = this.register.get(engineName);
      if (!engine) {
        return notFound();
      }

      const cors = engine.tg.cors(request);
      if (request.method === "OPTIONS") {
        return new Response(null, {
          headers: cors,
        });
      }

      if (serviceName === "auth") {
        return handleAuth(request, engine, new Headers(cors));
      }

      const jwtCheck = await ensureJWT(
        request,
        engine,
        new Headers(cors),
      ).catch((e) => e);
      if (jwtCheck instanceof Error) {
        return jsonError(jwtCheck.message, new Headers(), 401);
      }

      const [context, headers] = jwtCheck;

      const identifier = resolveIdentifier(request, engine, context, connInfo);
      const limit = await this.limiter.getLimitForEngine(engine, identifier);
      const info = {
        url,
        headers: Object.fromEntries(request.headers.entries()),
      };

      if (serviceName === "rest") {
        return handleRest(request, engine, context, info, limit, headers);
      }

      if (serviceName !== undefined) {
        return notFound();
      }
      // default to graphql service

      if (request.method === "GET" && config.debug) {
        return handlePlaygroundGraphQL(request, engine);
      }

      if (!engine.tg.tg.meta.queries.dynamic) {
        return notFound();
      }

      if (request.method !== "POST") {
        return methodNotAllowed();
      }

      return handleGraphQL(
        request,
        engine,
        context,
        info,
        limit,
        headers,
      );
    } catch (e) {
      Sentry.captureException(e);
      console.error(e);
      return serverError();
    }
  }

  async pushTypegraph(
    tgJson: TypeGraphDS,
    secrets: Record<string, string>,
    enableIntrospection: boolean,
    system = false,
  ): Promise<[QueryEngine, PushResponse]> {
    const name = TypeGraph.formatName(tgJson);

    if (SystemTypegraph.check(name)) {
      if (!system) {
        throw new Error(
          `Typegraph name ${name} cannot be used for non-system typegraphs`,
        );
      }
    } else {
      if (system) {
        throw new Error(
          `Typegraph name ${name} cannot be used for system typegraphs`,
        );
      }
    }

    const secretManager = new SecretManager(
      tgJson,
      secrets,
    );

    const pushResponse = new PushResponse();
    logger.info("Handling onPush hooks");
    const tg = await this.#handleOnPushHooks(
      tgJson,
      secretManager,
      pushResponse,
    );

    logger.info(`Initializing engine '${name}'`);
    const engine = await this.initQueryEngine(
      tg,
      secretManager,
      SystemTypegraph.getCustomRuntimes(this),
      enableIntrospection,
    );

    logger.info(`Registering engine '${name}'`);
    await this.register.add(engine);

    return [engine, pushResponse];
  }

  async initQueryEngine(
    tgDS: TypeGraphDS,
    secretManager: SecretManager,
    customRuntime: RuntimeResolver = {},
    enableIntrospection: boolean,
  ): Promise<QueryEngine> {
    const introspectionDef = parseGraphQLTypeGraph(
      await TypeGraph.parseJson(INTROSPECTION_JSON_STR),
    );

    const introspection = enableIntrospection
      ? await TypeGraph.init(
        introspectionDef,
        new SecretManager(introspectionDef, {}),
        {
          typegraph: TypeGraphRuntime.init(
            tgDS,
            [],
            {},
          ),
        },
        null,
      )
      : null;

    const tg = await TypeGraph.init(
      tgDS,
      secretManager,
      customRuntime,
      introspection,
    );

    const engine = new QueryEngine(tg);
    await engine.registerEndpoints();
    return engine;
  }
}<|MERGE_RESOLUTION|>--- conflicted
+++ resolved
@@ -31,15 +31,12 @@
 import { resolveIdentifier } from "../services/middlewares.ts";
 import { handleGraphQL } from "../services/graphql_service.ts";
 import { getLogger } from "../log.ts";
-<<<<<<< HEAD
 import { DatabaseResetRequiredError } from "../runtimes/prisma/hooks/run_migrations.ts";
-=======
 import introspectionJson from "../typegraphs/introspection.json" with {
   type: "json",
 };
 
 const INTROSPECTION_JSON_STR = JSON.stringify(introspectionJson);
->>>>>>> e0f5702c
 
 const logger = getLogger("typegate");
 
