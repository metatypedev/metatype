--- conflicted
+++ resolved
@@ -124,15 +124,11 @@
         await limiter.terminate();
       });
 
-<<<<<<< HEAD
       const artifactStore = await createSharedArtifactStore(
         tmpDir,
         syncConfig,
         cryptoKeys,
       );
-=======
-      const artifactStore = await createSharedArtifactStore(tmpDir, syncConfig);
->>>>>>> 509b61b3
       stack.use(artifactStore);
 
       const typegate = new Typegate(
