--- conflicted
+++ resolved
@@ -210,39 +210,20 @@
    * @param origin The origin of the request.
    * @returns The URL to upload the artifact to and the expiration time.
    */
-<<<<<<< HEAD
-  static async createUploadUrl(
-    origin: URL,
-    tgName: string,
+  static async createUploadToken(
     expireSec: number,
-    cryptoKeys: TypegateCryptoKeys,
-  ): Promise<URL> {
-    const uuid = crypto.randomUUID();
-    const token = await cryptoKeys.signJWT(
+    crypto: TypegateCryptoKeys,
+  ): Promise<string> {
+    const uuid = globalThis.crypto.randomUUID();
+    const token = await crypto.signJWT(
       { uuid, expiresIn: expireSec },
       expireSec,
     );
-    const url = new URL(getUploadPath(tgName), origin);
-    url.searchParams.set("token", token);
-    return url;
-  }
-
-  static async validateUploadUrl(url: URL, cryptoKeys: TypegateCryptoKeys) {
-    const token = url.searchParams.get("token");
-    if (/^\/([^\/])\/artifacts/.test(url.pathname) || !token) {
-      throw new InvalidUploadUrl(url);
-    }
-
-    const context = await cryptoKeys.verifyJWT(token);
-=======
-  static async createUploadToken(expireSec: number): Promise<string> {
-    const uuid = crypto.randomUUID();
-    return await signJWT({ uuid, expiresIn: expireSec }, expireSec);
-  }
-
-  static async validateUploadToken(token: string) {
-    const context = await verifyJWT(token);
->>>>>>> 509b61b3
+    return token;
+  }
+
+  static async validateUploadToken(token: string, crypto: TypegateCryptoKeys) {
+    const context = await crypto.verifyJWT(token);
     if ((context.exp as number) < jwt.getNumericDate(new Date())) {
       throw new InvalidUploadToken(token, "expired");
     }
