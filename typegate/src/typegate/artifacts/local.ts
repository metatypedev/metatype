--- conflicted
+++ resolved
@@ -138,31 +138,15 @@
     if (await persistence.has(meta.hash)) {
       return null;
     }
-<<<<<<< HEAD
-    const url = await ArtifactStore.createUploadUrl(
-      origin,
-      meta.typegraphName,
+    const token = await ArtifactStore.createUploadToken(
       this.expireSec,
       this.cryptoKeys,
     );
-    const token = url.searchParams.get("token")!;
-=======
-    const token = await ArtifactStore.createUploadToken(this.expireSec);
->>>>>>> 509b61b3
-    this.#mapToMeta.set(token, meta);
-    this.#expirationQueue.push([token, jwt.getNumericDate(this.expireSec)]);
-
     return token;
   }
 
-<<<<<<< HEAD
-  async takeUploadUrl(url: URL) {
-    const token = await ArtifactStore.validateUploadUrl(url, this.cryptoKeys);
-
-=======
   async takeArtifactMeta(token: string) {
-    await ArtifactStore.validateUploadToken(token);
->>>>>>> 509b61b3
+    await ArtifactStore.validateUploadToken(token, this.cryptoKeys);
     const meta = this.#mapToMeta.get(token);
     if (!meta) {
       throw new InvalidUploadToken(token);
