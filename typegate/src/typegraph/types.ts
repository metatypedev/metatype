// Copyright Metatype OÜ, licensed under the Elastic License 2.0.
// SPDX-License-Identifier: Elastic-2.0

// deno-lint-ignore-file no-explicit-any no-empty-interface

export type OptionalNode = {
  type: "optional";
  title: string;
  runtime: number;
  policies: PolicyIndices[];
  description?: string | null;
  injection?: Injection | null;
  enum?: string[] | null;
  config?: {
    [k: string]: unknown;
  };
  as_id: boolean;
  item: number;
  default_value?: any;
};
export type BooleanNode = {
  type: "boolean";
  title: string;
  runtime: number;
  policies: PolicyIndices[];
  description?: string | null;
  injection?: Injection | null;
  enum?: string[] | null;
  config?: {
    [k: string]: unknown;
  };
  as_id: boolean;
};
export type FloatNode = {
  type: "float";
  title: string;
  runtime: number;
  policies: PolicyIndices[];
  description?: string | null;
  injection?: Injection | null;
  enum?: string[] | null;
  config?: {
    [k: string]: unknown;
  };
  as_id: boolean;
  minimum?: number | null;
  maximum?: number | null;
  exclusiveMinimum?: number | null;
  exclusiveMaximum?: number | null;
  multipleOf?: number | null;
};
export type IntegerNode = {
  type: "integer";
  title: string;
  runtime: number;
  policies: PolicyIndices[];
  description?: string | null;
  injection?: Injection | null;
  enum?: string[] | null;
  config?: {
    [k: string]: unknown;
  };
  as_id: boolean;
  minimum?: number | null;
  maximum?: number | null;
  exclusiveMinimum?: number | null;
  exclusiveMaximum?: number | null;
  multipleOf?: number | null;
};
export type StringNode = {
  type: "string";
  title: string;
  runtime: number;
  policies: PolicyIndices[];
  description?: string | null;
  injection?: Injection | null;
  enum?: string[] | null;
  config?: {
    [k: string]: unknown;
  };
  as_id: boolean;
  minLength?: number | null;
  maxLength?: number | null;
  pattern?: string | null;
  format?: StringFormat | null;
};
export type FileNode = {
  type: "file";
  title: string;
  runtime: number;
  policies: PolicyIndices[];
  description?: string | null;
  injection?: Injection | null;
  enum?: string[] | null;
  config?: {
    [k: string]: unknown;
  };
  as_id: boolean;
  minSize?: number | null;
  maxSize?: number | null;
  mimeTypes?: string[] | null;
};
export type ObjectNode = {
  type: "object";
  title: string;
  runtime: number;
  policies: PolicyIndices[];
  description?: string | null;
  injection?: Injection | null;
  enum?: string[] | null;
  config?: {
    [k: string]: unknown;
  };
  as_id: boolean;
  properties: {
    [k: string]: number;
  };
  required?: string[];
};
export type ListNode = {
  type: "list";
  title: string;
  runtime: number;
  policies: PolicyIndices[];
  description?: string | null;
  injection?: Injection | null;
  enum?: string[] | null;
  config?: {
    [k: string]: unknown;
  };
  as_id: boolean;
  items: number;
  maxItems?: number | null;
  minItems?: number | null;
  uniqueItems?: boolean | null;
};
export type FunctionNode = {
  type: "function";
  title: string;
  runtime: number;
  policies: PolicyIndices[];
  description?: string | null;
  injection?: Injection | null;
  enum?: string[] | null;
  config?: {
    [k: string]: unknown;
  };
  as_id: boolean;
  input: number;
  parameterTransform?: FunctionParameterTransform | null;
  output: number;
  materializer: number;
  rate_weight?: number | null;
  rate_calls: boolean;
};
export type UnionNode = {
  type: "union";
  title: string;
  runtime: number;
  policies: PolicyIndices[];
  description?: string | null;
  injection?: Injection | null;
  enum?: string[] | null;
  config?: {
    [k: string]: unknown;
  };
  as_id: boolean;
  anyOf: number[];
};
export type EitherNode = {
  type: "either";
  title: string;
  runtime: number;
  policies: PolicyIndices[];
  description?: string | null;
  injection?: Injection | null;
  enum?: string[] | null;
  config?: {
    [k: string]: unknown;
  };
  as_id: boolean;
  oneOf: number[];
};
export type AnyNode = {
  type: "any";
  title: string;
  runtime: number;
  policies: PolicyIndices[];
  description?: string | null;
  injection?: Injection | null;
  enum?: string[] | null;
  config?: {
    [k: string]: unknown;
  };
  as_id: boolean;
};
export type TypeNode =
  | OptionalNode
  | BooleanNode
  | FloatNode
  | IntegerNode
  | StringNode
  | FileNode
  | ObjectNode
  | ListNode
  | FunctionNode
  | UnionNode
  | EitherNode
  | AnyNode;
export type PolicyIndices = number | PolicyIndicesByEffect;
export type Injection = {
  source: "static";
  data: InjectionDataFor_String;
} | {
  source: "context";
  data: InjectionDataFor_String;
} | {
  source: "secret";
  data: InjectionDataFor_String;
} | {
  source: "parent";
  data: InjectionDataForUint32;
} | {
  source: "dynamic";
  data: InjectionDataFor_String;
} | {
  source: "random";
  data: InjectionDataFor_String;
};
export type InjectionDataFor_String = SingleValueFor_String | {
  [k: string]: string;
};
export type InjectionDataForUint32 = SingleValueForUint32 | {
  [k: string]: number;
};
export type StringFormat =
  | "uuid"
  | "email"
  | "uri"
  | "json"
  | "hostname"
  | "ean"
  | "date"
<<<<<<< HEAD
  | "date-time";

=======
  | "date-time"
  | "phone";
export type ParameterTransformNodeData =
  | ParameterTransformLeafNode
  | ParameterTransformParentNode;
export type ParameterTransformLeafNode = {
  source: "arg";
  name: string;
} | {
  source: "static";
  valueJson: string;
} | {
  source: "secret";
  key: string;
} | {
  source: "context";
  key: string;
} | {
  source: "parent";
  parentIdx: number;
};
export type ParameterTransformParentNode = {
  type: "object";
  fields: {
    [k: string]: ParameterTransformNode;
  };
} | {
  type: "array";
  items: ParameterTransformNode[];
};
>>>>>>> 961fab58
export type EffectType = "create" | "update" | "delete" | "read";
export type TGRuntime = KnownRuntime | UnknownRuntime;
export type KnownRuntime = {
  name: "deno";
  data: DenoRuntimeData;
} | {
  name: "graphql";
  data: GraphQLRuntimeData;
} | {
  name: "http";
  data: HTTPRuntimeData;
} | {
  name: "python_wasi";
  data: PythonRuntimeData;
} | {
  name: "random";
  data: RandomRuntimeData;
} | {
  name: "prisma";
  data: PrismaRuntimeData;
} | {
  name: "prisma_migration";
  data: PrismaMigrationRuntimeData;
} | {
  name: "s3";
  data: S3RuntimeData;
} | {
  name: "temporal";
  data: TemporalRuntimeData;
} | {
  name: "wasmedge";
  data: WasmEdgeRuntimeData;
} | {
  name: "typegate";
  data: TypegateRuntimeData;
} | {
  name: "typegraph";
  data: TypegraphRuntimeData;
};
export type Property = {
  type: "scalar";
  key: string;
  propType: ScalarType;
  cardinality: Cardinality;
  typeIdx: number;
  injection?: ManagedInjection | null;
  unique: boolean;
  auto: boolean;
  defaultValue?: any;
} | {
  type: "relationship";
  key: string;
  cardinality: Cardinality;
  typeIdx: number;
  modelName: string;
  unique: boolean;
  relationshipName: string;
  relationshipSide: Side;
};
export type ScalarType = {
  type: "Boolean";
} | {
  type: "Int";
} | {
  type: "Float";
} | {
  type: "String";
  format: StringType;
};
export type StringType = "Plain" | "Uuid" | "DateTime";
export type Cardinality = "optional" | "one" | "many";
export type Injection2 = "DateNow";
export type Side = "left" | "right";
export type AuthProtocol = "oauth2" | "jwt" | "basic";
export type S3Materializer = {
  name: "presign_get";
  data: {
    bucket: string;
    expiry_secs?: number | null;
  };
} | {
  name: "presign_put";
  data: {
    bucket: string;
    content_type?: string | null;
    expiry_secs?: number | null;
  };
} | {
  name: "list";
  data: {
    bucket: string;
  };
} | {
  name: "upload";
  data: {
    bucket: string;
  };
} | {
  name: "upload_all";
  data: {
    bucket: string;
  };
};
export interface Typegraph {
  $id: string;
  types: TypeNode[];
  materializers: Materializer[];
  runtimes: TGRuntime[];
  policies: Policy[];
  meta: TypeMeta;
  random_seed: number | undefined;
}
export interface PolicyIndicesByEffect {
  read?: number | null;
  create?: number | null;
  delete?: number | null;
  update?: number | null;
}
export interface SingleValueFor_String {
  value: string;
}
export interface SingleValueForUint32 {
  value: number;
}
export interface FunctionParameterTransform {
  resolver_input: number;
  transform_root: ParameterTransformNode;
}
export interface ParameterTransformNode {
  typeIdx: number;
  data: ParameterTransformNodeData;
}
export interface Materializer {
  name: string;
  runtime: number;
  effect: Effect;
  data: {
    [k: string]: unknown;
  };
}
export interface Effect {
  effect?: EffectType | null;
  idempotent: boolean;
}
export interface DenoRuntimeData {
  worker: string;
  permissions: {
    [k: string]: unknown;
  };
}
export interface GraphQLRuntimeData {
  endpoint: string;
}
export interface HTTPRuntimeData {
  endpoint: string;
  cert_secret?: string | null;
  basic_auth_secret?: string | null;
}
export interface PythonRuntimeData {
  config?: string | null;
}
export interface RandomRuntimeData {
  seed?: number | null;
  reset?: string | null;
}
export interface PrismaRuntimeData {
  name: string;
  connection_string_secret: string;
  models: Model[];
  relationships: Relationship[];
  migration_options?: MigrationOptions | null;
}
export interface Model {
  typeIdx: number;
  typeName: string;
  props: Property[];
  idFields: string[];
  uniqueConstraints: string[][];
}
export interface ManagedInjection {
  create?: Injection2 | null;
  update?: Injection2 | null;
}
export interface Relationship {
  name: string;
  left: RelationshipModel;
  right: RelationshipModel;
}
export interface RelationshipModel {
  type_idx: number;
  field: string;
  cardinality: Cardinality;
}
export interface MigrationOptions {
  migration_files?: string | null;
  create: boolean;
  reset: boolean;
}
export interface PrismaMigrationRuntimeData {
}
export interface S3RuntimeData {
  host_secret: string;
  region_secret: string;
  access_key_secret: string;
  secret_key_secret: string;
  path_style_secret: string;
}
export interface TemporalRuntimeData {
  name: string;
  host: string;
}
export interface WasmEdgeRuntimeData {
  config?: string | null;
}
export interface TypegateRuntimeData {
}
export interface TypegraphRuntimeData {
}
export interface UnknownRuntime {
  name: string;
  data: {
    [k: string]: unknown;
  };
}
export interface Policy {
  name: string;
  materializer: number;
}
export interface TypeMeta {
  prefix?: string | null;
  secrets: string[];
  queries: Queries;
  cors: Cors;
  auths: Auth[];
  rate?: Rate | null;
  version: string;
}
export interface Queries {
  dynamic: boolean;
  endpoints: string[];
}
export interface Cors {
  allow_origin: string[];
  allow_headers: string[];
  expose_headers: string[];
  allow_methods?: string[];
  allow_credentials: boolean;
  max_age_sec?: number | null;
}
export interface Auth {
  name: string;
  protocol: AuthProtocol;
  auth_data: {
    [k: string]: unknown;
  };
}
export interface Rate {
  window_limit: number;
  window_sec: number;
  query_limit: number;
  context_identifier?: string | null;
  local_excess: number;
}
export interface FunctionMatData {
  script: string;
}
export interface ModuleMatData {
  code: string;
}
export interface PrismaOperationMatData {
  table: string;
  operation: string;
  ordered_keys?: string[] | null;
}<|MERGE_RESOLUTION|>--- conflicted
+++ resolved
@@ -241,10 +241,6 @@
   | "hostname"
   | "ean"
   | "date"
-<<<<<<< HEAD
-  | "date-time";
-
-=======
   | "date-time"
   | "phone";
 export type ParameterTransformNodeData =
@@ -275,7 +271,6 @@
   type: "array";
   items: ParameterTransformNode[];
 };
->>>>>>> 961fab58
 export type EffectType = "create" | "update" | "delete" | "read";
 export type TGRuntime = KnownRuntime | UnknownRuntime;
 export type KnownRuntime = {
