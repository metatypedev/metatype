--- conflicted
+++ resolved
@@ -157,7 +157,6 @@
         )
         : null;
 
-<<<<<<< HEAD
       const contentLength = request.headers.get("content-length");
 
       if (contentLength === null) {
@@ -173,10 +172,7 @@
         return new Response("empty body was provided", { status: 400 });
       }
 
-      const { query, operationName, variables } = await request.json();
-=======
       const { query, operationName, variables } = await parseRequest(request);
->>>>>>> 8db5ecb5
       const info = {
         url,
         headers: Object.fromEntries(request.headers.entries()),
