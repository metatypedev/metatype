// Copyright Metatype OÜ under the Elastic License 2.0 (ELv2). See LICENSE.md for usage.

import * as ast from "graphql/ast";
import { Kind } from "graphql";
import { ComputeStage } from "../engine.ts";
import { FragmentDefs, resolveSelection } from "../graphql.ts";
import { TypeGraph } from "../typegraph.ts";
import { ComputeStageProps } from "../types.ts";
import {
  getWrappedType,
  isArray,
  isObject,
  isQuantifier,
  Type,
} from "../type_node.ts";
import { DenoRuntime } from "../runtimes/deno.ts";
import { ensure, unparse } from "../utils.ts";
import { ArgumentCollector, ComputeArg } from "./args.ts";
import { FromVars } from "../runtimes/graphql.ts";
import { mapValues } from "std/collections/map_values.ts";
import { filterValues } from "std/collections/filter_values.ts";
<<<<<<< HEAD
import { OperationPolicies, OperationPoliciesBuilder } from "./policies.ts";
import { getLogger } from "../log.ts";
=======
import { getLogger } from "../log.ts";

const logger = getLogger(import.meta);
>>>>>>> 349b7ab0

interface Node {
  name: string;
  path: string[];
  selectionSet?: ast.SelectionSetNode;
  args: readonly ast.ArgumentNode[];
  typeIdx: number;
  parent?: Node;
  parentStage?: ComputeStage;
}

export interface Plan {
  stages: ComputeStage[];
  policies: OperationPolicies;
  policyArgs: FromVars<Record<string, Record<string, unknown>>>;
}

/**
 * A utility class to plan the execution of a query/mutation.
 *
 * The following code block explains the execution as a flow diagram in the comments.
 * ```graphql
 *  query {  # o -> traverse()
 *      findUser(id: 12) {  # -> traverseField() -> traverseFuncField() -> traverse()
 *          username  # -> traverseField() -> traverseValueField()
 *          email # -> traverseField() -> traverseValueField()
 *      }
 *  }
 * ```
 */
export class Planner {
  logger = getLogger("planner");
  rawArgs: Record<string, ComputeArg> = {};
  policiesBuilder: OperationPoliciesBuilder;

  constructor(
    readonly operation: ast.OperationDefinitionNode,
    readonly fragments: FragmentDefs,
    private readonly tg: TypeGraph,
    private readonly verbose: boolean,
  ) {
    this.policiesBuilder = new OperationPoliciesBuilder(tg);
  }

  getPlan(): Plan {
    const rootIdx =
      this.tg.type(0, Type.OBJECT).properties[this.operation.operation];
    ensure(
      rootIdx != null,
      `operation '${this.operation.operation}' is not available`,
    );

    // traverse on the root node: parent, parentStage and node stage are undefined
    const stages = this.traverse({
      name: this.operation.name?.value ?? "",
      path: [],
      selectionSet: this.operation.selectionSet,
      args: [],
      typeIdx: rootIdx,
    });

    const varTypes: Record<string, string> =
      (this.operation?.variableDefinitions ?? []).reduce(
        (agg, { variable, type }) => ({
          ...agg,
          [variable.name.value]: unparse(type.loc!),
        }),
        {} as Record<string, string>,
      );

    for (const stage of stages) {
      stage.varTypes = varTypes;
    }

    return {
      stages,
      policies: this.policiesBuilder.build(),
      policyArgs: this.policyArgs(stages),
    };
  }

  /**
   * Create child `ComputeStage`s for `node`
   * @param node
   * @param stage `ComputeStage` for `node`
   */
  private traverse(
    node: Node,
    stage?: ComputeStage,
  ): ComputeStage[] {
    const { name, selectionSet, args, typeIdx } = node;
    const typ = this.tg.type(typeIdx);
    const stages: ComputeStage[] = [];

    const selection = selectionSet
      ? resolveSelection(selectionSet, this.fragments)
      : [];
    const props = (typ.type === Type.OBJECT && typ.properties) || {};

    this.verbose &&
      logger.debug(
        this.tg.root.title,
        name,
        args.map((n) => n.name?.value),
        selection.map((n) => n.name?.value),
        typ.type,
        Object.entries(props).reduce(
          (agg, [k, v]) => ({ ...agg, [k]: this.tg.type(v).type }),
          {},
        ),
      );

    if (typ.type === Type.OBJECT && selection.length < 1) {
      throw new Error(`struct '${name}' must be a field selection`);
    }

    for (const field of selection) {
      const {
        name: { value: name },
        alias: { value: alias } = {},
        arguments: args,
      } = field;
      const path = [...node.path, name ?? alias];
      const fieldIdx = props[name];
      if (
        fieldIdx == undefined &&
        !(name === "__schema" || name === "__type" || name === "__typename")
      ) {
        const suggestions = Object.keys(props).join(", ");
        const formattedPath = this.formatPath(node.path);
        throw new Error(
          `'${name}' not found at '${formattedPath}', available names are: ${suggestions}`,
        );
      }
      const childNode = {
        parent: node,
        name: name ?? alias,
        path,
        selectionSet: field.selectionSet,
        args: args ?? [],
        typeIdx: props[name],
        parentStage: stage,
      };
      stages.push(...this.traverseField(childNode, field));
    }

    return stages;
  }

  /**
   * Create compute stages for `node` and its child nodes.
   * @param field {FieldNode} The selection field for node
   * @param node
   */
  private traverseField(
    node: Node,
    field: ast.FieldNode,
  ): ComputeStage[] {
    const { parent, path, name } = node;

    if (parent == null) {
      throw new Error("Expected parent node to be non-null");
    }

    if (
      path.length === 1 && this.tg.introspection &&
      (name === "__schema" || name === "__type")
    ) {
      const introspection = new Planner(
        this.operation,
        this.fragments,
        this.tg.introspection,
        this.verbose,
      );
      const root = this.tg.introspection.type(0, Type.OBJECT);

      // traverse on the root node: parent, parentStage and node stage are undefined
      return introspection.traverse({
        name: parent.name,
        path: [],
        args: parent.args,
        selectionSet: { kind: Kind.SELECTION_SET, selections: [field] },
        typeIdx: root.properties["query"],
      }).map((stage) => {
        stage.props.rateWeight = 0;
        return stage;
      });
    }

    // typename case
    if (name === "__typename") {
      const { args } = node;
      if (args && args.length > 0) {
        throw new Error(
          `'__typename' cannot have args ${JSON.stringify(args)}`,
        );
      }

      const outType = this.tg.type(parent.typeIdx);
      return [
        new ComputeStage({
          operationType: this.operation.operation,
          operationName: this.operationName,
          dependencies: [],
          parent: parent.parentStage,
          args: {},
          outType: TypeGraph.typenameType,
          typeIdx: parent.typeIdx,
          runtime: DenoRuntime.getDefaultRuntime(this.tg.name),
          batcher: this.tg.nextBatcher(outType),
          node: name,
          path,
          rateCalls: true,
          rateWeight: 0,
        }),
      ];
    }

    const fieldType = this.tg.type(node.typeIdx);

    if (fieldType.type !== Type.FUNCTION) {
      return this.traverseValueField(node);
    }

    return this.traverseFuncField(
      node,
      this.tg.type(parent.typeIdx, Type.OBJECT).properties,
    );
  }

  /**
   * Create `ComputeStage`s for `node` and its child nodes,
   * where `node` corresponds to a selection field for a value (non-function type).
   * @param node
   * @param policies
   */
  private traverseValueField(node: Node): ComputeStage[] {
    const stages: ComputeStage[] = [];
    const schema = this.tg.type(node.typeIdx);

    const { args = TypeGraph.emptyArgs, path } = node;
    if (args.length > 0) {
      const argNames = args.map((arg) => arg.name.value);
      throw Error(
        `unexpected args at '${this.formatPath(path)}': ${argNames.join(", ")}`,
      );
    }

    const runtime = this.tg.runtimeReferences[schema.runtime];

    const stage = this.createComputeStage(node, {
      dependencies: node.parentStage ? [node.parentStage.id()] : [],
      args: {},
      runtime,
      batcher: this.tg.nextBatcher(schema),
      rateCalls: true,
      rateWeight: 0,
    });
    const types = this.policiesBuilder.setReferencedTypes(
      stage.id(),
      node.typeIdx,
    );

    stages.push(stage);

    if (schema.type === Type.OBJECT) {
      stages.push(...this.traverse(node, stage));
      return stages;
    }

    // TODO support for nested quantifiers
    // What nested quantifiers should be supported: t.optional(t.optional(...)), ...
    if (isQuantifier(schema)) {
      const itemTypeIdx = getWrappedType(schema);
      types.push(itemTypeIdx);
      const itemSchema = this.tg.type(itemTypeIdx);

      if (itemSchema.type === Type.OBJECT) {
        stages.push(...this.traverse({ ...node, typeIdx: itemTypeIdx }, stage));
      }

      // support for nested quantifier `t.array(t.struct()).optional()`,
      // which is necessary to compute some introspection fields
      if (isArray(itemSchema)) {
        const nestedItemTypeIndex = getWrappedType(itemSchema);
        types.push(nestedItemTypeIndex);
        const nestedItemNode = this.tg.type(nestedItemTypeIndex);

        if (isObject(nestedItemNode)) {
          stages.push(
            ...this.traverse(
              { ...node, typeIdx: nestedItemTypeIndex },
              stage,
            ),
          );
        }
      }

      return stages;
    }

    return stages;
  }

  /**
   * Create `ComputeStage`s for `node and its child nodes,
   * where `node` corresponds to a selection field for a function.
   */
  private traverseFuncField(
    node: Node,
    parentProps: Record<string, number>,
  ): ComputeStage[] {
    const stages: ComputeStage[] = [];
    const deps = [];
    if (node.parentStage) {
      deps.push(node.parentStage.id());
    }

    const schema = this.tg.type(node.typeIdx, Type.FUNCTION);
    const { input: inputIdx, output: outputIdx, rate_calls, rate_weight } =
      schema;
    const outputType = this.tg.type(outputIdx);

    const args: Record<string, ComputeArg> = {};
    const argSchema = this.tg.type(inputIdx, Type.OBJECT);
    const argNodes = (node.args ?? [])
      .reduce(
        (agg, fieldArg) => ({ ...agg, [fieldArg.name.value]: fieldArg }),
        {} as Record<string, ast.ArgumentNode>,
      );

    const argumentCollector = new ArgumentCollector(
      this.tg,
      this.tg.materializer(schema.materializer).effect.effect ?? "none",
    );
    const nestedDepsUnion = [];
    for (
      const [argName, argIdx] of Object.entries(argSchema.properties ?? {})
    ) {
      // TODO referencedTypes
      const nested = argumentCollector.collectArg(
        argNodes[argName],
        argIdx,
        parentProps,
        argName,
      );

      nestedDepsUnion.push(...nested.deps);
      args[argName] = nested.compute;
    }

    // check that no unwanted arg is given
    for (const arg of node.args ?? []) {
      const name = arg.name.value;
      if (!(name in args)) {
        throw Error(
          `'${name}' unexpected input at '${this.formatPath(node.path)}'`,
        );
      }
    }

    deps.push(
      ...Array.from(new Set(nestedDepsUnion)).map((dep) =>
        [...node.path, dep].join(".")
      ),
    );

    const mat = this.tg.materializer(schema.materializer);
    const runtime = this.tg.runtimeReferences[mat.runtime];
    if (this.operation.operation === "query" && mat.effect.effect != null) {
      throw new Error(
        `'${schema.title}' via '${mat.name}' can only be executed in mutation`,
      );
    }

    const stage = this.createComputeStage(node, {
      dependencies: deps,
      args,
      argumentNodes: node.args,
      inpType: argSchema,
      outType: outputType,
      runtime,
      materializer: mat,
      batcher: this.tg.nextBatcher(outputType),
      rateCalls: rate_calls,
      rateWeight: (rate_weight as number ?? 0), // `as number` does not promote null or undefined to a number
    });
    stages.push(stage);

    // TODO add all nested types in inputIdx
    this.policiesBuilder.push(stage.id(), node.typeIdx);
    const types = this.policiesBuilder.setReferencedTypes(
      stage.id(),
      node.typeIdx,
      outputIdx,
      inputIdx,
    );

    if (outputType.type === Type.OBJECT) {
      stages.push(
        ...this.traverse(
          { ...node, typeIdx: outputIdx, parentStage: stage },
          stage,
        ),
      );
      this.policiesBuilder.pop(stage.id());
      return stages;
    }

    if (isQuantifier(outputType)) {
      let wrappedTypeIdx: number = getWrappedType(outputType);
      types.push(wrappedTypeIdx);
      let wrappedType = this.tg.type(wrappedTypeIdx);
      while (isQuantifier(wrappedType)) {
        wrappedTypeIdx = getWrappedType(wrappedType);
        types.push(wrappedTypeIdx);
        wrappedType = this.tg.type(wrappedTypeIdx);
      }

      if (wrappedType.type === Type.OBJECT) {
        stages.push(
          ...this.traverse({
            ...node,
            typeIdx: wrappedTypeIdx,
            parentStage: stage,
          }, stage),
        );
      }
    }

    this.policiesBuilder.pop(stage.id());
    return stages;
  }

  get operationName(): string {
    // Unnamed queries/mutations will be named "Q"/"M"
    return this.operation.name?.value ??
      this.operation.operation.charAt(0).toUpperCase();
  }

  /**
   * Create a `ComputeStage` from `node` and the additional props.
   */
  private createComputeStage(
    node: Node,
    props:
      & Omit<
        ComputeStageProps,
        | "operationType"
        | "operationName"
        | "outType"
        | "node"
        | "path"
        | "parent"
        | "typeIdx"
      >
      & Partial<Pick<ComputeStageProps, "outType">>,
  ): ComputeStage {
    return new ComputeStage({
      operationType: this.operation.operation,
      operationName: this.operationName,
      outType: this.tg.type(node.typeIdx),
      node: node.name,
      path: node.path,
      parent: node.parentStage,
      typeIdx: node.typeIdx,
      ...props,
    });
  }

  private formatPath(path: string[]) {
    return [this.operationName, ...path].join(".");
  }

  /** Create a function that will be used to compute the args for the policies. */
  private policyArgs(
    stages: ComputeStage[],
  ): FromVars<Record<string, Record<string, unknown>>> {
    const computes: Record<string, FromVars<Record<string, unknown>>> = {};
    for (const stage of stages) {
      const args = stage.props.args;
      if (Object.keys(args).length === 0) {
        continue;
      }
      const key = stage.props.path.join(".");
      computes[key] = (vars) => mapValues(args, (c) => c(vars, null, null));
    }

    return (vars) =>
      filterValues(
        mapValues(computes, (c) => c(vars)),
        (v) => v != undefined,
      );
  }
}<|MERGE_RESOLUTION|>--- conflicted
+++ resolved
@@ -19,14 +19,9 @@
 import { FromVars } from "../runtimes/graphql.ts";
 import { mapValues } from "std/collections/map_values.ts";
 import { filterValues } from "std/collections/filter_values.ts";
-<<<<<<< HEAD
 import { OperationPolicies, OperationPoliciesBuilder } from "./policies.ts";
 import { getLogger } from "../log.ts";
-=======
-import { getLogger } from "../log.ts";
-
 const logger = getLogger(import.meta);
->>>>>>> 349b7ab0
 
 interface Node {
   name: string;
@@ -58,7 +53,6 @@
  * ```
  */
 export class Planner {
-  logger = getLogger("planner");
   rawArgs: Record<string, ComputeArg> = {};
   policiesBuilder: OperationPoliciesBuilder;
 
