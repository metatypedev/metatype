--- conflicted
+++ resolved
@@ -71,11 +71,7 @@
       "data": {}
     },
     {
-<<<<<<< HEAD
-      "name": "integer_140237824843520",
-=======
       "name": "integer_4452337840",
->>>>>>> 8ba6c1c0
       "typedef": "integer",
       "edges": [],
       "policies": [],
@@ -83,11 +79,7 @@
       "data": {}
     },
     {
-<<<<<<< HEAD
-      "name": "func_structinjection_nested_injection_default_forced_nested_default_nested_inner_default_nested_apply_nested_inner_apply_140237822968784_integer_140237822978000_140237822977040",
-=======
       "name": "func_structinjection_nested_injection_default_forced_nested_default_nested_inner_default_nested_apply_nested_inner_apply_4452347776_integer_4452342208_4452341536",
->>>>>>> 8ba6c1c0
       "typedef": "func",
       "edges": [9, 32],
       "policies": [],
@@ -95,11 +87,7 @@
       "data": { "materializer": 1, "input": 9, "output": 32 }
     },
     {
-<<<<<<< HEAD
-      "name": "structinjection_nested_injection_default_forced_nested_default_nested_inner_default_nested_apply_nested_inner_apply_140237822968784",
-=======
       "name": "structinjection_nested_injection_default_forced_nested_default_nested_inner_default_nested_apply_nested_inner_apply_4452347776",
->>>>>>> 8ba6c1c0
       "typedef": "struct",
       "edges": [10, 11, 13, 16, 18, 22, 26, 29],
       "policies": [],
@@ -119,11 +107,7 @@
       }
     },
     {
-<<<<<<< HEAD
-      "name": "injection_deps_140237824837280",
-=======
       "name": "injection_deps_4452344320",
->>>>>>> 8ba6c1c0
       "typedef": "injection",
       "edges": [5],
       "policies": [],
@@ -131,11 +115,7 @@
       "data": { "of": 5 }
     },
     {
-<<<<<<< HEAD
-      "name": "structvalue_140237824835840",
-=======
       "name": "structvalue_4452343648",
->>>>>>> 8ba6c1c0
       "typedef": "struct",
       "edges": [12],
       "policies": [],
@@ -143,11 +123,7 @@
       "data": { "renames": {}, "binds": { "value": 12 } }
     },
     {
-<<<<<<< HEAD
-      "name": "injection_deps_140237824840928",
-=======
       "name": "injection_deps_4452347200",
->>>>>>> 8ba6c1c0
       "typedef": "injection",
       "edges": [5],
       "policies": [],
@@ -155,11 +131,7 @@
       "data": { "of": 5 }
     },
     {
-<<<<<<< HEAD
-      "name": "optional_string_140237824836464_140237824843088",
-=======
       "name": "optional_string_4452339280_4452340000",
->>>>>>> 8ba6c1c0
       "typedef": "optional",
       "edges": [14],
       "policies": [],
@@ -167,11 +139,7 @@
       "data": { "default_value": "ddds" }
     },
     {
-<<<<<<< HEAD
-      "name": "string_140237824836464",
-=======
       "name": "string_4452339280",
->>>>>>> 8ba6c1c0
       "typedef": "string",
       "edges": [15],
       "policies": [],
@@ -179,23 +147,15 @@
       "data": { "of": 15 }
     },
     {
-<<<<<<< HEAD
-      "name": "char_140237824842896",
-=======
       "name": "char_4452342640",
->>>>>>> 8ba6c1c0
-      "typedef": "char",
-      "edges": [],
-      "policies": [],
-      "runtime": 0,
-      "data": {}
-    },
-    {
-<<<<<<< HEAD
-      "name": "string_140237824839296",
-=======
+      "typedef": "char",
+      "edges": [],
+      "policies": [],
+      "runtime": 0,
+      "data": {}
+    },
+    {
       "name": "string_4452346432",
->>>>>>> 8ba6c1c0
       "typedef": "string",
       "edges": [17],
       "policies": [],
@@ -203,23 +163,15 @@
       "data": { "apply_value": "dddsaaa", "apply_sealed": true, "of": 17 }
     },
     {
-<<<<<<< HEAD
-      "name": "char_140237824838912",
-=======
       "name": "char_4452349216",
->>>>>>> 8ba6c1c0
-      "typedef": "char",
-      "edges": [],
-      "policies": [],
-      "runtime": 0,
-      "data": {}
-    },
-    {
-<<<<<<< HEAD
-      "name": "optional_structvalue_140237822974976_140237822973344",
-=======
+      "typedef": "char",
+      "edges": [],
+      "policies": [],
+      "runtime": 0,
+      "data": {}
+    },
+    {
       "name": "optional_structvalue_4452347968_4452350656",
->>>>>>> 8ba6c1c0
       "typedef": "optional",
       "edges": [19],
       "policies": [],
@@ -227,11 +179,7 @@
       "data": { "default_value": { "value": "a" } }
     },
     {
-<<<<<<< HEAD
-      "name": "structvalue_140237822974976",
-=======
       "name": "structvalue_4452347968",
->>>>>>> 8ba6c1c0
       "typedef": "struct",
       "edges": [20],
       "policies": [],
@@ -239,11 +187,7 @@
       "data": { "renames": {}, "binds": { "value": 20 } }
     },
     {
-<<<<<<< HEAD
-      "name": "string_140237824842272",
-=======
       "name": "string_4452351664",
->>>>>>> 8ba6c1c0
       "typedef": "string",
       "edges": [21],
       "policies": [],
@@ -251,23 +195,15 @@
       "data": { "of": 21 }
     },
     {
-<<<<<<< HEAD
-      "name": "char_140237822976848",
-=======
       "name": "char_4452349120",
->>>>>>> 8ba6c1c0
-      "typedef": "char",
-      "edges": [],
-      "policies": [],
-      "runtime": 0,
-      "data": {}
-    },
-    {
-<<<<<<< HEAD
-      "name": "structvalue_140237822976176",
-=======
+      "typedef": "char",
+      "edges": [],
+      "policies": [],
+      "runtime": 0,
+      "data": {}
+    },
+    {
       "name": "structvalue_4452344368",
->>>>>>> 8ba6c1c0
       "typedef": "struct",
       "edges": [23],
       "policies": [],
@@ -275,11 +211,7 @@
       "data": { "renames": {}, "binds": { "value": 23 } }
     },
     {
-<<<<<<< HEAD
-      "name": "optional_string_140237822977568_140237822973680",
-=======
       "name": "optional_string_4452350944_4452350896",
->>>>>>> 8ba6c1c0
       "typedef": "optional",
       "edges": [24],
       "policies": [],
@@ -287,11 +219,7 @@
       "data": { "default_value": "b" }
     },
     {
-<<<<<<< HEAD
-      "name": "string_140237822977568",
-=======
       "name": "string_4452350944",
->>>>>>> 8ba6c1c0
       "typedef": "string",
       "edges": [25],
       "policies": [],
@@ -299,23 +227,15 @@
       "data": { "of": 25 }
     },
     {
-<<<<<<< HEAD
-      "name": "char_140237822974448",
-=======
       "name": "char_4452339568",
->>>>>>> 8ba6c1c0
-      "typedef": "char",
-      "edges": [],
-      "policies": [],
-      "runtime": 0,
-      "data": {}
-    },
-    {
-<<<<<<< HEAD
-      "name": "structvalue_140237822974832",
-=======
+      "typedef": "char",
+      "edges": [],
+      "policies": [],
+      "runtime": 0,
+      "data": {}
+    },
+    {
       "name": "structvalue_4452347536",
->>>>>>> 8ba6c1c0
       "typedef": "struct",
       "edges": [27],
       "policies": [],
@@ -328,11 +248,7 @@
       }
     },
     {
-<<<<<<< HEAD
-      "name": "string_140237822971712",
-=======
       "name": "string_4452345328",
->>>>>>> 8ba6c1c0
       "typedef": "string",
       "edges": [28],
       "policies": [],
@@ -340,23 +256,15 @@
       "data": { "of": 28 }
     },
     {
-<<<<<<< HEAD
-      "name": "char_140237822975168",
-=======
       "name": "char_4452343600",
->>>>>>> 8ba6c1c0
-      "typedef": "char",
-      "edges": [],
-      "policies": [],
-      "runtime": 0,
-      "data": {}
-    },
-    {
-<<<<<<< HEAD
-      "name": "structvalue_140237822969120",
-=======
+      "typedef": "char",
+      "edges": [],
+      "policies": [],
+      "runtime": 0,
+      "data": {}
+    },
+    {
       "name": "structvalue_4452343888",
->>>>>>> 8ba6c1c0
       "typedef": "struct",
       "edges": [30],
       "policies": [],
@@ -364,11 +272,7 @@
       "data": { "renames": {}, "binds": { "value": 30 } }
     },
     {
-<<<<<<< HEAD
-      "name": "string_140237822970560",
-=======
       "name": "string_4452351856",
->>>>>>> 8ba6c1c0
       "typedef": "string",
       "edges": [31],
       "policies": [],
@@ -376,23 +280,15 @@
       "data": { "apply_value": "d", "apply_sealed": true, "of": 31 }
     },
     {
-<<<<<<< HEAD
-      "name": "char_140237822973008",
-=======
       "name": "char_4452339328",
->>>>>>> 8ba6c1c0
-      "typedef": "char",
-      "edges": [],
-      "policies": [],
-      "runtime": 0,
-      "data": {}
-    },
-    {
-<<<<<<< HEAD
-      "name": "integer_140237822978000",
-=======
+      "typedef": "char",
+      "edges": [],
+      "policies": [],
+      "runtime": 0,
+      "data": {}
+    },
+    {
       "name": "integer_4452342208",
->>>>>>> 8ba6c1c0
       "typedef": "integer",
       "edges": [],
       "policies": [],
@@ -400,11 +296,7 @@
       "data": {}
     },
     {
-<<<<<<< HEAD
-      "name": "func_struct_140237822976416_structstatus_country_countryCode_region_regionName_city_zip_lat_lon_timezone_isp_org_as_query_140237822977712_140237824847984",
-=======
       "name": "func_struct_4452349312_structstatus_country_countryCode_region_regionName_city_zip_lat_lon_timezone_isp_org_as_query_4452344944_4452344416",
->>>>>>> 8ba6c1c0
       "typedef": "func",
       "edges": [34, 35],
       "policies": [],
@@ -412,11 +304,7 @@
       "data": { "materializer": 2, "input": 34, "output": 35 }
     },
     {
-<<<<<<< HEAD
-      "name": "struct_140237822976416",
-=======
       "name": "struct_4452349312",
->>>>>>> 8ba6c1c0
       "typedef": "struct",
       "edges": [],
       "policies": [],
@@ -424,11 +312,7 @@
       "data": { "renames": {}, "binds": {} }
     },
     {
-<<<<<<< HEAD
-      "name": "structstatus_country_countryCode_region_regionName_city_zip_lat_lon_timezone_isp_org_as_query_140237822977712",
-=======
       "name": "structstatus_country_countryCode_region_regionName_city_zip_lat_lon_timezone_isp_org_as_query_4452344944",
->>>>>>> 8ba6c1c0
       "typedef": "struct",
       "edges": [36, 38, 40, 42, 44, 46, 48, 50, 51, 52, 54, 56, 58, 60],
       "policies": [],
@@ -454,11 +338,7 @@
       }
     },
     {
-<<<<<<< HEAD
-      "name": "string_140237822971472",
-=======
       "name": "string_4452351376",
->>>>>>> 8ba6c1c0
       "typedef": "string",
       "edges": [37],
       "policies": [],
@@ -466,23 +346,15 @@
       "data": { "of": 37 }
     },
     {
-<<<<<<< HEAD
-      "name": "char_140237822974736",
-=======
       "name": "char_4452343360",
->>>>>>> 8ba6c1c0
-      "typedef": "char",
-      "edges": [],
-      "policies": [],
-      "runtime": 1,
-      "data": {}
-    },
-    {
-<<<<<<< HEAD
-      "name": "string_140237822969456",
-=======
+      "typedef": "char",
+      "edges": [],
+      "policies": [],
+      "runtime": 1,
+      "data": {}
+    },
+    {
       "name": "string_4452337168",
->>>>>>> 8ba6c1c0
       "typedef": "string",
       "edges": [39],
       "policies": [],
@@ -490,23 +362,15 @@
       "data": { "of": 39 }
     },
     {
-<<<<<<< HEAD
-      "name": "char_140237822977136",
-=======
       "name": "char_4452345712",
->>>>>>> 8ba6c1c0
-      "typedef": "char",
-      "edges": [],
-      "policies": [],
-      "runtime": 1,
-      "data": {}
-    },
-    {
-<<<<<<< HEAD
-      "name": "string_140237822967872",
-=======
+      "typedef": "char",
+      "edges": [],
+      "policies": [],
+      "runtime": 1,
+      "data": {}
+    },
+    {
       "name": "string_4452340144",
->>>>>>> 8ba6c1c0
       "typedef": "string",
       "edges": [41],
       "policies": [],
@@ -514,23 +378,15 @@
       "data": { "of": 41 }
     },
     {
-<<<<<<< HEAD
-      "name": "char_140237822968256",
-=======
       "name": "char_4452343936",
->>>>>>> 8ba6c1c0
-      "typedef": "char",
-      "edges": [],
-      "policies": [],
-      "runtime": 1,
-      "data": {}
-    },
-    {
-<<<<<<< HEAD
-      "name": "string_140237822970752",
-=======
+      "typedef": "char",
+      "edges": [],
+      "policies": [],
+      "runtime": 1,
+      "data": {}
+    },
+    {
       "name": "string_4452342928",
->>>>>>> 8ba6c1c0
       "typedef": "string",
       "edges": [43],
       "policies": [],
@@ -538,23 +394,15 @@
       "data": { "of": 43 }
     },
     {
-<<<<<<< HEAD
-      "name": "char_140237822975696",
-=======
       "name": "char_4452340576",
->>>>>>> 8ba6c1c0
-      "typedef": "char",
-      "edges": [],
-      "policies": [],
-      "runtime": 1,
-      "data": {}
-    },
-    {
-<<<<<<< HEAD
-      "name": "string_140237822970848",
-=======
+      "typedef": "char",
+      "edges": [],
+      "policies": [],
+      "runtime": 1,
+      "data": {}
+    },
+    {
       "name": "string_4452345136",
->>>>>>> 8ba6c1c0
       "typedef": "string",
       "edges": [45],
       "policies": [],
@@ -562,23 +410,15 @@
       "data": { "of": 45 }
     },
     {
-<<<<<<< HEAD
-      "name": "char_140237822976080",
-=======
       "name": "char_4452346096",
->>>>>>> 8ba6c1c0
-      "typedef": "char",
-      "edges": [],
-      "policies": [],
-      "runtime": 1,
-      "data": {}
-    },
-    {
-<<<<<<< HEAD
-      "name": "string_140237822977184",
-=======
+      "typedef": "char",
+      "edges": [],
+      "policies": [],
+      "runtime": 1,
+      "data": {}
+    },
+    {
       "name": "string_4452346720",
->>>>>>> 8ba6c1c0
       "typedef": "string",
       "edges": [47],
       "policies": [],
@@ -586,23 +426,15 @@
       "data": { "of": 47 }
     },
     {
-<<<<<<< HEAD
-      "name": "char_140237822973968",
-=======
       "name": "char_4452346864",
->>>>>>> 8ba6c1c0
-      "typedef": "char",
-      "edges": [],
-      "policies": [],
-      "runtime": 1,
-      "data": {}
-    },
-    {
-<<<<<<< HEAD
-      "name": "string_140237822969264",
-=======
+      "typedef": "char",
+      "edges": [],
+      "policies": [],
+      "runtime": 1,
+      "data": {}
+    },
+    {
       "name": "string_4452348880",
->>>>>>> 8ba6c1c0
       "typedef": "string",
       "edges": [49],
       "policies": [],
@@ -610,23 +442,15 @@
       "data": { "of": 49 }
     },
     {
-<<<<<<< HEAD
-      "name": "char_140237822977664",
-=======
       "name": "char_4452349024",
->>>>>>> 8ba6c1c0
-      "typedef": "char",
-      "edges": [],
-      "policies": [],
-      "runtime": 1,
-      "data": {}
-    },
-    {
-<<<<<<< HEAD
-      "name": "float_140237822970512",
-=======
+      "typedef": "char",
+      "edges": [],
+      "policies": [],
+      "runtime": 1,
+      "data": {}
+    },
+    {
       "name": "float_4452337984",
->>>>>>> 8ba6c1c0
       "typedef": "float",
       "edges": [],
       "policies": [],
@@ -634,11 +458,7 @@
       "data": {}
     },
     {
-<<<<<<< HEAD
-      "name": "float_140237822975840",
-=======
       "name": "float_4452340816",
->>>>>>> 8ba6c1c0
       "typedef": "float",
       "edges": [],
       "policies": [],
@@ -646,11 +466,7 @@
       "data": {}
     },
     {
-<<<<<<< HEAD
-      "name": "string_140237822969984",
-=======
       "name": "string_4452335920",
->>>>>>> 8ba6c1c0
       "typedef": "string",
       "edges": [53],
       "policies": [],
@@ -658,23 +474,15 @@
       "data": { "of": 53 }
     },
     {
-<<<<<<< HEAD
-      "name": "char_140237822973536",
-=======
       "name": "char_4452351424",
->>>>>>> 8ba6c1c0
-      "typedef": "char",
-      "edges": [],
-      "policies": [],
-      "runtime": 1,
-      "data": {}
-    },
-    {
-<<<<<<< HEAD
-      "name": "string_140237822968208",
-=======
+      "typedef": "char",
+      "edges": [],
+      "policies": [],
+      "runtime": 1,
+      "data": {}
+    },
+    {
       "name": "string_4452343744",
->>>>>>> 8ba6c1c0
       "typedef": "string",
       "edges": [55],
       "policies": [],
@@ -682,23 +490,15 @@
       "data": { "of": 55 }
     },
     {
-<<<<<<< HEAD
-      "name": "char_140237822976704",
-=======
       "name": "char_4452348736",
->>>>>>> 8ba6c1c0
-      "typedef": "char",
-      "edges": [],
-      "policies": [],
-      "runtime": 1,
-      "data": {}
-    },
-    {
-<<<<<<< HEAD
-      "name": "string_140237822977376",
-=======
+      "typedef": "char",
+      "edges": [],
+      "policies": [],
+      "runtime": 1,
+      "data": {}
+    },
+    {
       "name": "string_4452340528",
->>>>>>> 8ba6c1c0
       "typedef": "string",
       "edges": [57],
       "policies": [],
@@ -706,23 +506,15 @@
       "data": { "of": 57 }
     },
     {
-<<<<<<< HEAD
-      "name": "char_140237822972672",
-=======
       "name": "char_4452344464",
->>>>>>> 8ba6c1c0
-      "typedef": "char",
-      "edges": [],
-      "policies": [],
-      "runtime": 1,
-      "data": {}
-    },
-    {
-<<<<<<< HEAD
-      "name": "string_140237822975072",
-=======
+      "typedef": "char",
+      "edges": [],
+      "policies": [],
+      "runtime": 1,
+      "data": {}
+    },
+    {
       "name": "string_4452342400",
->>>>>>> 8ba6c1c0
       "typedef": "string",
       "edges": [59],
       "policies": [],
@@ -730,23 +522,15 @@
       "data": { "of": 59 }
     },
     {
-<<<<<<< HEAD
-      "name": "char_140237822975792",
-=======
       "name": "char_4452335872",
->>>>>>> 8ba6c1c0
-      "typedef": "char",
-      "edges": [],
-      "policies": [],
-      "runtime": 1,
-      "data": {}
-    },
-    {
-<<<<<<< HEAD
-      "name": "string_140237822974592",
-=======
+      "typedef": "char",
+      "edges": [],
+      "policies": [],
+      "runtime": 1,
+      "data": {}
+    },
+    {
       "name": "string_4452348976",
->>>>>>> 8ba6c1c0
       "typedef": "string",
       "edges": [61],
       "policies": [],
@@ -754,11 +538,7 @@
       "data": { "of": 61 }
     },
     {
-<<<<<<< HEAD
-      "name": "char_140237822974400",
-=======
       "name": "char_4452350512",
->>>>>>> 8ba6c1c0
       "typedef": "char",
       "edges": [],
       "policies": [],
@@ -774,11 +554,7 @@
       "data": {}
     },
     {
-<<<<<<< HEAD
-      "name": "func_structidentifier_140237824845200_optional_string_140237824850000_140237824851008_140237824849424",
-=======
       "name": "func_structidentifier_4452340096_optional_string_4452351712_4452349552_4452351136",
->>>>>>> 8ba6c1c0
       "typedef": "func",
       "edges": [64, 67],
       "policies": [],
@@ -786,11 +562,7 @@
       "data": { "materializer": 3, "input": 64, "output": 67 }
     },
     {
-<<<<<<< HEAD
-      "name": "structidentifier_140237824845200",
-=======
       "name": "structidentifier_4452340096",
->>>>>>> 8ba6c1c0
       "typedef": "struct",
       "edges": [65],
       "policies": [],
@@ -798,11 +570,7 @@
       "data": { "renames": {}, "binds": { "identifier": 65 } }
     },
     {
-<<<<<<< HEAD
-      "name": "string_140237824850960",
-=======
       "name": "string_4452349888",
->>>>>>> 8ba6c1c0
       "typedef": "string",
       "edges": [66],
       "policies": [],
@@ -810,23 +578,15 @@
       "data": { "of": 66 }
     },
     {
-<<<<<<< HEAD
-      "name": "char_140237824845920",
-=======
       "name": "char_4452350800",
->>>>>>> 8ba6c1c0
-      "typedef": "char",
-      "edges": [],
-      "policies": [],
-      "runtime": 2,
-      "data": {}
-    },
-    {
-<<<<<<< HEAD
-      "name": "optional_string_140237824850000_140237824851008",
-=======
+      "typedef": "char",
+      "edges": [],
+      "policies": [],
+      "runtime": 2,
+      "data": {}
+    },
+    {
       "name": "optional_string_4452351712_4452349552",
->>>>>>> 8ba6c1c0
       "typedef": "optional",
       "edges": [68],
       "policies": [],
@@ -834,11 +594,7 @@
       "data": {}
     },
     {
-<<<<<<< HEAD
-      "name": "string_140237824850000",
-=======
       "name": "string_4452351712",
->>>>>>> 8ba6c1c0
       "typedef": "string",
       "edges": [69],
       "policies": [],
@@ -846,23 +602,15 @@
       "data": { "of": 69 }
     },
     {
-<<<<<<< HEAD
-      "name": "char_140237824850528",
-=======
       "name": "char_4452348640",
->>>>>>> 8ba6c1c0
-      "typedef": "char",
-      "edges": [],
-      "policies": [],
-      "runtime": 2,
-      "data": {}
-    },
-    {
-<<<<<<< HEAD
-      "name": "func_struct_140237824839872_remote_140237822969216",
-=======
+      "typedef": "char",
+      "edges": [],
+      "policies": [],
+      "runtime": 2,
+      "data": {}
+    },
+    {
       "name": "func_struct_4452346816_remote_4452345808",
->>>>>>> 8ba6c1c0
       "typedef": "func",
       "edges": [71, 72],
       "policies": [],
@@ -870,11 +618,7 @@
       "data": { "materializer": 3, "input": 71, "output": 72 }
     },
     {
-<<<<<<< HEAD
-      "name": "struct_140237824839872",
-=======
       "name": "struct_4452346816",
->>>>>>> 8ba6c1c0
       "typedef": "struct",
       "edges": [],
       "policies": [],
@@ -909,11 +653,7 @@
       "data": { "materializer": 4, "input": 75, "output": 76 }
     },
     {
-<<<<<<< HEAD
-      "name": "structinteger_140237822972096",
-=======
       "name": "structinteger_4452338800",
->>>>>>> 8ba6c1c0
       "typedef": "struct",
       "edges": [73],
       "policies": [],
@@ -937,11 +677,7 @@
       "data": { "materializer": 5, "input": 78, "output": 79 }
     },
     {
-<<<<<<< HEAD
-      "name": "struct_140237822970896",
-=======
       "name": "struct_4452348688",
->>>>>>> 8ba6c1c0
       "typedef": "struct",
       "edges": [],
       "policies": [],
@@ -975,16 +711,7 @@
     {
       "name": "rest",
       "runtime": 1,
-<<<<<<< HEAD
-      "data": {
-        "serial": false,
-        "verb": "GET",
-        "path": "24.48.0.1",
-        "content_type": "application/json"
-      }
-=======
       "data": { "serial": false, "verb": "GET", "path": "24.48.0.1" }
->>>>>>> 8ba6c1c0
     },
     { "name": "query", "runtime": 2, "data": { "serial": false } },
     {
