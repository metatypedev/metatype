--- conflicted
+++ resolved
@@ -71,11 +71,7 @@
       "data": {}
     },
     {
-<<<<<<< HEAD
-      "name": "integer_140299611517328",
-=======
-      "name": "integer_4384548720",
->>>>>>> 5b0422d1
+      "name": "integer_4617906512",
       "typedef": "integer",
       "edges": [],
       "policies": [],
@@ -83,11 +79,7 @@
       "data": {}
     },
     {
-<<<<<<< HEAD
-      "name": "func_structinjection_nested_injection_default_forced_nested_default_nested_inner_default_nested_apply_nested_inner_apply_140299614596800_integer_140299614598576_140299614588448",
-=======
-      "name": "func_structinjection_nested_injection_default_forced_nested_default_nested_inner_default_nested_apply_nested_inner_apply_4384553328_integer_4384553376_4384553568",
->>>>>>> 5b0422d1
+      "name": "func_structinjection_nested_injection_default_forced_nested_default_nested_inner_default_nested_apply_nested_inner_apply_4617903824_integer_4617905312_4617898160",
       "typedef": "func",
       "edges": [9, 32],
       "policies": [],
@@ -95,11 +87,7 @@
       "data": { "materializer": 1, "input": 9, "output": 32 }
     },
     {
-<<<<<<< HEAD
-      "name": "structinjection_nested_injection_default_forced_nested_default_nested_inner_default_nested_apply_nested_inner_apply_140299614596800",
-=======
-      "name": "structinjection_nested_injection_default_forced_nested_default_nested_inner_default_nested_apply_nested_inner_apply_4384553328",
->>>>>>> 5b0422d1
+      "name": "structinjection_nested_injection_default_forced_nested_default_nested_inner_default_nested_apply_nested_inner_apply_4617903824",
       "typedef": "struct",
       "edges": [10, 11, 13, 16, 18, 22, 26, 29],
       "policies": [],
@@ -119,11 +107,7 @@
       }
     },
     {
-<<<<<<< HEAD
-      "name": "injection_deps_140299611510464",
-=======
-      "name": "injection_deps_4384541904",
->>>>>>> 5b0422d1
+      "name": "injection_deps_4617911648",
       "typedef": "injection",
       "edges": [5],
       "policies": [],
@@ -131,11 +115,7 @@
       "data": { "of": 5 }
     },
     {
-<<<<<<< HEAD
-      "name": "structvalue_140299611514976",
-=======
-      "name": "structvalue_4384549584",
->>>>>>> 5b0422d1
+      "name": "structvalue_4617909248",
       "typedef": "struct",
       "edges": [12],
       "policies": [],
@@ -143,11 +123,7 @@
       "data": { "renames": {}, "binds": { "value": 12 } }
     },
     {
-<<<<<<< HEAD
-      "name": "injection_deps_140299611513968",
-=======
-      "name": "injection_deps_4384549104",
->>>>>>> 5b0422d1
+      "name": "injection_deps_4617911360",
       "typedef": "injection",
       "edges": [5],
       "policies": [],
@@ -155,11 +131,7 @@
       "data": { "of": 5 }
     },
     {
-<<<<<<< HEAD
-      "name": "optional_string_140299611516512_140299611513296",
-=======
-      "name": "optional_string_4384543392_4384548096",
->>>>>>> 5b0422d1
+      "name": "optional_string_4617898352_4617899744",
       "typedef": "optional",
       "edges": [14],
       "policies": [],
@@ -167,11 +139,7 @@
       "data": { "default_value": "ddds" }
     },
     {
-<<<<<<< HEAD
-      "name": "string_140299611516512",
-=======
-      "name": "string_4384543392",
->>>>>>> 5b0422d1
+      "name": "string_4617898352",
       "typedef": "string",
       "edges": [15],
       "policies": [],
@@ -179,23 +147,15 @@
       "data": { "of": 15 }
     },
     {
-<<<<<<< HEAD
-      "name": "char_140299611504992",
-=======
-      "name": "char_4384540704",
->>>>>>> 5b0422d1
-      "typedef": "char",
-      "edges": [],
-      "policies": [],
-      "runtime": 0,
-      "data": {}
-    },
-    {
-<<<<<<< HEAD
-      "name": "string_140299611518672",
-=======
-      "name": "string_4384545696",
->>>>>>> 5b0422d1
+      "name": "char_4617910880",
+      "typedef": "char",
+      "edges": [],
+      "policies": [],
+      "runtime": 0,
+      "data": {}
+    },
+    {
+      "name": "string_4617908720",
       "typedef": "string",
       "edges": [17],
       "policies": [],
@@ -203,23 +163,15 @@
       "data": { "apply_value": "dddsaaa", "apply_sealed": true, "of": 17 }
     },
     {
-<<<<<<< HEAD
-      "name": "char_140299611513584",
-=======
-      "name": "char_4384540848",
->>>>>>> 5b0422d1
-      "typedef": "char",
-      "edges": [],
-      "policies": [],
-      "runtime": 0,
-      "data": {}
-    },
-    {
-<<<<<<< HEAD
-      "name": "optional_structvalue_140299614598816_140299614594784",
-=======
-      "name": "optional_structvalue_4384540080_4384540032",
->>>>>>> 5b0422d1
+      "name": "char_4617897488",
+      "typedef": "char",
+      "edges": [],
+      "policies": [],
+      "runtime": 0,
+      "data": {}
+    },
+    {
+      "name": "optional_structvalue_4617902384_4617905072",
       "typedef": "optional",
       "edges": [19],
       "policies": [],
@@ -227,11 +179,7 @@
       "data": { "default_value": { "value": "a" } }
     },
     {
-<<<<<<< HEAD
-      "name": "structvalue_140299614598816",
-=======
-      "name": "structvalue_4384540080",
->>>>>>> 5b0422d1
+      "name": "structvalue_4617902384",
       "typedef": "struct",
       "edges": [20],
       "policies": [],
@@ -239,11 +187,7 @@
       "data": { "renames": {}, "binds": { "value": 20 } }
     },
     {
-<<<<<<< HEAD
-      "name": "string_140299611519584",
-=======
-      "name": "string_4384553088",
->>>>>>> 5b0422d1
+      "name": "string_4617909680",
       "typedef": "string",
       "edges": [21],
       "policies": [],
@@ -251,23 +195,15 @@
       "data": { "of": 21 }
     },
     {
-<<<<<<< HEAD
-      "name": "char_140299611509504",
-=======
-      "name": "char_4384553136",
->>>>>>> 5b0422d1
-      "typedef": "char",
-      "edges": [],
-      "policies": [],
-      "runtime": 0,
-      "data": {}
-    },
-    {
-<<<<<<< HEAD
-      "name": "structvalue_140299614595792",
-=======
-      "name": "structvalue_4384548480",
->>>>>>> 5b0422d1
+      "name": "char_4617899888",
+      "typedef": "char",
+      "edges": [],
+      "policies": [],
+      "runtime": 0,
+      "data": {}
+    },
+    {
+      "name": "structvalue_4617907904",
       "typedef": "struct",
       "edges": [23],
       "policies": [],
@@ -275,11 +211,7 @@
       "data": { "renames": {}, "binds": { "value": 23 } }
     },
     {
-<<<<<<< HEAD
-      "name": "optional_string_140299614594832_140299614593920",
-=======
-      "name": "optional_string_4384545312_4384551408",
->>>>>>> 5b0422d1
+      "name": "optional_string_4617899408_4617902912",
       "typedef": "optional",
       "edges": [24],
       "policies": [],
@@ -287,11 +219,7 @@
       "data": { "default_value": "b" }
     },
     {
-<<<<<<< HEAD
-      "name": "string_140299614594832",
-=======
-      "name": "string_4384545312",
->>>>>>> 5b0422d1
+      "name": "string_4617899408",
       "typedef": "string",
       "edges": [25],
       "policies": [],
@@ -299,23 +227,15 @@
       "data": { "of": 25 }
     },
     {
-<<<<<<< HEAD
-      "name": "char_140299614587632",
-=======
-      "name": "char_4384545360",
->>>>>>> 5b0422d1
-      "typedef": "char",
-      "edges": [],
-      "policies": [],
-      "runtime": 0,
-      "data": {}
-    },
-    {
-<<<<<<< HEAD
-      "name": "structvalue_140299614585472",
-=======
-      "name": "structvalue_4384550016",
->>>>>>> 5b0422d1
+      "name": "char_4617905744",
+      "typedef": "char",
+      "edges": [],
+      "policies": [],
+      "runtime": 0,
+      "data": {}
+    },
+    {
+      "name": "structvalue_4617910256",
       "typedef": "struct",
       "edges": [27],
       "policies": [],
@@ -328,11 +248,7 @@
       }
     },
     {
-<<<<<<< HEAD
-      "name": "string_140299614589648",
-=======
-      "name": "string_4384547184",
->>>>>>> 5b0422d1
+      "name": "string_4617901136",
       "typedef": "string",
       "edges": [28],
       "policies": [],
@@ -340,23 +256,15 @@
       "data": { "of": 28 }
     },
     {
-<<<<<<< HEAD
-      "name": "char_140299614585568",
-=======
-      "name": "char_4384549872",
->>>>>>> 5b0422d1
-      "typedef": "char",
-      "edges": [],
-      "policies": [],
-      "runtime": 0,
-      "data": {}
-    },
-    {
-<<<<<<< HEAD
-      "name": "structvalue_140299614589360",
-=======
-      "name": "structvalue_4384553280",
->>>>>>> 5b0422d1
+      "name": "char_4617899360",
+      "typedef": "char",
+      "edges": [],
+      "policies": [],
+      "runtime": 0,
+      "data": {}
+    },
+    {
+      "name": "structvalue_4617906416",
       "typedef": "struct",
       "edges": [30],
       "policies": [],
@@ -364,11 +272,7 @@
       "data": { "renames": {}, "binds": { "value": 30 } }
     },
     {
-<<<<<<< HEAD
-      "name": "string_140299614586768",
-=======
-      "name": "string_4384550064",
->>>>>>> 5b0422d1
+      "name": "string_4617906752",
       "typedef": "string",
       "edges": [31],
       "policies": [],
@@ -376,23 +280,15 @@
       "data": { "apply_value": "d", "apply_sealed": true, "of": 31 }
     },
     {
-<<<<<<< HEAD
-      "name": "char_140299614600784",
-=======
-      "name": "char_4384550112",
->>>>>>> 5b0422d1
-      "typedef": "char",
-      "edges": [],
-      "policies": [],
-      "runtime": 0,
-      "data": {}
-    },
-    {
-<<<<<<< HEAD
-      "name": "integer_140299614598576",
-=======
-      "name": "integer_4384553376",
->>>>>>> 5b0422d1
+      "name": "char_4617900464",
+      "typedef": "char",
+      "edges": [],
+      "policies": [],
+      "runtime": 0,
+      "data": {}
+    },
+    {
+      "name": "integer_4617905312",
       "typedef": "integer",
       "edges": [],
       "policies": [],
@@ -400,11 +296,7 @@
       "data": {}
     },
     {
-<<<<<<< HEAD
-      "name": "func_struct_140299614593968_structstatus_country_countryCode_region_regionName_city_zip_lat_lon_timezone_isp_org_as_query_140299614592240_140299611516032",
-=======
-      "name": "func_struct_4384553616_structstatus_country_countryCode_region_regionName_city_zip_lat_lon_timezone_isp_org_as_query_4384552272_4384543296",
->>>>>>> 5b0422d1
+      "name": "func_struct_4617899792_structstatus_country_countryCode_region_regionName_city_zip_lat_lon_timezone_isp_org_as_query_4617906944_4617912176",
       "typedef": "func",
       "edges": [34, 35],
       "policies": [],
@@ -412,11 +304,7 @@
       "data": { "materializer": 2, "input": 34, "output": 35 }
     },
     {
-<<<<<<< HEAD
-      "name": "struct_140299614593968",
-=======
-      "name": "struct_4384553616",
->>>>>>> 5b0422d1
+      "name": "struct_4617899792",
       "typedef": "struct",
       "edges": [],
       "policies": [],
@@ -424,11 +312,7 @@
       "data": { "renames": {}, "binds": {} }
     },
     {
-<<<<<<< HEAD
-      "name": "structstatus_country_countryCode_region_regionName_city_zip_lat_lon_timezone_isp_org_as_query_140299614592240",
-=======
-      "name": "structstatus_country_countryCode_region_regionName_city_zip_lat_lon_timezone_isp_org_as_query_4384552272",
->>>>>>> 5b0422d1
+      "name": "structstatus_country_countryCode_region_regionName_city_zip_lat_lon_timezone_isp_org_as_query_4617906944",
       "typedef": "struct",
       "edges": [36, 38, 40, 42, 44, 46, 48, 50, 51, 52, 54, 56, 58, 60],
       "policies": [],
@@ -454,11 +338,7 @@
       }
     },
     {
-<<<<<<< HEAD
-      "name": "string_140299614594448",
-=======
-      "name": "string_4384553664",
->>>>>>> 5b0422d1
+      "name": "string_4617909056",
       "typedef": "string",
       "edges": [37],
       "policies": [],
@@ -466,23 +346,15 @@
       "data": { "of": 37 }
     },
     {
-<<<<<<< HEAD
-      "name": "char_140299614595840",
-=======
-      "name": "char_4384553712",
->>>>>>> 5b0422d1
-      "typedef": "char",
-      "edges": [],
-      "policies": [],
-      "runtime": 1,
-      "data": {}
-    },
-    {
-<<<<<<< HEAD
-      "name": "string_140299614596992",
-=======
-      "name": "string_4384554096",
->>>>>>> 5b0422d1
+      "name": "char_4617900704",
+      "typedef": "char",
+      "edges": [],
+      "policies": [],
+      "runtime": 1,
+      "data": {}
+    },
+    {
+      "name": "string_4617903248",
       "typedef": "string",
       "edges": [39],
       "policies": [],
@@ -490,23 +362,15 @@
       "data": { "of": 39 }
     },
     {
-<<<<<<< HEAD
-      "name": "char_140299614599056",
-=======
-      "name": "char_4384554144",
->>>>>>> 5b0422d1
-      "typedef": "char",
-      "edges": [],
-      "policies": [],
-      "runtime": 1,
-      "data": {}
-    },
-    {
-<<<<<<< HEAD
-      "name": "string_140299614593824",
-=======
-      "name": "string_4384554288",
->>>>>>> 5b0422d1
+      "name": "char_4617910784",
+      "typedef": "char",
+      "edges": [],
+      "policies": [],
+      "runtime": 1,
+      "data": {}
+    },
+    {
+      "name": "string_4617900992",
       "typedef": "string",
       "edges": [41],
       "policies": [],
@@ -514,23 +378,15 @@
       "data": { "of": 41 }
     },
     {
-<<<<<<< HEAD
-      "name": "char_140299614598384",
-=======
-      "name": "char_4384554336",
->>>>>>> 5b0422d1
-      "typedef": "char",
-      "edges": [],
-      "policies": [],
-      "runtime": 1,
-      "data": {}
-    },
-    {
-<<<<<<< HEAD
-      "name": "string_140299614599008",
-=======
-      "name": "string_4384538928",
->>>>>>> 5b0422d1
+      "name": "char_4617910976",
+      "typedef": "char",
+      "edges": [],
+      "policies": [],
+      "runtime": 1,
+      "data": {}
+    },
+    {
+      "name": "string_4617898064",
       "typedef": "string",
       "edges": [43],
       "policies": [],
@@ -538,23 +394,15 @@
       "data": { "of": 43 }
     },
     {
-<<<<<<< HEAD
-      "name": "char_140299614590848",
-=======
-      "name": "char_4384547568",
->>>>>>> 5b0422d1
-      "typedef": "char",
-      "edges": [],
-      "policies": [],
-      "runtime": 1,
-      "data": {}
-    },
-    {
-<<<<<<< HEAD
-      "name": "string_140299614586144",
-=======
-      "name": "string_4384538832",
->>>>>>> 5b0422d1
+      "name": "char_4617909824",
+      "typedef": "char",
+      "edges": [],
+      "policies": [],
+      "runtime": 1,
+      "data": {}
+    },
+    {
+      "name": "string_4617899072",
       "typedef": "string",
       "edges": [45],
       "policies": [],
@@ -562,23 +410,15 @@
       "data": { "of": 45 }
     },
     {
-<<<<<<< HEAD
-      "name": "char_140299614590704",
-=======
-      "name": "char_4384541856",
->>>>>>> 5b0422d1
-      "typedef": "char",
-      "edges": [],
-      "policies": [],
-      "runtime": 1,
-      "data": {}
-    },
-    {
-<<<<<<< HEAD
-      "name": "string_140299614599920",
-=======
-      "name": "string_4384544640",
->>>>>>> 5b0422d1
+      "name": "char_4617896912",
+      "typedef": "char",
+      "edges": [],
+      "policies": [],
+      "runtime": 1,
+      "data": {}
+    },
+    {
+      "name": "string_4617907856",
       "typedef": "string",
       "edges": [47],
       "policies": [],
@@ -586,23 +426,15 @@
       "data": { "of": 47 }
     },
     {
-<<<<<<< HEAD
-      "name": "char_140299614587056",
-=======
-      "name": "char_4384544688",
->>>>>>> 5b0422d1
-      "typedef": "char",
-      "edges": [],
-      "policies": [],
-      "runtime": 1,
-      "data": {}
-    },
-    {
-<<<<<<< HEAD
-      "name": "string_140299614585664",
-=======
-      "name": "string_4384545600",
->>>>>>> 5b0422d1
+      "name": "char_4617907232",
+      "typedef": "char",
+      "edges": [],
+      "policies": [],
+      "runtime": 1,
+      "data": {}
+    },
+    {
+      "name": "string_4617907328",
       "typedef": "string",
       "edges": [49],
       "policies": [],
@@ -610,23 +442,15 @@
       "data": { "of": 49 }
     },
     {
-<<<<<<< HEAD
-      "name": "char_140299614600112",
-=======
-      "name": "char_4384545648",
->>>>>>> 5b0422d1
-      "typedef": "char",
-      "edges": [],
-      "policies": [],
-      "runtime": 1,
-      "data": {}
-    },
-    {
-<<<<<<< HEAD
-      "name": "float_140299614599584",
-=======
-      "name": "float_4384547808",
->>>>>>> 5b0422d1
+      "name": "char_4617908144",
+      "typedef": "char",
+      "edges": [],
+      "policies": [],
+      "runtime": 1,
+      "data": {}
+    },
+    {
+      "name": "float_4617898112",
       "typedef": "float",
       "edges": [],
       "policies": [],
@@ -634,11 +458,7 @@
       "data": {}
     },
     {
-<<<<<<< HEAD
-      "name": "float_140299614596944",
-=======
-      "name": "float_4384547376",
->>>>>>> 5b0422d1
+      "name": "float_4617901376",
       "typedef": "float",
       "edges": [],
       "policies": [],
@@ -646,11 +466,7 @@
       "data": {}
     },
     {
-<<<<<<< HEAD
-      "name": "string_140299614589696",
-=======
-      "name": "string_4384547232",
->>>>>>> 5b0422d1
+      "name": "string_4617911168",
       "typedef": "string",
       "edges": [53],
       "policies": [],
@@ -658,23 +474,15 @@
       "data": { "of": 53 }
     },
     {
-<<<<<<< HEAD
-      "name": "char_140299614595312",
-=======
-      "name": "char_4384547280",
->>>>>>> 5b0422d1
-      "typedef": "char",
-      "edges": [],
-      "policies": [],
-      "runtime": 1,
-      "data": {}
-    },
-    {
-<<<<<<< HEAD
-      "name": "string_140299614594688",
-=======
-      "name": "string_4384551216",
->>>>>>> 5b0422d1
+      "name": "char_4617911792",
+      "typedef": "char",
+      "edges": [],
+      "policies": [],
+      "runtime": 1,
+      "data": {}
+    },
+    {
+      "name": "string_4617900848",
       "typedef": "string",
       "edges": [55],
       "policies": [],
@@ -682,23 +490,15 @@
       "data": { "of": 55 }
     },
     {
-<<<<<<< HEAD
-      "name": "char_140299614593776",
-=======
-      "name": "char_4384551264",
->>>>>>> 5b0422d1
-      "typedef": "char",
-      "edges": [],
-      "policies": [],
-      "runtime": 1,
-      "data": {}
-    },
-    {
-<<<<<<< HEAD
-      "name": "string_140299614593248",
-=======
-      "name": "string_4384551072",
->>>>>>> 5b0422d1
+      "name": "char_4617902864",
+      "typedef": "char",
+      "edges": [],
+      "policies": [],
+      "runtime": 1,
+      "data": {}
+    },
+    {
+      "name": "string_4617904736",
       "typedef": "string",
       "edges": [57],
       "policies": [],
@@ -706,23 +506,15 @@
       "data": { "of": 57 }
     },
     {
-<<<<<<< HEAD
-      "name": "char_140299614592000",
-=======
-      "name": "char_4384551024",
->>>>>>> 5b0422d1
-      "typedef": "char",
-      "edges": [],
-      "policies": [],
-      "runtime": 1,
-      "data": {}
-    },
-    {
-<<<<<<< HEAD
-      "name": "string_140299614584944",
-=======
-      "name": "string_4384550160",
->>>>>>> 5b0422d1
+      "name": "char_4617911216",
+      "typedef": "char",
+      "edges": [],
+      "policies": [],
+      "runtime": 1,
+      "data": {}
+    },
+    {
+      "name": "string_4617909392",
       "typedef": "string",
       "edges": [59],
       "policies": [],
@@ -730,23 +522,15 @@
       "data": { "of": 59 }
     },
     {
-<<<<<<< HEAD
-      "name": "char_140299614599632",
-=======
-      "name": "char_4384548576",
->>>>>>> 5b0422d1
-      "typedef": "char",
-      "edges": [],
-      "policies": [],
-      "runtime": 1,
-      "data": {}
-    },
-    {
-<<<<<<< HEAD
-      "name": "string_140299614593632",
-=======
-      "name": "string_4384548384",
->>>>>>> 5b0422d1
+      "name": "char_4617897296",
+      "typedef": "char",
+      "edges": [],
+      "policies": [],
+      "runtime": 1,
+      "data": {}
+    },
+    {
+      "name": "string_4617910688",
       "typedef": "string",
       "edges": [61],
       "policies": [],
@@ -754,11 +538,7 @@
       "data": { "of": 61 }
     },
     {
-<<<<<<< HEAD
-      "name": "char_140299614590464",
-=======
-      "name": "char_4384548336",
->>>>>>> 5b0422d1
+      "name": "char_4617905408",
       "typedef": "char",
       "edges": [],
       "policies": [],
@@ -774,11 +554,7 @@
       "data": {}
     },
     {
-<<<<<<< HEAD
-      "name": "func_structidentifier_140299611505136_optional_string_140299611515840_140299611511712_140299611509024",
-=======
-      "name": "func_structidentifier_4384541616_optional_string_4384542576_4384542816_4384543536",
->>>>>>> 5b0422d1
+      "name": "func_structidentifier_4617908192_optional_string_4617902672_4617900512_4617898304",
       "typedef": "func",
       "edges": [64, 67],
       "policies": [],
@@ -786,11 +562,7 @@
       "data": { "materializer": 3, "input": 64, "output": 67 }
     },
     {
-<<<<<<< HEAD
-      "name": "structidentifier_140299611505136",
-=======
-      "name": "structidentifier_4384541616",
->>>>>>> 5b0422d1
+      "name": "structidentifier_4617908192",
       "typedef": "struct",
       "edges": [65],
       "policies": [],
@@ -798,11 +570,7 @@
       "data": { "renames": {}, "binds": { "identifier": 65 } }
     },
     {
-<<<<<<< HEAD
-      "name": "string_140299611519056",
-=======
-      "name": "string_4384543344",
->>>>>>> 5b0422d1
+      "name": "string_4617901472",
       "typedef": "string",
       "edges": [66],
       "policies": [],
@@ -810,23 +578,15 @@
       "data": { "of": 66 }
     },
     {
-<<<<<<< HEAD
-      "name": "char_140299611517040",
-=======
-      "name": "char_4384540512",
->>>>>>> 5b0422d1
-      "typedef": "char",
-      "edges": [],
-      "policies": [],
-      "runtime": 2,
-      "data": {}
-    },
-    {
-<<<<<<< HEAD
-      "name": "optional_string_140299611515840_140299611511712",
-=======
-      "name": "optional_string_4384542576_4384542816",
->>>>>>> 5b0422d1
+      "name": "char_4617906320",
+      "typedef": "char",
+      "edges": [],
+      "policies": [],
+      "runtime": 2,
+      "data": {}
+    },
+    {
+      "name": "optional_string_4617902672_4617900512",
       "typedef": "optional",
       "edges": [68],
       "policies": [],
@@ -834,11 +594,7 @@
       "data": {}
     },
     {
-<<<<<<< HEAD
-      "name": "string_140299611515840",
-=======
-      "name": "string_4384542576",
->>>>>>> 5b0422d1
+      "name": "string_4617902672",
       "typedef": "string",
       "edges": [69],
       "policies": [],
@@ -846,23 +602,15 @@
       "data": { "of": 69 }
     },
     {
-<<<<<<< HEAD
-      "name": "char_140299611518192",
-=======
-      "name": "char_4384542624",
->>>>>>> 5b0422d1
-      "typedef": "char",
-      "edges": [],
-      "policies": [],
-      "runtime": 2,
-      "data": {}
-    },
-    {
-<<<<<<< HEAD
-      "name": "func_struct_140299611516368_remote_140299614589504",
-=======
-      "name": "func_struct_4384543680_remote_4384546080",
->>>>>>> 5b0422d1
+      "name": "char_4617903584",
+      "typedef": "char",
+      "edges": [],
+      "policies": [],
+      "runtime": 2,
+      "data": {}
+    },
+    {
+      "name": "func_struct_4617912032_remote_4617900752",
       "typedef": "func",
       "edges": [71, 72],
       "policies": [],
@@ -870,11 +618,7 @@
       "data": { "materializer": 3, "input": 71, "output": 72 }
     },
     {
-<<<<<<< HEAD
-      "name": "struct_140299611516368",
-=======
-      "name": "struct_4384543680",
->>>>>>> 5b0422d1
+      "name": "struct_4617912032",
       "typedef": "struct",
       "edges": [],
       "policies": [],
@@ -909,11 +653,7 @@
       "data": { "materializer": 4, "input": 75, "output": 76 }
     },
     {
-<<<<<<< HEAD
-      "name": "structinteger_140299614591856",
-=======
-      "name": "structinteger_4384545024",
->>>>>>> 5b0422d1
+      "name": "structinteger_4617902144",
       "typedef": "struct",
       "edges": [73],
       "policies": [],
@@ -937,11 +677,7 @@
       "data": { "materializer": 5, "input": 78, "output": 79 }
     },
     {
-<<<<<<< HEAD
-      "name": "struct_140299614594592",
-=======
-      "name": "struct_4384541520",
->>>>>>> 5b0422d1
+      "name": "struct_4617898448",
       "typedef": "struct",
       "edges": [],
       "policies": [],
