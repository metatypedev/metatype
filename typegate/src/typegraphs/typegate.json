--- conflicted
+++ resolved
@@ -17,11 +17,7 @@
       }
     },
     {
-<<<<<<< HEAD
-      "name": "func_struct_140542506241712_list_typegraph_140542506246752_140542506247280",
-=======
       "name": "func_struct_140358618863920_list_typegraph_140358618864208_140358618862912",
->>>>>>> 67626668
       "typedef": "func",
       "edges": [2, 3],
       "policies": [0],
@@ -29,11 +25,7 @@
       "data": { "materializer": 0, "input": 2, "output": 3 }
     },
     {
-<<<<<<< HEAD
-      "name": "struct_140542506241712",
-=======
       "name": "struct_140358618863920",
->>>>>>> 67626668
       "typedef": "struct",
       "edges": [],
       "policies": [],
@@ -41,11 +33,7 @@
       "data": { "renames": {}, "binds": {} }
     },
     {
-<<<<<<< HEAD
-      "name": "list_typegraph_140542506246752",
-=======
       "name": "list_typegraph_140358618864208",
->>>>>>> 67626668
       "typedef": "list",
       "edges": [4],
       "policies": [],
@@ -61,11 +49,7 @@
       "data": { "renames": {}, "binds": { "name": 5, "url": 7 } }
     },
     {
-<<<<<<< HEAD
-      "name": "string_140542506241280",
-=======
       "name": "string_140358618989232",
->>>>>>> 67626668
       "typedef": "string",
       "edges": [6],
       "policies": [],
@@ -73,23 +57,15 @@
       "data": { "of": 6 }
     },
     {
-<<<<<<< HEAD
-      "name": "char_140542506246896",
-=======
       "name": "char_140358619002288",
->>>>>>> 67626668
-      "typedef": "char",
-      "edges": [],
-      "policies": [],
-      "runtime": 0,
-      "data": {}
-    },
-    {
-<<<<<<< HEAD
-      "name": "uri_140542506244688",
-=======
+      "typedef": "char",
+      "edges": [],
+      "policies": [],
+      "runtime": 0,
+      "data": {}
+    },
+    {
       "name": "uri_140358618989280",
->>>>>>> 67626668
       "typedef": "uri",
       "edges": [8],
       "policies": [],
@@ -97,23 +73,15 @@
       "data": { "of": 8 }
     },
     {
-<<<<<<< HEAD
-      "name": "char_140542506244304",
-=======
       "name": "char_140358619053984",
->>>>>>> 67626668
-      "typedef": "char",
-      "edges": [],
-      "policies": [],
-      "runtime": 0,
-      "data": {}
-    },
-    {
-<<<<<<< HEAD
-      "name": "func_structname_140542506950448_optional_typegraph_140542506958752_140542506945312",
-=======
+      "typedef": "char",
+      "edges": [],
+      "policies": [],
+      "runtime": 0,
+      "data": {}
+    },
+    {
       "name": "func_structname_140358618863104_optional_typegraph_140358618862432_140358618862480",
->>>>>>> 67626668
       "typedef": "func",
       "edges": [10, 13],
       "policies": [0],
@@ -121,11 +89,7 @@
       "data": { "materializer": 2, "input": 10, "output": 13 }
     },
     {
-<<<<<<< HEAD
-      "name": "structname_140542506950448",
-=======
       "name": "structname_140358618863104",
->>>>>>> 67626668
       "typedef": "struct",
       "edges": [11],
       "policies": [],
@@ -133,11 +97,7 @@
       "data": { "renames": {}, "binds": { "name": 11 } }
     },
     {
-<<<<<<< HEAD
-      "name": "string_140542506253952",
-=======
       "name": "string_140358618863680",
->>>>>>> 67626668
       "typedef": "string",
       "edges": [12],
       "policies": [],
@@ -145,23 +105,15 @@
       "data": { "of": 12 }
     },
     {
-<<<<<<< HEAD
-      "name": "char_140542506950016",
-=======
       "name": "char_140358618863728",
->>>>>>> 67626668
-      "typedef": "char",
-      "edges": [],
-      "policies": [],
-      "runtime": 0,
-      "data": {}
-    },
-    {
-<<<<<<< HEAD
-      "name": "optional_typegraph_140542506958752",
-=======
+      "typedef": "char",
+      "edges": [],
+      "policies": [],
+      "runtime": 0,
+      "data": {}
+    },
+    {
       "name": "optional_typegraph_140358618862432",
->>>>>>> 67626668
       "typedef": "optional",
       "edges": [4],
       "policies": [],
@@ -169,11 +121,7 @@
       "data": {}
     },
     {
-<<<<<<< HEAD
-      "name": "func_structfromString_140542506947376_optional_typegraph_140542506948096_140542506981104",
-=======
       "name": "func_structfromString_140358618863536_optional_typegraph_140358618863632_140358618864112",
->>>>>>> 67626668
       "typedef": "func",
       "edges": [15, 18],
       "policies": [0],
@@ -181,11 +129,7 @@
       "data": { "materializer": 3, "input": 15, "output": 18 }
     },
     {
-<<<<<<< HEAD
-      "name": "structfromString_140542506947376",
-=======
       "name": "structfromString_140358618863536",
->>>>>>> 67626668
       "typedef": "struct",
       "edges": [16],
       "policies": [],
@@ -193,11 +137,7 @@
       "data": { "renames": {}, "binds": { "fromString": 16 } }
     },
     {
-<<<<<<< HEAD
-      "name": "string_140542506945840",
-=======
       "name": "string_140358618863248",
->>>>>>> 67626668
       "typedef": "string",
       "edges": [17],
       "policies": [],
@@ -205,23 +145,15 @@
       "data": { "of": 17 }
     },
     {
-<<<<<<< HEAD
-      "name": "char_140542506947328",
-=======
       "name": "char_140358618863440",
->>>>>>> 67626668
-      "typedef": "char",
-      "edges": [],
-      "policies": [],
-      "runtime": 0,
-      "data": {}
-    },
-    {
-<<<<<<< HEAD
-      "name": "optional_typegraph_140542506948096",
-=======
+      "typedef": "char",
+      "edges": [],
+      "policies": [],
+      "runtime": 0,
+      "data": {}
+    },
+    {
       "name": "optional_typegraph_140358618863632",
->>>>>>> 67626668
       "typedef": "optional",
       "edges": [4],
       "policies": [],
@@ -229,11 +161,7 @@
       "data": {}
     },
     {
-<<<<<<< HEAD
-      "name": "func_structname_140542506981200_integer_140542506981248_140542506981440",
-=======
       "name": "func_structname_140358618864304_integer_140358618864352_140358618864544",
->>>>>>> 67626668
       "typedef": "func",
       "edges": [20, 23],
       "policies": [0],
@@ -241,11 +169,7 @@
       "data": { "materializer": 4, "input": 20, "output": 23 }
     },
     {
-<<<<<<< HEAD
-      "name": "structname_140542506981200",
-=======
       "name": "structname_140358618864304",
->>>>>>> 67626668
       "typedef": "struct",
       "edges": [21],
       "policies": [],
@@ -253,11 +177,7 @@
       "data": { "renames": {}, "binds": { "name": 21 } }
     },
     {
-<<<<<<< HEAD
-      "name": "string_140542506975488",
-=======
       "name": "string_140358618863872",
->>>>>>> 67626668
       "typedef": "string",
       "edges": [22],
       "policies": [],
@@ -265,23 +185,15 @@
       "data": { "of": 22 }
     },
     {
-<<<<<<< HEAD
-      "name": "char_140542506975296",
-=======
       "name": "char_140358618863968",
->>>>>>> 67626668
-      "typedef": "char",
-      "edges": [],
-      "policies": [],
-      "runtime": 0,
-      "data": {}
-    },
-    {
-<<<<<<< HEAD
-      "name": "integer_140542506981248",
-=======
+      "typedef": "char",
+      "edges": [],
+      "policies": [],
+      "runtime": 0,
+      "data": {}
+    },
+    {
       "name": "integer_140358618864352",
->>>>>>> 67626668
       "typedef": "integer",
       "edges": [],
       "policies": [],
