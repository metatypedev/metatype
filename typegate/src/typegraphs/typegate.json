<<<<<<< HEAD
{"types":[{"name":"typegate","typedef":"struct","edges":[1,24,29,34],"policies":[],"runtime":2,"data":{"renames":{},"binds":{"typegraphs":1,"typegraph":24,"addTypegraph":29,"removeTypegraph":34}}},{"name":"func_struct_140013001301184_list_typegraph_140013001300992_140013001308720","typedef":"func","edges":[2,3],"policies":[0],"runtime":0,"data":{"materializer":0,"input":2,"output":3}},{"name":"struct_140013001301184","typedef":"struct","edges":[],"policies":[],"runtime":0,"data":{"renames":{},"binds":{}}},{"name":"list_typegraph_140013001300992","typedef":"list","edges":[4],"policies":[],"runtime":0,"data":{"of":4}},{"name":"typegraph","typedef":"struct","edges":[5,7,9],"policies":[],"runtime":0,"data":{"renames":{},"binds":{"name":5,"url":7,"types":9}}},{"name":"string_140013001296336","typedef":"string","edges":[6],"policies":[],"runtime":0,"data":{"of":6}},{"name":"char_140013001310160","typedef":"char","edges":[],"policies":[],"runtime":0,"data":{}},{"name":"uri_140013001299360","typedef":"uri","edges":[8],"policies":[],"runtime":0,"data":{"of":8}},{"name":"char_140013001307280","typedef":"char","edges":[],"policies":[],"runtime":0,"data":{}},{"name":"gen_structnodes_edges_140013001305312_140013001306320","typedef":"gen","edges":[10,11],"policies":[],"runtime":0,"data":{"materializer":1,"input":10,"output":11}},{"name":"struct_140013001309200","typedef":"struct","edges":[],"policies":[],"runtime":0,"data":{"renames":{},"binds":{}}},{"name":"structnodes_edges_140013001305312","typedef":"struct","edges":[12,20],"policies":[],"runtime":0,"data":{"renames":{},"binds":{"nodes":12,"edges":20}}},{"name":"list_node_140013001300320","typedef":"list","edges":[13],"policies":[],"runtime":0,"data":{"of":13}},{"name":"node","typedef":"struct","edges":[14,16,18],"policies":[],"runtime":0,"data":{"renames":{},"binds":{"name":14,"typedef":16,"fields":18}}},{"name":"string_140013001298976","typedef":"string","edges":[15],"policies":[],"runtime":0,"data":{"of":15}},{"name":"char_140013001308768","typedef":"char","edges":[],"policies":[],"runtime":0,"data":{}},{"name":"string_140013001305984","typedef":"string","edges":[17],"policies":[],"runtime":0,"data":{"of":17}},{"name":"char_140013001297728","typedef":"char","edges":[],"policies":[],"runtime":0,"data":{}},{"name":"string_140013001307184","typedef":"string","edges":[19],"policies":[],"runtime":0,"data":{"of":19}},{"name":"char_140013001306896","typedef":"char","edges":[],"policies":[],"runtime":0,"data":{}},{"name":"list_edge_140013001297200","typedef":"list","edges":[21],"policies":[],"runtime":0,"data":{"of":21}},{"name":"edge","typedef":"struct","edges":[13,13,22],"policies":[],"runtime":0,"data":{"renames":{},"binds":{"from":13,"to":13,"name":22}}},{"name":"string_140013001304832","typedef":"string","edges":[23],"policies":[],"runtime":0,"data":{"of":23}},{"name":"char_140013001306128","typedef":"char","edges":[],"policies":[],"runtime":0,"data":{}},{"name":"func_structname_140013001299744_optional_typegraph_140013001295760_140013001295904","typedef":"func","edges":[25,28],"policies":[0],"runtime":0,"data":{"materializer":3,"input":25,"output":28}},{"name":"structname_140013001299744","typedef":"struct","edges":[26],"policies":[],"runtime":0,"data":{"renames":{},"binds":{"name":26}}},{"name":"string_140013001298832","typedef":"string","edges":[27],"policies":[],"runtime":0,"data":{"of":27}},{"name":"char_140013001301232","typedef":"char","edges":[],"policies":[],"runtime":0,"data":{}},{"name":"optional_typegraph_140013001295760","typedef":"optional","edges":[4],"policies":[],"runtime":0,"data":{"of":4}},{"name":"func_structfromString_140013001299792_optional_typegraph_140013001302480_140013001306992","typedef":"func","edges":[30,33],"policies":[0],"runtime":0,"data":{"materializer":4,"input":30,"output":33}},{"name":"structfromString_140013001299792","typedef":"struct","edges":[31],"policies":[],"runtime":0,"data":{"renames":{},"binds":{"fromString":31}}},{"name":"string_140013001302096","typedef":"string","edges":[32],"policies":[],"runtime":0,"data":{"of":32}},{"name":"char_140013001301376","typedef":"char","edges":[],"policies":[],"runtime":0,"data":{}},{"name":"optional_typegraph_140013001302480","typedef":"optional","edges":[4],"policies":[],"runtime":0,"data":{"of":4}},{"name":"func_structname_140013001301328_integer_140013001305216_140013001306224","typedef":"func","edges":[35,38],"policies":[0],"runtime":0,"data":{"materializer":5,"input":35,"output":38}},{"name":"structname_140013001301328","typedef":"struct","edges":[36],"policies":[],"runtime":0,"data":{"renames":{},"binds":{"name":36}}},{"name":"string_140013001295520","typedef":"string","edges":[37],"policies":[],"runtime":0,"data":{"of":37}},{"name":"char_140013001298928","typedef":"char","edges":[],"policies":[],"runtime":0,"data":{}},{"name":"integer_140013001305216","typedef":"integer","edges":[],"policies":[],"runtime":0,"data":{}}],"materializers":[{"name":"typegraphs","runtime":0,"data":{"serial":false}},{"name":"typesAsGraph","runtime":0,"data":{"serial":false}},{"name":"policy","runtime":1,"data":{"serial":false,"code":"(args) => {\n    return true;\n}"}},{"name":"typegraph","runtime":0,"data":{"serial":false}},{"name":"addTypegraph","runtime":0,"data":{"serial":false}},{"name":"removeTypegraph","runtime":0,"data":{"serial":false}}],"runtimes":[{"name":"typegate","data":{}},{"name":"worker","data":{}},{"name":"deno","data":{}}],"policies":[{"name":"__allow_all","materializer":2}]}
=======
{"types":[{"name":"typegate","typedef":"struct","edges":[1,9,14,19],"policies":[],"runtime":2,"data":{"renames":{},"binds":{"typegraphs":1,"typegraph":9,"addTypegraph":14,"removeTypegraph":19}}},{"name":"func_struct_140688963108528_list_typegraph_140688963108672_140688963099024","typedef":"func","edges":[2,3],"policies":[0],"runtime":0,"data":{"materializer":0,"input":2,"output":3}},{"name":"struct_140688963108528","typedef":"struct","edges":[],"policies":[],"runtime":0,"data":{"renames":{},"binds":{}}},{"name":"list_typegraph_140688963108672","typedef":"list","edges":[4],"policies":[],"runtime":0,"data":{"of":4}},{"name":"typegraph","typedef":"struct","edges":[5,7],"policies":[],"runtime":0,"data":{"renames":{},"binds":{"name":5,"url":7}}},{"name":"string_140688963098592","typedef":"string","edges":[6],"policies":[],"runtime":0,"data":{"of":6}},{"name":"char_140688963098640","typedef":"char","edges":[],"policies":[],"runtime":0,"data":{}},{"name":"uri_140688963098736","typedef":"uri","edges":[8],"policies":[],"runtime":0,"data":{"of":8}},{"name":"char_140688963098784","typedef":"char","edges":[],"policies":[],"runtime":0,"data":{}},{"name":"func_structname_140688963099696_optional_typegraph_140688963099360_140688963099792","typedef":"func","edges":[10,13],"policies":[0],"runtime":0,"data":{"materializer":2,"input":10,"output":13}},{"name":"structname_140688963099696","typedef":"struct","edges":[11],"policies":[],"runtime":0,"data":{"renames":{},"binds":{"name":11}}},{"name":"string_140688963099072","typedef":"string","edges":[12],"policies":[],"runtime":0,"data":{"of":12}},{"name":"char_140688963099504","typedef":"char","edges":[],"policies":[],"runtime":0,"data":{}},{"name":"optional_typegraph_140688963099360","typedef":"optional","edges":[4],"policies":[],"runtime":0,"data":{}},{"name":"func_structfromString_140688963108384_optional_typegraph_140688963108288_140688963107808","typedef":"func","edges":[15,18],"policies":[0],"runtime":0,"data":{"materializer":3,"input":15,"output":18}},{"name":"structfromString_140688963108384","typedef":"struct","edges":[16],"policies":[],"runtime":0,"data":{"renames":{},"binds":{"fromString":16}}},{"name":"string_140688963099312","typedef":"string","edges":[17],"policies":[],"runtime":0,"data":{"of":17}},{"name":"char_140688963099120","typedef":"char","edges":[],"policies":[],"runtime":0,"data":{}},{"name":"optional_typegraph_140688963108288","typedef":"optional","edges":[4],"policies":[],"runtime":0,"data":{}},{"name":"func_structname_140688963107616_integer_140688963107568_140688963107424","typedef":"func","edges":[20,23],"policies":[0],"runtime":0,"data":{"materializer":4,"input":20,"output":23}},{"name":"structname_140688963107616","typedef":"struct","edges":[21],"policies":[],"runtime":0,"data":{"renames":{},"binds":{"name":21}}},{"name":"string_140688963108048","typedef":"string","edges":[22],"policies":[],"runtime":0,"data":{"of":22}},{"name":"char_140688963107952","typedef":"char","edges":[],"policies":[],"runtime":0,"data":{}},{"name":"integer_140688963107568","typedef":"integer","edges":[],"policies":[],"runtime":0,"data":{}}],"materializers":[{"name":"typegraphs","runtime":0,"data":{"serial":false}},{"name":"policy","runtime":1,"data":{"serial":false,"code":"(args) => {\n    return true;\n}"}},{"name":"typegraph","runtime":0,"data":{"serial":false}},{"name":"addTypegraph","runtime":0,"data":{"serial":false}},{"name":"removeTypegraph","runtime":0,"data":{"serial":false}}],"runtimes":[{"name":"typegate","data":{}},{"name":"worker","data":{}},{"name":"deno","data":{}}],"policies":[{"name":"__allow_all","materializer":1}]}
>>>>>>> 56cf777e
<|MERGE_RESOLUTION|>--- conflicted
+++ resolved
@@ -1,5 +1,345 @@
-<<<<<<< HEAD
-{"types":[{"name":"typegate","typedef":"struct","edges":[1,24,29,34],"policies":[],"runtime":2,"data":{"renames":{},"binds":{"typegraphs":1,"typegraph":24,"addTypegraph":29,"removeTypegraph":34}}},{"name":"func_struct_140013001301184_list_typegraph_140013001300992_140013001308720","typedef":"func","edges":[2,3],"policies":[0],"runtime":0,"data":{"materializer":0,"input":2,"output":3}},{"name":"struct_140013001301184","typedef":"struct","edges":[],"policies":[],"runtime":0,"data":{"renames":{},"binds":{}}},{"name":"list_typegraph_140013001300992","typedef":"list","edges":[4],"policies":[],"runtime":0,"data":{"of":4}},{"name":"typegraph","typedef":"struct","edges":[5,7,9],"policies":[],"runtime":0,"data":{"renames":{},"binds":{"name":5,"url":7,"types":9}}},{"name":"string_140013001296336","typedef":"string","edges":[6],"policies":[],"runtime":0,"data":{"of":6}},{"name":"char_140013001310160","typedef":"char","edges":[],"policies":[],"runtime":0,"data":{}},{"name":"uri_140013001299360","typedef":"uri","edges":[8],"policies":[],"runtime":0,"data":{"of":8}},{"name":"char_140013001307280","typedef":"char","edges":[],"policies":[],"runtime":0,"data":{}},{"name":"gen_structnodes_edges_140013001305312_140013001306320","typedef":"gen","edges":[10,11],"policies":[],"runtime":0,"data":{"materializer":1,"input":10,"output":11}},{"name":"struct_140013001309200","typedef":"struct","edges":[],"policies":[],"runtime":0,"data":{"renames":{},"binds":{}}},{"name":"structnodes_edges_140013001305312","typedef":"struct","edges":[12,20],"policies":[],"runtime":0,"data":{"renames":{},"binds":{"nodes":12,"edges":20}}},{"name":"list_node_140013001300320","typedef":"list","edges":[13],"policies":[],"runtime":0,"data":{"of":13}},{"name":"node","typedef":"struct","edges":[14,16,18],"policies":[],"runtime":0,"data":{"renames":{},"binds":{"name":14,"typedef":16,"fields":18}}},{"name":"string_140013001298976","typedef":"string","edges":[15],"policies":[],"runtime":0,"data":{"of":15}},{"name":"char_140013001308768","typedef":"char","edges":[],"policies":[],"runtime":0,"data":{}},{"name":"string_140013001305984","typedef":"string","edges":[17],"policies":[],"runtime":0,"data":{"of":17}},{"name":"char_140013001297728","typedef":"char","edges":[],"policies":[],"runtime":0,"data":{}},{"name":"string_140013001307184","typedef":"string","edges":[19],"policies":[],"runtime":0,"data":{"of":19}},{"name":"char_140013001306896","typedef":"char","edges":[],"policies":[],"runtime":0,"data":{}},{"name":"list_edge_140013001297200","typedef":"list","edges":[21],"policies":[],"runtime":0,"data":{"of":21}},{"name":"edge","typedef":"struct","edges":[13,13,22],"policies":[],"runtime":0,"data":{"renames":{},"binds":{"from":13,"to":13,"name":22}}},{"name":"string_140013001304832","typedef":"string","edges":[23],"policies":[],"runtime":0,"data":{"of":23}},{"name":"char_140013001306128","typedef":"char","edges":[],"policies":[],"runtime":0,"data":{}},{"name":"func_structname_140013001299744_optional_typegraph_140013001295760_140013001295904","typedef":"func","edges":[25,28],"policies":[0],"runtime":0,"data":{"materializer":3,"input":25,"output":28}},{"name":"structname_140013001299744","typedef":"struct","edges":[26],"policies":[],"runtime":0,"data":{"renames":{},"binds":{"name":26}}},{"name":"string_140013001298832","typedef":"string","edges":[27],"policies":[],"runtime":0,"data":{"of":27}},{"name":"char_140013001301232","typedef":"char","edges":[],"policies":[],"runtime":0,"data":{}},{"name":"optional_typegraph_140013001295760","typedef":"optional","edges":[4],"policies":[],"runtime":0,"data":{"of":4}},{"name":"func_structfromString_140013001299792_optional_typegraph_140013001302480_140013001306992","typedef":"func","edges":[30,33],"policies":[0],"runtime":0,"data":{"materializer":4,"input":30,"output":33}},{"name":"structfromString_140013001299792","typedef":"struct","edges":[31],"policies":[],"runtime":0,"data":{"renames":{},"binds":{"fromString":31}}},{"name":"string_140013001302096","typedef":"string","edges":[32],"policies":[],"runtime":0,"data":{"of":32}},{"name":"char_140013001301376","typedef":"char","edges":[],"policies":[],"runtime":0,"data":{}},{"name":"optional_typegraph_140013001302480","typedef":"optional","edges":[4],"policies":[],"runtime":0,"data":{"of":4}},{"name":"func_structname_140013001301328_integer_140013001305216_140013001306224","typedef":"func","edges":[35,38],"policies":[0],"runtime":0,"data":{"materializer":5,"input":35,"output":38}},{"name":"structname_140013001301328","typedef":"struct","edges":[36],"policies":[],"runtime":0,"data":{"renames":{},"binds":{"name":36}}},{"name":"string_140013001295520","typedef":"string","edges":[37],"policies":[],"runtime":0,"data":{"of":37}},{"name":"char_140013001298928","typedef":"char","edges":[],"policies":[],"runtime":0,"data":{}},{"name":"integer_140013001305216","typedef":"integer","edges":[],"policies":[],"runtime":0,"data":{}}],"materializers":[{"name":"typegraphs","runtime":0,"data":{"serial":false}},{"name":"typesAsGraph","runtime":0,"data":{"serial":false}},{"name":"policy","runtime":1,"data":{"serial":false,"code":"(args) => {\n    return true;\n}"}},{"name":"typegraph","runtime":0,"data":{"serial":false}},{"name":"addTypegraph","runtime":0,"data":{"serial":false}},{"name":"removeTypegraph","runtime":0,"data":{"serial":false}}],"runtimes":[{"name":"typegate","data":{}},{"name":"worker","data":{}},{"name":"deno","data":{}}],"policies":[{"name":"__allow_all","materializer":2}]}
-=======
-{"types":[{"name":"typegate","typedef":"struct","edges":[1,9,14,19],"policies":[],"runtime":2,"data":{"renames":{},"binds":{"typegraphs":1,"typegraph":9,"addTypegraph":14,"removeTypegraph":19}}},{"name":"func_struct_140688963108528_list_typegraph_140688963108672_140688963099024","typedef":"func","edges":[2,3],"policies":[0],"runtime":0,"data":{"materializer":0,"input":2,"output":3}},{"name":"struct_140688963108528","typedef":"struct","edges":[],"policies":[],"runtime":0,"data":{"renames":{},"binds":{}}},{"name":"list_typegraph_140688963108672","typedef":"list","edges":[4],"policies":[],"runtime":0,"data":{"of":4}},{"name":"typegraph","typedef":"struct","edges":[5,7],"policies":[],"runtime":0,"data":{"renames":{},"binds":{"name":5,"url":7}}},{"name":"string_140688963098592","typedef":"string","edges":[6],"policies":[],"runtime":0,"data":{"of":6}},{"name":"char_140688963098640","typedef":"char","edges":[],"policies":[],"runtime":0,"data":{}},{"name":"uri_140688963098736","typedef":"uri","edges":[8],"policies":[],"runtime":0,"data":{"of":8}},{"name":"char_140688963098784","typedef":"char","edges":[],"policies":[],"runtime":0,"data":{}},{"name":"func_structname_140688963099696_optional_typegraph_140688963099360_140688963099792","typedef":"func","edges":[10,13],"policies":[0],"runtime":0,"data":{"materializer":2,"input":10,"output":13}},{"name":"structname_140688963099696","typedef":"struct","edges":[11],"policies":[],"runtime":0,"data":{"renames":{},"binds":{"name":11}}},{"name":"string_140688963099072","typedef":"string","edges":[12],"policies":[],"runtime":0,"data":{"of":12}},{"name":"char_140688963099504","typedef":"char","edges":[],"policies":[],"runtime":0,"data":{}},{"name":"optional_typegraph_140688963099360","typedef":"optional","edges":[4],"policies":[],"runtime":0,"data":{}},{"name":"func_structfromString_140688963108384_optional_typegraph_140688963108288_140688963107808","typedef":"func","edges":[15,18],"policies":[0],"runtime":0,"data":{"materializer":3,"input":15,"output":18}},{"name":"structfromString_140688963108384","typedef":"struct","edges":[16],"policies":[],"runtime":0,"data":{"renames":{},"binds":{"fromString":16}}},{"name":"string_140688963099312","typedef":"string","edges":[17],"policies":[],"runtime":0,"data":{"of":17}},{"name":"char_140688963099120","typedef":"char","edges":[],"policies":[],"runtime":0,"data":{}},{"name":"optional_typegraph_140688963108288","typedef":"optional","edges":[4],"policies":[],"runtime":0,"data":{}},{"name":"func_structname_140688963107616_integer_140688963107568_140688963107424","typedef":"func","edges":[20,23],"policies":[0],"runtime":0,"data":{"materializer":4,"input":20,"output":23}},{"name":"structname_140688963107616","typedef":"struct","edges":[21],"policies":[],"runtime":0,"data":{"renames":{},"binds":{"name":21}}},{"name":"string_140688963108048","typedef":"string","edges":[22],"policies":[],"runtime":0,"data":{"of":22}},{"name":"char_140688963107952","typedef":"char","edges":[],"policies":[],"runtime":0,"data":{}},{"name":"integer_140688963107568","typedef":"integer","edges":[],"policies":[],"runtime":0,"data":{}}],"materializers":[{"name":"typegraphs","runtime":0,"data":{"serial":false}},{"name":"policy","runtime":1,"data":{"serial":false,"code":"(args) => {\n    return true;\n}"}},{"name":"typegraph","runtime":0,"data":{"serial":false}},{"name":"addTypegraph","runtime":0,"data":{"serial":false}},{"name":"removeTypegraph","runtime":0,"data":{"serial":false}}],"runtimes":[{"name":"typegate","data":{}},{"name":"worker","data":{}},{"name":"deno","data":{}}],"policies":[{"name":"__allow_all","materializer":1}]}
->>>>>>> 56cf777e
+{
+  "types": [
+    {
+      "name": "typegate",
+      "typedef": "struct",
+      "edges": [1, 24, 29, 34],
+      "policies": [],
+      "runtime": 2,
+      "data": {
+        "renames": {},
+        "binds": {
+          "typegraphs": 1,
+          "typegraph": 24,
+          "addTypegraph": 29,
+          "removeTypegraph": 34
+        }
+      }
+    },
+    {
+      "name": "func_struct_140013001301184_list_typegraph_140013001300992_140013001308720",
+      "typedef": "func",
+      "edges": [2, 3],
+      "policies": [0],
+      "runtime": 0,
+      "data": { "materializer": 0, "input": 2, "output": 3 }
+    },
+    {
+      "name": "struct_140013001301184",
+      "typedef": "struct",
+      "edges": [],
+      "policies": [],
+      "runtime": 0,
+      "data": { "renames": {}, "binds": {} }
+    },
+    {
+      "name": "list_typegraph_140013001300992",
+      "typedef": "list",
+      "edges": [4],
+      "policies": [],
+      "runtime": 0,
+      "data": { "of": 4 }
+    },
+    {
+      "name": "typegraph",
+      "typedef": "struct",
+      "edges": [5, 7, 9],
+      "policies": [],
+      "runtime": 0,
+      "data": { "renames": {}, "binds": { "name": 5, "url": 7, "types": 9 } }
+    },
+    {
+      "name": "string_140013001296336",
+      "typedef": "string",
+      "edges": [6],
+      "policies": [],
+      "runtime": 0,
+      "data": { "of": 6 }
+    },
+    {
+      "name": "char_140013001310160",
+      "typedef": "char",
+      "edges": [],
+      "policies": [],
+      "runtime": 0,
+      "data": {}
+    },
+    {
+      "name": "uri_140013001299360",
+      "typedef": "uri",
+      "edges": [8],
+      "policies": [],
+      "runtime": 0,
+      "data": { "of": 8 }
+    },
+    {
+      "name": "char_140013001307280",
+      "typedef": "char",
+      "edges": [],
+      "policies": [],
+      "runtime": 0,
+      "data": {}
+    },
+    {
+      "name": "gen_structnodes_edges_140013001305312_140013001306320",
+      "typedef": "gen",
+      "edges": [10, 11],
+      "policies": [],
+      "runtime": 0,
+      "data": { "materializer": 1, "input": 10, "output": 11 }
+    },
+    {
+      "name": "struct_140013001309200",
+      "typedef": "struct",
+      "edges": [],
+      "policies": [],
+      "runtime": 0,
+      "data": { "renames": {}, "binds": {} }
+    },
+    {
+      "name": "structnodes_edges_140013001305312",
+      "typedef": "struct",
+      "edges": [12, 20],
+      "policies": [],
+      "runtime": 0,
+      "data": { "renames": {}, "binds": { "nodes": 12, "edges": 20 } }
+    },
+    {
+      "name": "list_node_140013001300320",
+      "typedef": "list",
+      "edges": [13],
+      "policies": [],
+      "runtime": 0,
+      "data": { "of": 13 }
+    },
+    {
+      "name": "node",
+      "typedef": "struct",
+      "edges": [14, 16, 18],
+      "policies": [],
+      "runtime": 0,
+      "data": {
+        "renames": {},
+        "binds": { "name": 14, "typedef": 16, "fields": 18 }
+      }
+    },
+    {
+      "name": "string_140013001298976",
+      "typedef": "string",
+      "edges": [15],
+      "policies": [],
+      "runtime": 0,
+      "data": { "of": 15 }
+    },
+    {
+      "name": "char_140013001308768",
+      "typedef": "char",
+      "edges": [],
+      "policies": [],
+      "runtime": 0,
+      "data": {}
+    },
+    {
+      "name": "string_140013001305984",
+      "typedef": "string",
+      "edges": [17],
+      "policies": [],
+      "runtime": 0,
+      "data": { "of": 17 }
+    },
+    {
+      "name": "char_140013001297728",
+      "typedef": "char",
+      "edges": [],
+      "policies": [],
+      "runtime": 0,
+      "data": {}
+    },
+    {
+      "name": "string_140013001307184",
+      "typedef": "string",
+      "edges": [19],
+      "policies": [],
+      "runtime": 0,
+      "data": { "of": 19 }
+    },
+    {
+      "name": "char_140013001306896",
+      "typedef": "char",
+      "edges": [],
+      "policies": [],
+      "runtime": 0,
+      "data": {}
+    },
+    {
+      "name": "list_edge_140013001297200",
+      "typedef": "list",
+      "edges": [21],
+      "policies": [],
+      "runtime": 0,
+      "data": { "of": 21 }
+    },
+    {
+      "name": "edge",
+      "typedef": "struct",
+      "edges": [13, 13, 22],
+      "policies": [],
+      "runtime": 0,
+      "data": { "renames": {}, "binds": { "from": 13, "to": 13, "name": 22 } }
+    },
+    {
+      "name": "string_140013001304832",
+      "typedef": "string",
+      "edges": [23],
+      "policies": [],
+      "runtime": 0,
+      "data": { "of": 23 }
+    },
+    {
+      "name": "char_140013001306128",
+      "typedef": "char",
+      "edges": [],
+      "policies": [],
+      "runtime": 0,
+      "data": {}
+    },
+    {
+      "name": "func_structname_140013001299744_optional_typegraph_140013001295760_140013001295904",
+      "typedef": "func",
+      "edges": [25, 28],
+      "policies": [0],
+      "runtime": 0,
+      "data": { "materializer": 3, "input": 25, "output": 28 }
+    },
+    {
+      "name": "structname_140013001299744",
+      "typedef": "struct",
+      "edges": [26],
+      "policies": [],
+      "runtime": 0,
+      "data": { "renames": {}, "binds": { "name": 26 } }
+    },
+    {
+      "name": "string_140013001298832",
+      "typedef": "string",
+      "edges": [27],
+      "policies": [],
+      "runtime": 0,
+      "data": { "of": 27 }
+    },
+    {
+      "name": "char_140013001301232",
+      "typedef": "char",
+      "edges": [],
+      "policies": [],
+      "runtime": 0,
+      "data": {}
+    },
+    {
+      "name": "optional_typegraph_140013001295760",
+      "typedef": "optional",
+      "edges": [4],
+      "policies": [],
+      "runtime": 0,
+      "data": { "of": 4 }
+    },
+    {
+      "name": "func_structfromString_140013001299792_optional_typegraph_140013001302480_140013001306992",
+      "typedef": "func",
+      "edges": [30, 33],
+      "policies": [0],
+      "runtime": 0,
+      "data": { "materializer": 4, "input": 30, "output": 33 }
+    },
+    {
+      "name": "structfromString_140013001299792",
+      "typedef": "struct",
+      "edges": [31],
+      "policies": [],
+      "runtime": 0,
+      "data": { "renames": {}, "binds": { "fromString": 31 } }
+    },
+    {
+      "name": "string_140013001302096",
+      "typedef": "string",
+      "edges": [32],
+      "policies": [],
+      "runtime": 0,
+      "data": { "of": 32 }
+    },
+    {
+      "name": "char_140013001301376",
+      "typedef": "char",
+      "edges": [],
+      "policies": [],
+      "runtime": 0,
+      "data": {}
+    },
+    {
+      "name": "optional_typegraph_140013001302480",
+      "typedef": "optional",
+      "edges": [4],
+      "policies": [],
+      "runtime": 0,
+      "data": { "of": 4 }
+    },
+    {
+      "name": "func_structname_140013001301328_integer_140013001305216_140013001306224",
+      "typedef": "func",
+      "edges": [35, 38],
+      "policies": [0],
+      "runtime": 0,
+      "data": { "materializer": 5, "input": 35, "output": 38 }
+    },
+    {
+      "name": "structname_140013001301328",
+      "typedef": "struct",
+      "edges": [36],
+      "policies": [],
+      "runtime": 0,
+      "data": { "renames": {}, "binds": { "name": 36 } }
+    },
+    {
+      "name": "string_140013001295520",
+      "typedef": "string",
+      "edges": [37],
+      "policies": [],
+      "runtime": 0,
+      "data": { "of": 37 }
+    },
+    {
+      "name": "char_140013001298928",
+      "typedef": "char",
+      "edges": [],
+      "policies": [],
+      "runtime": 0,
+      "data": {}
+    },
+    {
+      "name": "integer_140013001305216",
+      "typedef": "integer",
+      "edges": [],
+      "policies": [],
+      "runtime": 0,
+      "data": {}
+    }
+  ],
+  "materializers": [
+    { "name": "typegraphs", "runtime": 0, "data": { "serial": false } },
+    { "name": "typesAsGraph", "runtime": 0, "data": { "serial": false } },
+    {
+      "name": "policy",
+      "runtime": 1,
+      "data": { "serial": false, "code": "(args) => {\n    return true;\n}" }
+    },
+    { "name": "typegraph", "runtime": 0, "data": { "serial": false } },
+    { "name": "addTypegraph", "runtime": 0, "data": { "serial": false } },
+    { "name": "removeTypegraph", "runtime": 0, "data": { "serial": false } }
+  ],
+  "runtimes": [
+    { "name": "typegate", "data": {} },
+    { "name": "worker", "data": {} },
+    { "name": "deno", "data": {} }
+  ],
+  "policies": [{ "name": "__allow_all", "materializer": 2 }]
+}