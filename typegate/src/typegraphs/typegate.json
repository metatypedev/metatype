<<<<<<< HEAD
{"types":[{"name":"typegate","typedef":"struct","edges":[1,9,14,19],"policies":[],"runtime":2,"data":{"renames":{},"binds":{"typegraphs":1,"typegraph":9,"addTypegraph":14,"removeTypegraph":19}}},{"name":"func_struct_139749050023600_list_typegraph_139749050023744_139749050013760","typedef":"func","edges":[2,3],"policies":[0],"runtime":0,"data":{"materializer":0,"input":2,"output":3}},{"name":"struct_139749050023600","typedef":"struct","edges":[],"policies":[],"runtime":0,"data":{"renames":{},"binds":{}}},{"name":"list_typegraph_139749050023744","typedef":"list","edges":[4],"policies":[],"runtime":0,"data":{"of":4}},{"name":"typegraph","typedef":"struct","edges":[5,7],"policies":[],"runtime":0,"data":{"renames":{},"binds":{"name":5,"url":7}}},{"name":"string_139749050013328","typedef":"string","edges":[6],"policies":[],"runtime":0,"data":{"of":6}},{"name":"char_139749050013376","typedef":"char","edges":[],"policies":[],"runtime":0,"data":{}},{"name":"uri_139749050013472","typedef":"uri","edges":[8],"policies":[],"runtime":0,"data":{"of":8}},{"name":"char_139749050013520","typedef":"char","edges":[],"policies":[],"runtime":0,"data":{}},{"name":"func_structname_139749050014432_optional_typegraph_139749050014096_139749050014528","typedef":"func","edges":[10,13],"policies":[0],"runtime":0,"data":{"materializer":2,"input":10,"output":13}},{"name":"structname_139749050014432","typedef":"struct","edges":[11],"policies":[],"runtime":0,"data":{"renames":{},"binds":{"name":11}}},{"name":"string_139749050013808","typedef":"string","edges":[12],"policies":[],"runtime":0,"data":{"of":12}},{"name":"char_139749050014240","typedef":"char","edges":[],"policies":[],"runtime":0,"data":{}},{"name":"optional_typegraph_139749050014096","typedef":"optional","edges":[4],"policies":[],"runtime":0,"data":{}},{"name":"func_structfromString_139749050023456_optional_typegraph_139749050023360_139749050022880","typedef":"func","edges":[15,18],"policies":[0],"runtime":0,"data":{"materializer":3,"input":15,"output":18}},{"name":"structfromString_139749050023456","typedef":"struct","edges":[16],"policies":[],"runtime":0,"data":{"renames":{},"binds":{"fromString":16}}},{"name":"string_139749050014048","typedef":"string","edges":[17],"policies":[],"runtime":0,"data":{"of":17}},{"name":"char_139749050013856","typedef":"char","edges":[],"policies":[],"runtime":0,"data":{}},{"name":"optional_typegraph_139749050023360","typedef":"optional","edges":[4],"policies":[],"runtime":0,"data":{}},{"name":"func_structname_139749050022688_integer_139749050022640_139749050022496","typedef":"func","edges":[20,23],"policies":[0],"runtime":0,"data":{"materializer":4,"input":20,"output":23}},{"name":"structname_139749050022688","typedef":"struct","edges":[21],"policies":[],"runtime":0,"data":{"renames":{},"binds":{"name":21}}},{"name":"string_139749050023120","typedef":"string","edges":[22],"policies":[],"runtime":0,"data":{"of":22}},{"name":"char_139749050023024","typedef":"char","edges":[],"policies":[],"runtime":0,"data":{}},{"name":"integer_139749050022640","typedef":"integer","edges":[],"policies":[],"runtime":0,"data":{}}],"materializers":[{"name":"typegraphs","runtime":0,"data":{"serial":false}},{"name":"policy","runtime":1,"data":{"serial":false,"code":"(args) => {\n    return true;\n}"}},{"name":"typegraph","runtime":0,"data":{"serial":false}},{"name":"addTypegraph","runtime":0,"data":{"serial":false}},{"name":"removeTypegraph","runtime":0,"data":{"serial":false}}],"runtimes":[{"name":"typegate","data":{}},{"name":"worker","data":{}},{"name":"deno","data":{}}],"policies":[{"name":"__allow_all","materializer":1}]}
=======
{"types":[{"name":"typegate","typedef":"struct","edges":[1,9,14,19],"policies":[],"runtime":2,"data":{"renames":{},"binds":{"typegraphs":1,"typegraph":9,"addTypegraph":14,"removeTypegraph":19}}},{"name":"func_struct_4408041216_list_typegraph_4408040928_4408038240","typedef":"func","edges":[2,3],"policies":[0],"runtime":0,"data":{"materializer":0,"input":2,"output":3}},{"name":"struct_4408041216","typedef":"struct","edges":[],"policies":[],"runtime":0,"data":{"renames":{},"binds":{}}},{"name":"list_typegraph_4408040928","typedef":"list","edges":[4],"policies":[],"runtime":0,"data":{"of":4}},{"name":"typegraph","typedef":"struct","edges":[5,7],"policies":[],"runtime":0,"data":{"renames":{},"binds":{"name":5,"url":7}}},{"name":"string_4408040544","typedef":"string","edges":[6],"policies":[],"runtime":0,"data":{"of":6}},{"name":"char_4408040784","typedef":"char","edges":[],"policies":[],"runtime":0,"data":{}},{"name":"uri_4408039440","typedef":"uri","edges":[8],"policies":[],"runtime":0,"data":{"of":8}},{"name":"char_4408039632","typedef":"char","edges":[],"policies":[],"runtime":0,"data":{}},{"name":"func_structname_4408041456_optional_typegraph_4408037664_4408039008","typedef":"func","edges":[10,13],"policies":[0],"runtime":0,"data":{"materializer":2,"input":10,"output":13}},{"name":"structname_4408041456","typedef":"struct","edges":[11],"policies":[],"runtime":0,"data":{"renames":{},"binds":{"name":11}}},{"name":"string_4408039584","typedef":"string","edges":[12],"policies":[],"runtime":0,"data":{"of":12}},{"name":"char_4408039536","typedef":"char","edges":[],"policies":[],"runtime":0,"data":{}},{"name":"optional_typegraph_4408037664","typedef":"optional","edges":[4],"policies":[],"runtime":0,"data":{}},{"name":"func_structfromString_4408041696_optional_typegraph_4408041792_4408042272","typedef":"func","edges":[15,18],"policies":[0],"runtime":0,"data":{"materializer":3,"input":15,"output":18}},{"name":"structfromString_4408041696","typedef":"struct","edges":[16],"policies":[],"runtime":0,"data":{"renames":{},"binds":{"fromString":16}}},{"name":"string_4408037184","typedef":"string","edges":[17],"policies":[],"runtime":0,"data":{"of":17}},{"name":"char_4408038912","typedef":"char","edges":[],"policies":[],"runtime":0,"data":{}},{"name":"optional_typegraph_4408041792","typedef":"optional","edges":[4],"policies":[],"runtime":0,"data":{}},{"name":"func_structname_4408042464_integer_4408042512_4408042704","typedef":"func","edges":[20,23],"policies":[0],"runtime":0,"data":{"materializer":4,"input":20,"output":23}},{"name":"structname_4408042464","typedef":"struct","edges":[21],"policies":[],"runtime":0,"data":{"renames":{},"binds":{"name":21}}},{"name":"string_4408042032","typedef":"string","edges":[22],"policies":[],"runtime":0,"data":{"of":22}},{"name":"char_4408042128","typedef":"char","edges":[],"policies":[],"runtime":0,"data":{}},{"name":"integer_4408042512","typedef":"integer","edges":[],"policies":[],"runtime":0,"data":{}}],"materializers":[{"name":"typegraphs","runtime":0,"data":{"serial":false}},{"name":"policy","runtime":1,"data":{"serial":false,"code":"(args) => {\n    return true;\n}"}},{"name":"typegraph","runtime":0,"data":{"serial":false}},{"name":"addTypegraph","runtime":0,"data":{"serial":false}},{"name":"removeTypegraph","runtime":0,"data":{"serial":false}}],"runtimes":[{"name":"typegate","data":{}},{"name":"worker","data":{}},{"name":"deno","data":{}}],"policies":[{"name":"__allow_all","materializer":1}]}
>>>>>>> 5bdea457
<|MERGE_RESOLUTION|>--- conflicted
+++ resolved
@@ -1,5 +1,221 @@
-<<<<<<< HEAD
-{"types":[{"name":"typegate","typedef":"struct","edges":[1,9,14,19],"policies":[],"runtime":2,"data":{"renames":{},"binds":{"typegraphs":1,"typegraph":9,"addTypegraph":14,"removeTypegraph":19}}},{"name":"func_struct_139749050023600_list_typegraph_139749050023744_139749050013760","typedef":"func","edges":[2,3],"policies":[0],"runtime":0,"data":{"materializer":0,"input":2,"output":3}},{"name":"struct_139749050023600","typedef":"struct","edges":[],"policies":[],"runtime":0,"data":{"renames":{},"binds":{}}},{"name":"list_typegraph_139749050023744","typedef":"list","edges":[4],"policies":[],"runtime":0,"data":{"of":4}},{"name":"typegraph","typedef":"struct","edges":[5,7],"policies":[],"runtime":0,"data":{"renames":{},"binds":{"name":5,"url":7}}},{"name":"string_139749050013328","typedef":"string","edges":[6],"policies":[],"runtime":0,"data":{"of":6}},{"name":"char_139749050013376","typedef":"char","edges":[],"policies":[],"runtime":0,"data":{}},{"name":"uri_139749050013472","typedef":"uri","edges":[8],"policies":[],"runtime":0,"data":{"of":8}},{"name":"char_139749050013520","typedef":"char","edges":[],"policies":[],"runtime":0,"data":{}},{"name":"func_structname_139749050014432_optional_typegraph_139749050014096_139749050014528","typedef":"func","edges":[10,13],"policies":[0],"runtime":0,"data":{"materializer":2,"input":10,"output":13}},{"name":"structname_139749050014432","typedef":"struct","edges":[11],"policies":[],"runtime":0,"data":{"renames":{},"binds":{"name":11}}},{"name":"string_139749050013808","typedef":"string","edges":[12],"policies":[],"runtime":0,"data":{"of":12}},{"name":"char_139749050014240","typedef":"char","edges":[],"policies":[],"runtime":0,"data":{}},{"name":"optional_typegraph_139749050014096","typedef":"optional","edges":[4],"policies":[],"runtime":0,"data":{}},{"name":"func_structfromString_139749050023456_optional_typegraph_139749050023360_139749050022880","typedef":"func","edges":[15,18],"policies":[0],"runtime":0,"data":{"materializer":3,"input":15,"output":18}},{"name":"structfromString_139749050023456","typedef":"struct","edges":[16],"policies":[],"runtime":0,"data":{"renames":{},"binds":{"fromString":16}}},{"name":"string_139749050014048","typedef":"string","edges":[17],"policies":[],"runtime":0,"data":{"of":17}},{"name":"char_139749050013856","typedef":"char","edges":[],"policies":[],"runtime":0,"data":{}},{"name":"optional_typegraph_139749050023360","typedef":"optional","edges":[4],"policies":[],"runtime":0,"data":{}},{"name":"func_structname_139749050022688_integer_139749050022640_139749050022496","typedef":"func","edges":[20,23],"policies":[0],"runtime":0,"data":{"materializer":4,"input":20,"output":23}},{"name":"structname_139749050022688","typedef":"struct","edges":[21],"policies":[],"runtime":0,"data":{"renames":{},"binds":{"name":21}}},{"name":"string_139749050023120","typedef":"string","edges":[22],"policies":[],"runtime":0,"data":{"of":22}},{"name":"char_139749050023024","typedef":"char","edges":[],"policies":[],"runtime":0,"data":{}},{"name":"integer_139749050022640","typedef":"integer","edges":[],"policies":[],"runtime":0,"data":{}}],"materializers":[{"name":"typegraphs","runtime":0,"data":{"serial":false}},{"name":"policy","runtime":1,"data":{"serial":false,"code":"(args) => {\n    return true;\n}"}},{"name":"typegraph","runtime":0,"data":{"serial":false}},{"name":"addTypegraph","runtime":0,"data":{"serial":false}},{"name":"removeTypegraph","runtime":0,"data":{"serial":false}}],"runtimes":[{"name":"typegate","data":{}},{"name":"worker","data":{}},{"name":"deno","data":{}}],"policies":[{"name":"__allow_all","materializer":1}]}
-=======
-{"types":[{"name":"typegate","typedef":"struct","edges":[1,9,14,19],"policies":[],"runtime":2,"data":{"renames":{},"binds":{"typegraphs":1,"typegraph":9,"addTypegraph":14,"removeTypegraph":19}}},{"name":"func_struct_4408041216_list_typegraph_4408040928_4408038240","typedef":"func","edges":[2,3],"policies":[0],"runtime":0,"data":{"materializer":0,"input":2,"output":3}},{"name":"struct_4408041216","typedef":"struct","edges":[],"policies":[],"runtime":0,"data":{"renames":{},"binds":{}}},{"name":"list_typegraph_4408040928","typedef":"list","edges":[4],"policies":[],"runtime":0,"data":{"of":4}},{"name":"typegraph","typedef":"struct","edges":[5,7],"policies":[],"runtime":0,"data":{"renames":{},"binds":{"name":5,"url":7}}},{"name":"string_4408040544","typedef":"string","edges":[6],"policies":[],"runtime":0,"data":{"of":6}},{"name":"char_4408040784","typedef":"char","edges":[],"policies":[],"runtime":0,"data":{}},{"name":"uri_4408039440","typedef":"uri","edges":[8],"policies":[],"runtime":0,"data":{"of":8}},{"name":"char_4408039632","typedef":"char","edges":[],"policies":[],"runtime":0,"data":{}},{"name":"func_structname_4408041456_optional_typegraph_4408037664_4408039008","typedef":"func","edges":[10,13],"policies":[0],"runtime":0,"data":{"materializer":2,"input":10,"output":13}},{"name":"structname_4408041456","typedef":"struct","edges":[11],"policies":[],"runtime":0,"data":{"renames":{},"binds":{"name":11}}},{"name":"string_4408039584","typedef":"string","edges":[12],"policies":[],"runtime":0,"data":{"of":12}},{"name":"char_4408039536","typedef":"char","edges":[],"policies":[],"runtime":0,"data":{}},{"name":"optional_typegraph_4408037664","typedef":"optional","edges":[4],"policies":[],"runtime":0,"data":{}},{"name":"func_structfromString_4408041696_optional_typegraph_4408041792_4408042272","typedef":"func","edges":[15,18],"policies":[0],"runtime":0,"data":{"materializer":3,"input":15,"output":18}},{"name":"structfromString_4408041696","typedef":"struct","edges":[16],"policies":[],"runtime":0,"data":{"renames":{},"binds":{"fromString":16}}},{"name":"string_4408037184","typedef":"string","edges":[17],"policies":[],"runtime":0,"data":{"of":17}},{"name":"char_4408038912","typedef":"char","edges":[],"policies":[],"runtime":0,"data":{}},{"name":"optional_typegraph_4408041792","typedef":"optional","edges":[4],"policies":[],"runtime":0,"data":{}},{"name":"func_structname_4408042464_integer_4408042512_4408042704","typedef":"func","edges":[20,23],"policies":[0],"runtime":0,"data":{"materializer":4,"input":20,"output":23}},{"name":"structname_4408042464","typedef":"struct","edges":[21],"policies":[],"runtime":0,"data":{"renames":{},"binds":{"name":21}}},{"name":"string_4408042032","typedef":"string","edges":[22],"policies":[],"runtime":0,"data":{"of":22}},{"name":"char_4408042128","typedef":"char","edges":[],"policies":[],"runtime":0,"data":{}},{"name":"integer_4408042512","typedef":"integer","edges":[],"policies":[],"runtime":0,"data":{}}],"materializers":[{"name":"typegraphs","runtime":0,"data":{"serial":false}},{"name":"policy","runtime":1,"data":{"serial":false,"code":"(args) => {\n    return true;\n}"}},{"name":"typegraph","runtime":0,"data":{"serial":false}},{"name":"addTypegraph","runtime":0,"data":{"serial":false}},{"name":"removeTypegraph","runtime":0,"data":{"serial":false}}],"runtimes":[{"name":"typegate","data":{}},{"name":"worker","data":{}},{"name":"deno","data":{}}],"policies":[{"name":"__allow_all","materializer":1}]}
->>>>>>> 5bdea457
+{
+  "types": [
+    {
+      "name": "typegate",
+      "typedef": "struct",
+      "edges": [1, 9, 14, 19],
+      "policies": [],
+      "runtime": 2,
+      "data": {
+        "renames": {},
+        "binds": {
+          "typegraphs": 1,
+          "typegraph": 9,
+          "addTypegraph": 14,
+          "removeTypegraph": 19
+        }
+      }
+    },
+    {
+      "name": "func_struct_139749050023600_list_typegraph_139749050023744_139749050013760",
+      "typedef": "func",
+      "edges": [2, 3],
+      "policies": [0],
+      "runtime": 0,
+      "data": { "materializer": 0, "input": 2, "output": 3 }
+    },
+    {
+      "name": "struct_139749050023600",
+      "typedef": "struct",
+      "edges": [],
+      "policies": [],
+      "runtime": 0,
+      "data": { "renames": {}, "binds": {} }
+    },
+    {
+      "name": "list_typegraph_139749050023744",
+      "typedef": "list",
+      "edges": [4],
+      "policies": [],
+      "runtime": 0,
+      "data": { "of": 4 }
+    },
+    {
+      "name": "typegraph",
+      "typedef": "struct",
+      "edges": [5, 7],
+      "policies": [],
+      "runtime": 0,
+      "data": { "renames": {}, "binds": { "name": 5, "url": 7 } }
+    },
+    {
+      "name": "string_139749050013328",
+      "typedef": "string",
+      "edges": [6],
+      "policies": [],
+      "runtime": 0,
+      "data": { "of": 6 }
+    },
+    {
+      "name": "char_139749050013376",
+      "typedef": "char",
+      "edges": [],
+      "policies": [],
+      "runtime": 0,
+      "data": {}
+    },
+    {
+      "name": "uri_139749050013472",
+      "typedef": "uri",
+      "edges": [8],
+      "policies": [],
+      "runtime": 0,
+      "data": { "of": 8 }
+    },
+    {
+      "name": "char_139749050013520",
+      "typedef": "char",
+      "edges": [],
+      "policies": [],
+      "runtime": 0,
+      "data": {}
+    },
+    {
+      "name": "func_structname_139749050014432_optional_typegraph_139749050014096_139749050014528",
+      "typedef": "func",
+      "edges": [10, 13],
+      "policies": [0],
+      "runtime": 0,
+      "data": { "materializer": 2, "input": 10, "output": 13 }
+    },
+    {
+      "name": "structname_139749050014432",
+      "typedef": "struct",
+      "edges": [11],
+      "policies": [],
+      "runtime": 0,
+      "data": { "renames": {}, "binds": { "name": 11 } }
+    },
+    {
+      "name": "string_139749050013808",
+      "typedef": "string",
+      "edges": [12],
+      "policies": [],
+      "runtime": 0,
+      "data": { "of": 12 }
+    },
+    {
+      "name": "char_139749050014240",
+      "typedef": "char",
+      "edges": [],
+      "policies": [],
+      "runtime": 0,
+      "data": {}
+    },
+    {
+      "name": "optional_typegraph_139749050014096",
+      "typedef": "optional",
+      "edges": [4],
+      "policies": [],
+      "runtime": 0,
+      "data": {}
+    },
+    {
+      "name": "func_structfromString_139749050023456_optional_typegraph_139749050023360_139749050022880",
+      "typedef": "func",
+      "edges": [15, 18],
+      "policies": [0],
+      "runtime": 0,
+      "data": { "materializer": 3, "input": 15, "output": 18 }
+    },
+    {
+      "name": "structfromString_139749050023456",
+      "typedef": "struct",
+      "edges": [16],
+      "policies": [],
+      "runtime": 0,
+      "data": { "renames": {}, "binds": { "fromString": 16 } }
+    },
+    {
+      "name": "string_139749050014048",
+      "typedef": "string",
+      "edges": [17],
+      "policies": [],
+      "runtime": 0,
+      "data": { "of": 17 }
+    },
+    {
+      "name": "char_139749050013856",
+      "typedef": "char",
+      "edges": [],
+      "policies": [],
+      "runtime": 0,
+      "data": {}
+    },
+    {
+      "name": "optional_typegraph_139749050023360",
+      "typedef": "optional",
+      "edges": [4],
+      "policies": [],
+      "runtime": 0,
+      "data": {}
+    },
+    {
+      "name": "func_structname_139749050022688_integer_139749050022640_139749050022496",
+      "typedef": "func",
+      "edges": [20, 23],
+      "policies": [0],
+      "runtime": 0,
+      "data": { "materializer": 4, "input": 20, "output": 23 }
+    },
+    {
+      "name": "structname_139749050022688",
+      "typedef": "struct",
+      "edges": [21],
+      "policies": [],
+      "runtime": 0,
+      "data": { "renames": {}, "binds": { "name": 21 } }
+    },
+    {
+      "name": "string_139749050023120",
+      "typedef": "string",
+      "edges": [22],
+      "policies": [],
+      "runtime": 0,
+      "data": { "of": 22 }
+    },
+    {
+      "name": "char_139749050023024",
+      "typedef": "char",
+      "edges": [],
+      "policies": [],
+      "runtime": 0,
+      "data": {}
+    },
+    {
+      "name": "integer_139749050022640",
+      "typedef": "integer",
+      "edges": [],
+      "policies": [],
+      "runtime": 0,
+      "data": {}
+    }
+  ],
+  "materializers": [
+    { "name": "typegraphs", "runtime": 0, "data": { "serial": false } },
+    {
+      "name": "policy",
+      "runtime": 1,
+      "data": { "serial": false, "code": "(args) => {\n    return true;\n}" }
+    },
+    { "name": "typegraph", "runtime": 0, "data": { "serial": false } },
+    { "name": "addTypegraph", "runtime": 0, "data": { "serial": false } },
+    { "name": "removeTypegraph", "runtime": 0, "data": { "serial": false } }
+  ],
+  "runtimes": [
+    { "name": "typegate", "data": {} },
+    { "name": "worker", "data": {} },
+    { "name": "deno", "data": {} }
+  ],
+  "policies": [{ "name": "__allow_all", "materializer": 1 }]
+}