{
  "$id": "https://metatype.dev/specs/0.0.3.json",
  "types": [
    {
      "type": "object",
      "title": "typegate",
      "runtime": 0,
      "policies": [],
      "config": {},
      "as_id": false,
      "properties": {
        "typegraphs": 1,
        "typegraph": 7,
        "addTypegraph": 15,
<<<<<<< HEAD
        "removeTypegraph": 32,
        "argInfoByPath": 36
=======
        "removeTypegraphs": 32
>>>>>>> 381d9589
      },
      "required": [
        "typegraphs",
        "typegraph",
        "addTypegraph",
<<<<<<< HEAD
        "removeTypegraph",
        "argInfoByPath"
=======
        "removeTypegraphs"
>>>>>>> 381d9589
      ]
    },
    {
      "type": "function",
<<<<<<< HEAD
      "title": "func_64",
=======
      "title": "func_36",
>>>>>>> 381d9589
      "runtime": 1,
      "policies": [
        0
      ],
      "config": {},
      "as_id": false,
      "input": 2,
      "output": 3,
      "materializer": 0,
      "rate_weight": null,
      "rate_calls": true
    },
    {
      "type": "object",
      "title": "object_33",
      "runtime": 1,
      "policies": [],
      "config": {},
      "as_id": false,
      "properties": {},
      "required": []
    },
    {
      "type": "list",
      "title": "_34_Typegraph[]",
      "runtime": 1,
      "policies": [],
      "config": {},
      "as_id": false,
      "items": 4
    },
    {
      "type": "object",
      "title": "Typegraph",
      "runtime": 1,
      "policies": [],
      "config": {},
      "as_id": false,
      "properties": {
        "name": 5,
        "url": 6
      },
      "required": []
    },
    {
      "type": "string",
      "title": "string_3",
      "runtime": 1,
      "policies": [],
      "config": {},
      "as_id": false
    },
    {
      "type": "string",
      "title": "string_4",
      "runtime": 1,
      "policies": [],
      "config": {},
      "as_id": false,
      "format": "uri"
    },
    {
      "type": "function",
<<<<<<< HEAD
      "title": "func_65",
=======
      "title": "func_37",
>>>>>>> 381d9589
      "runtime": 1,
      "policies": [
        0
      ],
      "config": {},
      "as_id": false,
      "input": 8,
      "output": 10,
      "materializer": 2,
      "rate_weight": null,
      "rate_calls": true
    },
    {
      "type": "object",
      "title": "object_37",
      "runtime": 1,
      "policies": [],
      "config": {},
      "as_id": false,
      "properties": {
        "name": 9
      },
      "required": []
    },
    {
      "type": "string",
      "title": "string_36",
      "runtime": 1,
      "policies": [],
      "config": {},
      "as_id": false
    },
    {
      "type": "optional",
      "title": "optional_39",
      "runtime": 1,
      "policies": [],
      "config": {},
      "as_id": false,
      "item": 11,
      "default_value": null
    },
    {
      "type": "object",
      "title": "object_38",
      "runtime": 1,
      "policies": [],
      "config": {},
      "as_id": false,
      "properties": {
        "name": 5,
        "url": 6,
        "serialized": 12
      },
      "required": []
    },
    {
      "type": "function",
      "title": "func_2",
      "runtime": 1,
      "policies": [],
      "config": {},
      "as_id": false,
      "input": 13,
      "output": 14,
      "materializer": 3,
      "rate_weight": null,
      "rate_calls": false
    },
    {
      "type": "object",
      "title": "object_1",
      "runtime": 1,
      "policies": [],
      "config": {},
      "as_id": false,
      "properties": {},
      "required": []
    },
    {
      "type": "string",
      "title": "string_0",
      "runtime": 1,
      "policies": [],
      "config": {},
      "as_id": false
    },
    {
      "type": "function",
<<<<<<< HEAD
      "title": "func_66",
=======
      "title": "func_38",
>>>>>>> 381d9589
      "runtime": 1,
      "policies": [
        0
      ],
      "config": {},
      "as_id": false,
      "input": 16,
      "output": 20,
      "materializer": 4,
      "rate_weight": null,
      "rate_calls": true
    },
    {
      "type": "object",
      "title": "object_44",
      "runtime": 1,
      "policies": [],
      "config": {},
      "as_id": false,
      "properties": {
        "fromString": 17,
        "secrets": 18,
        "cliVersion": 19
      },
      "required": []
    },
    {
      "type": "string",
      "title": "string_41",
      "runtime": 1,
      "policies": [],
      "config": {},
      "as_id": false,
      "format": "json"
    },
    {
      "type": "string",
      "title": "string_42",
      "runtime": 1,
      "policies": [],
      "config": {},
      "as_id": false,
      "format": "json"
    },
    {
      "type": "string",
      "title": "string_43",
      "runtime": 1,
      "policies": [],
      "config": {},
      "as_id": false
    },
    {
      "type": "object",
      "title": "object_56",
      "runtime": 1,
      "policies": [],
      "config": {},
      "as_id": false,
      "properties": {
        "name": 21,
        "messages": 22,
        "migrations": 26,
        "failure": 30
      },
      "required": []
    },
    {
      "type": "string",
      "title": "string_45",
      "runtime": 1,
      "policies": [],
      "config": {},
      "as_id": false
    },
    {
      "type": "list",
<<<<<<< HEAD
      "title": "list_49",
=======
      "title": "list_22",
>>>>>>> 381d9589
      "runtime": 1,
      "policies": [],
      "config": {},
      "as_id": false,
      "items": 23
    },
    {
      "type": "object",
      "title": "object_48",
      "runtime": 1,
      "policies": [],
      "config": {},
      "as_id": false,
      "properties": {
        "type": 24,
        "text": 25
      },
      "required": []
    },
    {
      "type": "string",
      "title": "string_46",
      "runtime": 1,
      "policies": [],
      "enum": [
        "\"info\"",
        "\"warning\"",
        "\"error\""
      ],
      "config": {},
      "as_id": false
    },
    {
      "type": "string",
      "title": "string_47",
      "runtime": 1,
      "policies": [],
      "config": {},
      "as_id": false
    },
    {
      "type": "list",
<<<<<<< HEAD
      "title": "list_53",
=======
      "title": "list_26",
>>>>>>> 381d9589
      "runtime": 1,
      "policies": [],
      "config": {},
      "as_id": false,
      "items": 27
    },
    {
      "type": "object",
      "title": "object_52",
      "runtime": 1,
      "policies": [],
      "config": {},
      "as_id": false,
      "properties": {
        "runtime": 28,
        "migrations": 29
      },
      "required": []
    },
    {
      "type": "string",
      "title": "string_50",
      "runtime": 1,
      "policies": [],
      "config": {},
      "as_id": false
    },
    {
      "type": "string",
      "title": "string_51",
      "runtime": 1,
      "policies": [],
      "config": {},
      "as_id": false
    },
    {
<<<<<<< HEAD
      "type": "list",
      "title": "list_55",
=======
      "type": "optional",
      "title": "optional_28",
>>>>>>> 381d9589
      "runtime": 1,
      "policies": [],
      "config": {},
      "as_id": false,
      "item": 31,
      "default_value": null
    },
    {
      "type": "string",
      "title": "string_54",
      "runtime": 1,
      "policies": [],
      "config": {},
      "as_id": false,
      "format": "json"
    },
    {
      "type": "function",
<<<<<<< HEAD
      "title": "func_67",
=======
      "title": "func_39",
>>>>>>> 381d9589
      "runtime": 1,
      "policies": [
        0
      ],
      "config": {},
      "as_id": false,
      "input": 33,
      "output": 36,
      "materializer": 5,
      "rate_weight": null,
      "rate_calls": true
    },
    {
      "type": "object",
<<<<<<< HEAD
      "title": "object_59",
=======
      "title": "object_33",
>>>>>>> 381d9589
      "runtime": 1,
      "policies": [],
      "config": {},
      "as_id": false,
      "properties": {
        "names": 34
      },
      "required": []
    },
    {
      "type": "list",
      "title": "list_32",
      "runtime": 1,
      "policies": [],
      "config": {},
      "as_id": false,
      "items": 35
    },
    {
      "type": "string",
      "title": "string_58",
      "runtime": 1,
      "policies": [],
      "config": {},
      "as_id": false
    },
    {
<<<<<<< HEAD
      "type": "integer",
      "title": "integer_60",
      "runtime": 1,
      "policies": [],
      "config": {},
      "as_id": false
    },
    {
      "type": "function",
      "title": "func_68",
      "runtime": 1,
      "policies": [
        0
      ],
      "config": {},
      "as_id": false,
      "input": 37,
      "output": 44,
      "materializer": 6,
      "rate_weight": null,
      "rate_calls": true
    },
    {
      "type": "object",
      "title": "object_12",
      "runtime": 1,
      "policies": [],
      "config": {},
      "as_id": false,
      "properties": {
        "typegraph": 38,
        "queryType": 39,
        "fn": 40,
        "argPaths": 41
      },
      "required": []
    },
    {
      "type": "string",
      "title": "string_8",
      "runtime": 1,
      "policies": [],
      "config": {},
      "as_id": false
    },
    {
      "type": "string",
      "title": "string_9",
      "runtime": 1,
      "policies": [],
      "config": {},
      "as_id": false
    },
    {
      "type": "string",
      "title": "string_10",
      "runtime": 1,
      "policies": [],
      "config": {},
      "as_id": false
    },
    {
      "type": "list",
      "title": "list_11",
      "runtime": 1,
      "policies": [],
      "config": {},
      "as_id": false,
      "items": 42
    },
    {
      "type": "list",
      "title": "list_7",
      "runtime": 1,
      "policies": [],
      "config": {},
      "as_id": false,
      "items": 43
    },
    {
      "type": "string",
      "title": "string_6",
      "runtime": 1,
      "policies": [],
      "config": {},
      "as_id": false
    },
    {
      "type": "list",
      "title": "_62_ArgInfoOut[]",
      "runtime": 1,
      "policies": [],
      "config": {},
      "as_id": false,
      "items": 45
    },
    {
      "type": "object",
      "title": "ArgInfoOut",
      "runtime": 1,
      "policies": [],
      "config": {},
      "as_id": false,
      "properties": {
        "optional": 46,
        "as_id": 47,
        "title": 48,
        "type": 49,
        "enum": 50,
        "runtime": 53,
        "config": 54,
        "default": 56,
        "format": 58,
        "fields": 60
      },
      "required": []
    },
    {
      "type": "boolean",
      "title": "boolean_13",
      "runtime": 1,
      "policies": [],
      "config": {},
      "as_id": false
    },
    {
      "type": "boolean",
      "title": "boolean_14",
      "runtime": 1,
      "policies": [],
      "config": {},
      "as_id": false
    },
    {
      "type": "string",
      "title": "string_15",
      "runtime": 1,
      "policies": [],
      "config": {},
      "as_id": false
    },
    {
      "type": "string",
      "title": "string_16",
=======
      "type": "boolean",
      "title": "boolean_34",
>>>>>>> 381d9589
      "runtime": 1,
      "policies": [],
      "config": {},
      "as_id": false
    },
    {
      "type": "optional",
      "title": "optional_19",
      "runtime": 1,
      "policies": [],
      "config": {},
      "as_id": false,
      "item": 51,
      "default_value": null
    },
    {
      "type": "list",
      "title": "list_18",
      "runtime": 1,
      "policies": [],
      "config": {},
      "as_id": false,
      "items": 52
    },
    {
      "type": "string",
      "title": "string_17",
      "runtime": 1,
      "policies": [],
      "config": {},
      "as_id": false,
      "format": "json"
    },
    {
      "type": "string",
      "title": "string_20",
      "runtime": 1,
      "policies": [],
      "config": {},
      "as_id": false
    },
    {
      "type": "optional",
      "title": "optional_22",
      "runtime": 1,
      "policies": [],
      "config": {},
      "as_id": false,
      "item": 55,
      "default_value": null
    },
    {
      "type": "string",
      "title": "string_21",
      "runtime": 1,
      "policies": [],
      "config": {},
      "as_id": false,
      "format": "json"
    },
    {
      "type": "optional",
      "title": "optional_24",
      "runtime": 1,
      "policies": [],
      "config": {},
      "as_id": false,
      "item": 57,
      "default_value": null
    },
    {
      "type": "string",
      "title": "string_23",
      "runtime": 1,
      "policies": [],
      "config": {},
      "as_id": false,
      "format": "json"
    },
    {
      "type": "optional",
      "title": "optional_26",
      "runtime": 1,
      "policies": [],
      "config": {},
      "as_id": false,
      "item": 59,
      "default_value": null
    },
    {
      "type": "string",
      "title": "string_25",
      "runtime": 1,
      "policies": [],
      "config": {},
      "as_id": false
    },
    {
      "type": "optional",
      "title": "optional_30",
      "runtime": 1,
      "policies": [],
      "config": {},
      "as_id": false,
      "item": 61,
      "default_value": null
    },
    {
      "type": "list",
      "title": "list_29",
      "runtime": 1,
      "policies": [],
      "config": {},
      "as_id": false,
      "items": 62
    },
    {
      "type": "object",
      "title": "object_28",
      "runtime": 1,
      "policies": [],
      "config": {},
      "as_id": false,
      "properties": {
        "subPath": 42,
        "termNode": 45
      },
      "required": []
    }
  ],
  "materializers": [
    {
      "name": "typegraphs",
      "runtime": 1,
      "effect": {
        "effect": "read",
        "idempotent": true
      },
      "data": {}
    },
    {
      "name": "function",
      "runtime": 0,
      "effect": {
        "effect": "read",
        "idempotent": true
      },
      "data": {
        "script": "var _my_lambda=(_args,{context})=>context.username===\"admin\";"
      }
    },
    {
      "name": "typegraph",
      "runtime": 1,
      "effect": {
        "effect": "read",
        "idempotent": true
      },
      "data": {}
    },
    {
      "name": "serializedTypegraph",
      "runtime": 1,
      "effect": {
        "effect": "read",
        "idempotent": true
      },
      "data": {}
    },
    {
      "name": "addTypegraph",
      "runtime": 1,
      "effect": {
        "effect": "create",
        "idempotent": true
      },
      "data": {}
    },
    {
      "name": "removeTypegraphs",
      "runtime": 1,
      "effect": {
        "effect": "delete",
        "idempotent": true
      },
      "data": {}
    },
    {
      "name": "argInfoByPath",
      "runtime": 1,
      "effect": {
        "effect": "read",
        "idempotent": true
      },
      "data": {}
    }
  ],
  "runtimes": [
    {
      "name": "deno",
      "data": {
        "worker": "default",
        "permissions": {}
      }
    },
    {
      "name": "typegate",
      "data": {}
    }
  ],
  "policies": [
    {
      "name": "admin_only",
      "materializer": 1
    }
  ],
  "meta": {
    "prefix": null,
    "secrets": [],
    "queries": {
      "dynamic": true,
      "endpoints": []
    },
    "cors": {
      "allow_origin": [
        "*"
      ],
      "allow_headers": [],
      "expose_headers": [],
      "allow_methods": [],
      "allow_credentials": true,
      "max_age_sec": null
    },
    "auths": [
      {
        "name": "basic",
        "protocol": "basic",
        "auth_data": {
          "users": [
            "admin"
          ]
        }
      }
    ],
    "rate": {
      "window_limit": 128,
      "window_sec": 60,
      "query_limit": 8,
      "context_identifier": "user",
      "local_excess": 5
    },
    "version": "0.0.3"
  }
}<|MERGE_RESOLUTION|>--- conflicted
+++ resolved
@@ -12,32 +12,20 @@
         "typegraphs": 1,
         "typegraph": 7,
         "addTypegraph": 15,
-<<<<<<< HEAD
-        "removeTypegraph": 32,
-        "argInfoByPath": 36
-=======
-        "removeTypegraphs": 32
->>>>>>> 381d9589
+        "removeTypegraphs": 32,
+        "argInfoByPath": 37
       },
       "required": [
         "typegraphs",
         "typegraph",
         "addTypegraph",
-<<<<<<< HEAD
-        "removeTypegraph",
+        "removeTypegraphs",
         "argInfoByPath"
-=======
-        "removeTypegraphs"
->>>>>>> 381d9589
       ]
     },
     {
       "type": "function",
-<<<<<<< HEAD
-      "title": "func_64",
-=======
-      "title": "func_36",
->>>>>>> 381d9589
+      "title": "func_65",
       "runtime": 1,
       "policies": [
         0
@@ -101,11 +89,7 @@
     },
     {
       "type": "function",
-<<<<<<< HEAD
-      "title": "func_65",
-=======
-      "title": "func_37",
->>>>>>> 381d9589
+      "title": "func_66",
       "runtime": 1,
       "policies": [
         0
@@ -195,11 +179,7 @@
     },
     {
       "type": "function",
-<<<<<<< HEAD
-      "title": "func_66",
-=======
-      "title": "func_38",
->>>>>>> 381d9589
+      "title": "func_67",
       "runtime": 1,
       "policies": [
         0
@@ -277,11 +257,7 @@
     },
     {
       "type": "list",
-<<<<<<< HEAD
       "title": "list_49",
-=======
-      "title": "list_22",
->>>>>>> 381d9589
       "runtime": 1,
       "policies": [],
       "config": {},
@@ -324,11 +300,7 @@
     },
     {
       "type": "list",
-<<<<<<< HEAD
       "title": "list_53",
-=======
-      "title": "list_26",
->>>>>>> 381d9589
       "runtime": 1,
       "policies": [],
       "config": {},
@@ -365,13 +337,8 @@
       "as_id": false
     },
     {
-<<<<<<< HEAD
-      "type": "list",
-      "title": "list_55",
-=======
       "type": "optional",
-      "title": "optional_28",
->>>>>>> 381d9589
+      "title": "optional_55",
       "runtime": 1,
       "policies": [],
       "config": {},
@@ -390,11 +357,7 @@
     },
     {
       "type": "function",
-<<<<<<< HEAD
-      "title": "func_67",
-=======
-      "title": "func_39",
->>>>>>> 381d9589
+      "title": "func_68",
       "runtime": 1,
       "policies": [
         0
@@ -409,11 +372,7 @@
     },
     {
       "type": "object",
-<<<<<<< HEAD
-      "title": "object_59",
-=======
-      "title": "object_33",
->>>>>>> 381d9589
+      "title": "object_60",
       "runtime": 1,
       "policies": [],
       "config": {},
@@ -425,7 +384,7 @@
     },
     {
       "type": "list",
-      "title": "list_32",
+      "title": "list_59",
       "runtime": 1,
       "policies": [],
       "config": {},
@@ -441,9 +400,8 @@
       "as_id": false
     },
     {
-<<<<<<< HEAD
-      "type": "integer",
-      "title": "integer_60",
+      "type": "boolean",
+      "title": "boolean_61",
       "runtime": 1,
       "policies": [],
       "config": {},
@@ -451,15 +409,15 @@
     },
     {
       "type": "function",
-      "title": "func_68",
+      "title": "func_69",
       "runtime": 1,
       "policies": [
         0
       ],
       "config": {},
       "as_id": false,
-      "input": 37,
-      "output": 44,
+      "input": 38,
+      "output": 45,
       "materializer": 6,
       "rate_weight": null,
       "rate_calls": true
@@ -472,10 +430,10 @@
       "config": {},
       "as_id": false,
       "properties": {
-        "typegraph": 38,
-        "queryType": 39,
-        "fn": 40,
-        "argPaths": 41
+        "typegraph": 39,
+        "queryType": 40,
+        "fn": 41,
+        "argPaths": 42
       },
       "required": []
     },
@@ -510,7 +468,7 @@
       "policies": [],
       "config": {},
       "as_id": false,
-      "items": 42
+      "items": 43
     },
     {
       "type": "list",
@@ -519,7 +477,7 @@
       "policies": [],
       "config": {},
       "as_id": false,
-      "items": 43
+      "items": 44
     },
     {
       "type": "string",
@@ -531,12 +489,12 @@
     },
     {
       "type": "list",
-      "title": "_62_ArgInfoOut[]",
-      "runtime": 1,
-      "policies": [],
-      "config": {},
-      "as_id": false,
-      "items": 45
+      "title": "_63_ArgInfoOut[]",
+      "runtime": 1,
+      "policies": [],
+      "config": {},
+      "as_id": false,
+      "items": 46
     },
     {
       "type": "object",
@@ -546,16 +504,16 @@
       "config": {},
       "as_id": false,
       "properties": {
-        "optional": 46,
-        "as_id": 47,
-        "title": 48,
-        "type": 49,
-        "enum": 50,
-        "runtime": 53,
-        "config": 54,
-        "default": 56,
-        "format": 58,
-        "fields": 60
+        "optional": 47,
+        "as_id": 48,
+        "title": 49,
+        "type": 50,
+        "enum": 51,
+        "runtime": 54,
+        "config": 55,
+        "default": 57,
+        "format": 59,
+        "fields": 61
       },
       "required": []
     },
@@ -586,10 +544,6 @@
     {
       "type": "string",
       "title": "string_16",
-=======
-      "type": "boolean",
-      "title": "boolean_34",
->>>>>>> 381d9589
       "runtime": 1,
       "policies": [],
       "config": {},
@@ -602,7 +556,7 @@
       "policies": [],
       "config": {},
       "as_id": false,
-      "item": 51,
+      "item": 52,
       "default_value": null
     },
     {
@@ -612,7 +566,7 @@
       "policies": [],
       "config": {},
       "as_id": false,
-      "items": 52
+      "items": 53
     },
     {
       "type": "string",
@@ -638,7 +592,7 @@
       "policies": [],
       "config": {},
       "as_id": false,
-      "item": 55,
+      "item": 56,
       "default_value": null
     },
     {
@@ -657,7 +611,7 @@
       "policies": [],
       "config": {},
       "as_id": false,
-      "item": 57,
+      "item": 58,
       "default_value": null
     },
     {
@@ -676,7 +630,7 @@
       "policies": [],
       "config": {},
       "as_id": false,
-      "item": 59,
+      "item": 60,
       "default_value": null
     },
     {
@@ -694,7 +648,7 @@
       "policies": [],
       "config": {},
       "as_id": false,
-      "item": 61,
+      "item": 62,
       "default_value": null
     },
     {
@@ -704,7 +658,7 @@
       "policies": [],
       "config": {},
       "as_id": false,
-      "items": 62
+      "items": 63
     },
     {
       "type": "object",
@@ -714,8 +668,8 @@
       "config": {},
       "as_id": false,
       "properties": {
-        "subPath": 42,
-        "termNode": 45
+        "subPath": 43,
+        "termNode": 46
       },
       "required": []
     }
