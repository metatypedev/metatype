{
  "$id": "https://metatype.dev/specs/0.0.3.json",
  "types": [
    {
      "type": "object",
      "title": "typegate",
      "runtime": 0,
      "policies": [],
      "config": {},
      "as_id": false,
      "properties": {
        "typegraphs": 1,
        "typegraph": 7,
        "addTypegraph": 15,
        "removeTypegraph": 32
      },
      "required": [
        "typegraphs",
        "typegraph",
        "addTypegraph",
        "removeTypegraph"
      ]
    },
    {
      "type": "function",
      "title": "func_35",
      "runtime": 1,
      "policies": [
        0
      ],
      "config": {},
      "as_id": false,
      "input": 2,
      "output": 3,
      "materializer": 0,
      "rate_weight": null,
      "rate_calls": true
    },
    {
      "type": "object",
      "title": "object_6",
      "runtime": 1,
      "policies": [],
      "config": {},
      "as_id": false,
      "properties": {},
      "required": []
    },
    {
      "type": "list",
      "title": "_7_Typegraph[]",
      "runtime": 1,
      "policies": [],
      "config": {},
      "as_id": false,
      "items": 4
    },
    {
      "type": "object",
      "title": "Typegraph",
      "runtime": 1,
      "policies": [],
      "config": {},
      "as_id": false,
      "properties": {
        "name": 5,
        "url": 6
      },
      "required": []
    },
    {
      "type": "string",
      "title": "string_3",
      "runtime": 1,
      "policies": [],
      "config": {},
      "as_id": false
    },
    {
      "type": "string",
      "title": "string_4",
      "runtime": 1,
      "policies": [],
      "config": {},
      "as_id": false,
      "format": "uri"
    },
    {
      "type": "function",
      "title": "func_36",
      "runtime": 1,
      "policies": [
        0
      ],
      "config": {},
      "as_id": false,
      "input": 8,
      "output": 10,
      "materializer": 2,
      "rate_weight": null,
      "rate_calls": true
    },
    {
      "type": "object",
      "title": "object_10",
      "runtime": 1,
      "policies": [],
      "config": {},
      "as_id": false,
      "properties": {
        "name": 9
      },
      "required": []
    },
    {
      "type": "string",
      "title": "string_9",
      "runtime": 1,
      "policies": [],
      "config": {},
      "as_id": false
    },
    {
      "type": "optional",
      "title": "optional_12",
      "runtime": 1,
      "policies": [],
      "config": {},
      "as_id": false,
      "item": 11,
      "default_value": null
    },
    {
      "type": "object",
      "title": "object_11",
      "runtime": 1,
      "policies": [],
      "config": {},
      "as_id": false,
      "properties": {
        "name": 5,
        "url": 6,
        "serialized": 12
      },
      "required": []
    },
    {
      "type": "function",
      "title": "func_2",
      "runtime": 1,
      "policies": [],
      "config": {},
      "as_id": false,
      "input": 13,
      "output": 14,
      "materializer": 3,
      "rate_weight": null,
      "rate_calls": false
    },
    {
      "type": "object",
      "title": "object_1",
      "runtime": 1,
      "policies": [],
      "config": {},
      "as_id": false,
      "properties": {},
      "required": []
    },
    {
      "type": "string",
      "title": "string_0",
      "runtime": 1,
      "policies": [],
      "config": {},
      "as_id": false
    },
    {
      "type": "function",
      "title": "func_37",
      "runtime": 1,
      "policies": [
        0
      ],
      "config": {},
      "as_id": false,
      "input": 16,
      "output": 20,
      "materializer": 4,
      "rate_weight": null,
      "rate_calls": true
    },
    {
      "type": "object",
      "title": "object_17",
      "runtime": 1,
      "policies": [],
      "config": {},
      "as_id": false,
      "properties": {
        "fromString": 17,
        "secrets": 18,
        "cliVersion": 19
      },
      "required": []
    },
    {
      "type": "string",
      "title": "string_14",
      "runtime": 1,
      "policies": [],
      "config": {},
      "as_id": false,
      "format": "json"
    },
    {
      "type": "string",
      "title": "string_15",
      "runtime": 1,
      "policies": [],
      "config": {},
      "as_id": false,
      "format": "json"
    },
    {
      "type": "string",
      "title": "string_16",
      "runtime": 1,
      "policies": [],
      "config": {},
      "as_id": false
    },
    {
      "type": "object",
      "title": "object_29",
      "runtime": 1,
      "policies": [],
      "config": {},
      "as_id": false,
      "properties": {
        "name": 21,
        "messages": 22,
        "migrations": 26,
        "failure": 30
      },
      "required": []
    },
    {
      "type": "string",
      "title": "string_18",
      "runtime": 1,
      "policies": [],
      "config": {},
      "as_id": false
    },
    {
      "type": "list",
      "title": "list_22",
      "runtime": 1,
      "policies": [],
      "config": {},
      "as_id": false,
      "items": 23
    },
    {
      "type": "object",
      "title": "object_21",
      "runtime": 1,
      "policies": [],
      "config": {},
      "as_id": false,
      "properties": {
        "type": 24,
        "text": 25
      },
      "required": []
    },
    {
      "type": "string",
      "title": "string_19",
      "runtime": 1,
      "policies": [],
      "enum": [
        "\"info\"",
        "\"warning\"",
        "\"error\""
      ],
      "config": {},
      "as_id": false
    },
    {
      "type": "string",
      "title": "string_20",
      "runtime": 1,
      "policies": [],
      "config": {},
      "as_id": false
    },
    {
      "type": "list",
      "title": "list_26",
      "runtime": 1,
      "policies": [],
      "config": {},
      "as_id": false,
      "items": 27
    },
    {
      "type": "object",
      "title": "object_25",
      "runtime": 1,
      "policies": [],
      "config": {},
      "as_id": false,
      "properties": {
        "runtime": 28,
        "migrations": 29
      },
      "required": []
    },
    {
      "type": "string",
      "title": "string_23",
      "runtime": 1,
      "policies": [],
      "config": {},
      "as_id": false
    },
    {
      "type": "string",
      "title": "string_24",
      "runtime": 1,
      "policies": [],
      "config": {},
      "as_id": false
    },
    {
<<<<<<< HEAD
      "type": "optional",
      "title": "optional_28",
=======
      "type": "list",
      "title": "list_28",
>>>>>>> 00982e6c
      "runtime": 1,
      "policies": [],
      "config": {},
      "as_id": false,
      "item": 31,
      "default_value": null
    },
    {
      "type": "string",
      "title": "string_27",
      "runtime": 1,
      "policies": [],
      "config": {},
      "as_id": false,
      "format": "json"
    },
    {
      "type": "function",
      "title": "func_38",
      "runtime": 1,
      "policies": [
        0
      ],
      "config": {},
      "as_id": false,
      "input": 33,
      "output": 35,
      "materializer": 5,
      "rate_weight": null,
      "rate_calls": true
    },
    {
      "type": "object",
      "title": "object_32",
      "runtime": 1,
      "policies": [],
      "config": {},
      "as_id": false,
      "properties": {
        "name": 34
      },
      "required": []
    },
    {
      "type": "string",
      "title": "string_31",
      "runtime": 1,
      "policies": [],
      "config": {},
      "as_id": false
    },
    {
      "type": "integer",
      "title": "integer_33",
      "runtime": 1,
      "policies": [],
      "config": {},
      "as_id": false
    }
  ],
  "materializers": [
    {
      "name": "typegraphs",
      "runtime": 1,
      "effect": {
        "effect": "read",
        "idempotent": true
      },
      "data": {}
    },
    {
      "name": "function",
      "runtime": 0,
      "effect": {
        "effect": "read",
        "idempotent": true
      },
      "data": {
        "script": "var _my_lambda=(_args,{context})=>context.username===\"admin\";"
      }
    },
    {
      "name": "typegraph",
      "runtime": 1,
      "effect": {
        "effect": "read",
        "idempotent": true
      },
      "data": {}
    },
    {
      "name": "serializedTypegraph",
      "runtime": 1,
      "effect": {
        "effect": "read",
        "idempotent": true
      },
      "data": {}
    },
    {
      "name": "addTypegraph",
      "runtime": 1,
      "effect": {
        "effect": "create",
        "idempotent": true
      },
      "data": {}
    },
    {
      "name": "removeTypegraph",
      "runtime": 1,
      "effect": {
        "effect": "delete",
        "idempotent": true
      },
      "data": {}
    }
  ],
  "runtimes": [
    {
      "name": "deno",
      "data": {
        "worker": "default",
        "permissions": {}
      }
    },
    {
      "name": "typegate",
      "data": {}
    }
  ],
  "policies": [
    {
      "name": "admin_only",
      "materializer": 1
    }
  ],
  "meta": {
    "prefix": null,
    "secrets": [],
    "queries": {
      "dynamic": true,
      "endpoints": []
    },
    "cors": {
      "allow_origin": [
        "*"
      ],
      "allow_headers": [],
      "expose_headers": [],
      "allow_methods": [],
      "allow_credentials": true,
      "max_age_sec": null
    },
    "auths": [
      {
        "name": "basic",
        "protocol": "basic",
        "auth_data": {
          "users": [
            "admin"
          ]
        }
      }
    ],
    "rate": {
      "window_limit": 128,
      "window_sec": 60,
      "query_limit": 8,
      "context_identifier": "user",
      "local_excess": 5
    },
    "version": "0.0.3"
  }
}<|MERGE_RESOLUTION|>--- conflicted
+++ resolved
@@ -335,13 +335,8 @@
       "as_id": false
     },
     {
-<<<<<<< HEAD
       "type": "optional",
       "title": "optional_28",
-=======
-      "type": "list",
-      "title": "list_28",
->>>>>>> 00982e6c
       "runtime": 1,
       "policies": [],
       "config": {},
