{
  "$id": "https://metatype.dev/specs/0.0.1.json",
  "types": [
    {
      "type": "object",
      "title": "typegate",
      "runtime": 0,
      "policies": [],
      "config": {},
      "properties": {
        "typegraphs": 1,
        "typegraph": 7,
        "addTypegraph": 15,
        "removeTypegraph": 25
      },
      "required": []
    },
    {
      "type": "function",
      "title": "function_10",
      "runtime": 1,
      "policies": [
        0
      ],
      "config": {},
      "input": 2,
      "output": 3,
      "materializer": 1,
      "rate_weight": null,
      "rate_calls": true
    },
    {
      "type": "object",
      "title": "object_8",
      "runtime": 1,
      "policies": [],
      "config": {},
      "properties": {},
      "required": []
    },
    {
      "type": "array",
      "title": "array_9",
      "runtime": 1,
      "policies": [],
      "config": {},
      "items": 4
    },
    {
      "type": "object",
      "title": "typegraph",
      "runtime": 1,
      "policies": [],
      "config": {},
      "properties": {
        "name": 5,
        "url": 6
      },
      "required": []
    },
    {
      "type": "string",
      "title": "string_4",
      "runtime": 1,
      "policies": [],
      "config": {}
    },
    {
      "type": "string",
      "title": "string_5",
      "runtime": 1,
      "policies": [],
      "config": {},
      "format": "uri"
    },
    {
      "type": "function",
      "title": "function_15",
      "runtime": 1,
      "policies": [
        0
      ],
      "config": {},
      "input": 8,
      "output": 10,
      "materializer": 3,
      "rate_weight": null,
      "rate_calls": true
    },
    {
      "type": "object",
      "title": "object_12",
      "runtime": 1,
      "policies": [],
      "config": {},
      "properties": {
        "name": 9
      },
      "required": []
    },
    {
      "type": "string",
      "title": "string_11",
      "runtime": 1,
      "policies": [],
      "config": {}
    },
    {
      "type": "optional",
      "title": "optional_14",
      "runtime": 1,
      "policies": [],
      "config": {},
      "item": 11,
      "default_value": null
    },
    {
      "type": "object",
      "title": "object_13",
      "runtime": 1,
      "policies": [],
      "config": {},
      "properties": {
        "name": 5,
        "url": 6,
        "serialized": 12
      },
      "required": []
    },
    {
      "type": "function",
      "title": "function_3",
      "runtime": 1,
      "policies": [],
      "config": {},
      "input": 13,
      "output": 14,
      "materializer": 2,
      "rate_weight": null,
      "rate_calls": false
    },
    {
      "type": "object",
      "title": "object_2",
      "runtime": 1,
      "policies": [],
      "config": {},
      "properties": {},
      "required": []
    },
    {
      "type": "string",
      "title": "string_1",
      "runtime": 1,
      "policies": [],
      "config": {}
    },
    {
      "type": "function",
      "title": "function_25",
      "runtime": 1,
      "policies": [
        0
      ],
      "config": {},
      "input": 16,
      "output": 19,
      "materializer": 4,
      "rate_weight": null,
      "rate_calls": true
    },
    {
      "type": "object",
      "title": "object_18",
      "runtime": 1,
      "policies": [],
      "config": {},
      "properties": {
        "fromString": 17,
        "secrets": 18
      },
      "required": []
    },
    {
      "type": "string",
      "title": "string_16",
      "runtime": 1,
      "policies": [],
      "config": {}
    },
    {
      "type": "string",
      "title": "string_17",
      "runtime": 1,
      "policies": [],
      "config": {}
    },
    {
      "type": "optional",
      "title": "optional_24",
      "runtime": 1,
      "policies": [],
      "config": {},
      "item": 20,
      "default_value": null
    },
    {
      "type": "object",
      "title": "object_23",
      "runtime": 1,
      "policies": [],
      "config": {},
      "properties": {
        "name": 5,
        "url": 6,
<<<<<<< HEAD
        "messages": 20,
        "customData": 24
=======
        "messages": 21
>>>>>>> 8613c6ba
      },
      "required": []
    },
    {
      "type": "array",
      "title": "array_22",
      "runtime": 1,
      "policies": [],
      "config": {},
      "items": 22
    },
    {
      "type": "object",
      "title": "object_21",
      "runtime": 1,
      "policies": [],
      "config": {},
      "properties": {
        "type": 23,
        "text": 24
      },
      "required": []
    },
    {
      "type": "string",
      "title": "string_19",
      "runtime": 1,
      "policies": [],
      "enum": [
        "info",
        "warning",
        "error"
      ],
      "config": {}
    },
    {
      "type": "string",
      "title": "string_20",
      "runtime": 1,
      "policies": [],
      "config": {}
    },
    {
      "type": "string",
      "title": "string_22",
      "runtime": 1,
      "policies": [],
      "config": {},
      "format": "json"
    },
    {
      "type": "function",
      "title": "function_29",
      "runtime": 1,
      "policies": [
        0
      ],
      "config": {},
      "input": 26,
      "output": 28,
      "materializer": 5,
      "rate_weight": null,
      "rate_calls": true
    },
    {
      "type": "object",
      "title": "object_27",
      "runtime": 1,
      "policies": [],
      "config": {},
      "properties": {
        "name": 27
      },
      "required": []
    },
    {
      "type": "string",
      "title": "string_26",
      "runtime": 1,
      "policies": [],
      "config": {}
    },
    {
      "type": "integer",
      "title": "integer_28",
      "runtime": 1,
      "policies": [],
      "config": {}
    }
  ],
  "materializers": [
    {
      "name": "function",
      "runtime": 0,
      "effect": {
        "effect": null,
        "idempotent": true
      },
      "data": {
        "script": "var _my_lambda=(_args,{context})=>context.user===\"admin\";"
      }
    },
    {
      "name": "typegraphs",
      "runtime": 1,
      "effect": {
        "effect": null,
        "idempotent": true
      },
      "data": {}
    },
    {
      "name": "serializedTypegraph",
      "runtime": 1,
      "effect": {
        "effect": null,
        "idempotent": true
      },
      "data": {}
    },
    {
      "name": "typegraph",
      "runtime": 1,
      "effect": {
        "effect": null,
        "idempotent": true
      },
      "data": {}
    },
    {
      "name": "addTypegraph",
      "runtime": 1,
      "effect": {
        "effect": "create",
        "idempotent": false
      },
      "data": {}
    },
    {
      "name": "removeTypegraph",
      "runtime": 1,
      "effect": {
        "effect": "delete",
        "idempotent": true
      },
      "data": {}
    }
  ],
  "runtimes": [
    {
      "name": "deno",
      "data": {
        "worker": "default",
        "permissions": {}
      }
    },
    {
      "name": "typegate",
      "data": {}
    }
  ],
  "policies": [
    {
      "name": "admin_only",
      "materializer": 0
    }
  ],
  "meta": {
    "secrets": [],
    "cors": {
      "allow_origin": [
        "*"
      ],
      "allow_headers": [
        "*"
      ],
      "expose_headers": [],
      "allow_methods": [],
      "allow_credentials": true,
      "max_age_sec": null
    },
    "auths": [
      {
        "name": "basic",
        "protocol": "basic",
        "auth_data": {
          "users": [
            "admin"
          ]
        }
      }
    ],
    "rate": {
      "window_limit": 128,
      "window_sec": 60,
      "query_limit": 8,
      "context_identifier": "user",
      "local_excess": 5
    },
    "version": "0.0.1"
  }
}<|MERGE_RESOLUTION|>--- conflicted
+++ resolved
@@ -11,7 +11,7 @@
         "typegraphs": 1,
         "typegraph": 7,
         "addTypegraph": 15,
-        "removeTypegraph": 25
+        "removeTypegraph": 26
       },
       "required": []
     },
@@ -157,7 +157,7 @@
     },
     {
       "type": "function",
-      "title": "function_25",
+      "title": "function_26",
       "runtime": 1,
       "policies": [
         0
@@ -197,7 +197,7 @@
     },
     {
       "type": "optional",
-      "title": "optional_24",
+      "title": "optional_25",
       "runtime": 1,
       "policies": [],
       "config": {},
@@ -206,19 +206,15 @@
     },
     {
       "type": "object",
-      "title": "object_23",
+      "title": "object_24",
       "runtime": 1,
       "policies": [],
       "config": {},
       "properties": {
         "name": 5,
         "url": 6,
-<<<<<<< HEAD
-        "messages": 20,
-        "customData": 24
-=======
-        "messages": 21
->>>>>>> 8613c6ba
+        "messages": 21,
+        "customData": 25
       },
       "required": []
     },
@@ -263,7 +259,7 @@
     },
     {
       "type": "string",
-      "title": "string_22",
+      "title": "string_23",
       "runtime": 1,
       "policies": [],
       "config": {},
@@ -271,39 +267,39 @@
     },
     {
       "type": "function",
-      "title": "function_29",
+      "title": "function_30",
       "runtime": 1,
       "policies": [
         0
       ],
       "config": {},
-      "input": 26,
-      "output": 28,
+      "input": 27,
+      "output": 29,
       "materializer": 5,
       "rate_weight": null,
       "rate_calls": true
     },
     {
       "type": "object",
-      "title": "object_27",
-      "runtime": 1,
-      "policies": [],
-      "config": {},
-      "properties": {
-        "name": 27
-      },
-      "required": []
-    },
-    {
-      "type": "string",
-      "title": "string_26",
+      "title": "object_28",
+      "runtime": 1,
+      "policies": [],
+      "config": {},
+      "properties": {
+        "name": 28
+      },
+      "required": []
+    },
+    {
+      "type": "string",
+      "title": "string_27",
       "runtime": 1,
       "policies": [],
       "config": {}
     },
     {
       "type": "integer",
-      "title": "integer_28",
+      "title": "integer_29",
       "runtime": 1,
       "policies": [],
       "config": {}
