<<<<<<< HEAD
{"types":[{"name":"introspection","typedef":"struct","edges":[1,78],"policies":[],"runtime":2,"data":{"renames":{},"binds":{"__type":1,"__schema":78}}},{"name":"func_structname_139749049269504_optional_type_139749049269168_139749049261872","typedef":"func","edges":[2,5],"policies":[0],"runtime":0,"data":{"materializer":0,"input":2,"output":5}},{"name":"structname_139749049269504","typedef":"struct","edges":[3],"policies":[],"runtime":0,"data":{"renames":{},"binds":{"name":3}}},{"name":"string_139749049260144","typedef":"string","edges":[4],"policies":[],"runtime":0,"data":{"of":4}},{"name":"char_139749049257792","typedef":"char","edges":[],"policies":[],"runtime":0,"data":{}},{"name":"optional_type_139749049269168","typedef":"optional","edges":[6],"policies":[],"runtime":0,"data":{}},{"name":"type","typedef":"struct","edges":[7,8,11,14,17,51,53,55,71,77],"policies":[],"runtime":0,"data":{"renames":{},"binds":{"kind":7,"name":8,"description":11,"specifiedByURL":14,"fields":17,"interfaces":51,"possibleTypes":53,"enumValues":55,"inputFields":71,"ofType":77}}},{"name":"type_kind","typedef":"enum","edges":[],"policies":[],"runtime":0,"data":{}},{"name":"optional_string_139749049263024_139749049258368","typedef":"optional","edges":[9],"policies":[],"runtime":0,"data":{}},{"name":"string_139749049263024","typedef":"string","edges":[10],"policies":[],"runtime":0,"data":{"of":10}},{"name":"char_139749049266816","typedef":"char","edges":[],"policies":[],"runtime":0,"data":{}},{"name":"optional_string_139749049266960_139749049268640","typedef":"optional","edges":[12],"policies":[],"runtime":0,"data":{}},{"name":"string_139749049266960","typedef":"string","edges":[13],"policies":[],"runtime":0,"data":{"of":13}},{"name":"char_139749049261488","typedef":"char","edges":[],"policies":[],"runtime":0,"data":{}},{"name":"optional_string_139749049259808_139749049267536","typedef":"optional","edges":[15],"policies":[],"runtime":0,"data":{}},{"name":"string_139749049259808","typedef":"string","edges":[16],"policies":[],"runtime":0,"data":{"of":16}},{"name":"char_139749049262880","typedef":"char","edges":[],"policies":[],"runtime":0,"data":{}},{"name":"func_structincludeDeprecated_139749049267584_optional_list_field_139749049254288_139749049265328_139749049256640","typedef":"func","edges":[18,21],"policies":[],"runtime":0,"data":{"materializer":1,"input":18,"output":21}},{"name":"structincludeDeprecated_139749049267584","typedef":"struct","edges":[19],"policies":[],"runtime":0,"data":{"renames":{},"binds":{"includeDeprecated":19}}},{"name":"optional_boolean_139749049269648_139749049270128","typedef":"optional","edges":[20],"policies":[],"runtime":0,"data":{}},{"name":"boolean_139749049269648","typedef":"boolean","edges":[],"policies":[],"runtime":0,"data":{}},{"name":"optional_list_field_139749049254288_139749049265328","typedef":"optional","edges":[22],"policies":[],"runtime":0,"data":{}},{"name":"list_field_139749049254288","typedef":"list","edges":[23],"policies":[],"runtime":0,"data":{"of":23}},{"name":"field","typedef":"struct","edges":[24,26,29,6,47,48],"policies":[],"runtime":0,"data":{"renames":{},"binds":{"name":24,"description":26,"args":29,"type":6,"isDeprecated":47,"deprecationReason":48}}},{"name":"string_139749049267344","typedef":"string","edges":[25],"policies":[],"runtime":0,"data":{"of":25}},{"name":"char_139749049264992","typedef":"char","edges":[],"policies":[],"runtime":0,"data":{}},{"name":"optional_string_139749049264560_139749049268880","typedef":"optional","edges":[27],"policies":[],"runtime":0,"data":{}},{"name":"string_139749049264560","typedef":"string","edges":[28],"policies":[],"runtime":0,"data":{"of":28}},{"name":"char_139749049268016","typedef":"char","edges":[],"policies":[],"runtime":0,"data":{}},{"name":"func_structincludeDeprecated_139749049259232_list_input_value_139749049264464_139749049266288","typedef":"func","edges":[30,33],"policies":[],"runtime":0,"data":{"materializer":1,"input":30,"output":33}},{"name":"structincludeDeprecated_139749049259232","typedef":"struct","edges":[31],"policies":[],"runtime":0,"data":{"renames":{},"binds":{"includeDeprecated":31}}},{"name":"optional_boolean_139749049260576_139749049265808","typedef":"optional","edges":[32],"policies":[],"runtime":0,"data":{}},{"name":"boolean_139749049260576","typedef":"boolean","edges":[],"policies":[],"runtime":0,"data":{}},{"name":"list_input_value_139749049264464","typedef":"list","edges":[34],"policies":[],"runtime":0,"data":{"of":34}},{"name":"input_value","typedef":"struct","edges":[35,37,6,40,43,44],"policies":[],"runtime":0,"data":{"renames":{},"binds":{"name":35,"description":37,"type":6,"defaultValue":40,"isDeprecated":43,"deprecationReason":44}}},{"name":"string_139749049265616","typedef":"string","edges":[36],"policies":[],"runtime":0,"data":{"of":36}},{"name":"char_139749049254864","typedef":"char","edges":[],"policies":[],"runtime":0,"data":{}},{"name":"optional_string_139749049263744_139749049255632","typedef":"optional","edges":[38],"policies":[],"runtime":0,"data":{}},{"name":"string_139749049263744","typedef":"string","edges":[39],"policies":[],"runtime":0,"data":{"of":39}},{"name":"char_139749049268208","typedef":"char","edges":[],"policies":[],"runtime":0,"data":{}},{"name":"optional_string_139749049265664_139749049257360","typedef":"optional","edges":[41],"policies":[],"runtime":0,"data":{}},{"name":"string_139749049265664","typedef":"string","edges":[42],"policies":[],"runtime":0,"data":{"of":42}},{"name":"char_139749049263552","typedef":"char","edges":[],"policies":[],"runtime":0,"data":{}},{"name":"boolean_139749049269120","typedef":"boolean","edges":[],"policies":[],"runtime":0,"data":{}},{"name":"optional_string_139749049264512_139749049267152","typedef":"optional","edges":[45],"policies":[],"runtime":0,"data":{}},{"name":"string_139749049264512","typedef":"string","edges":[46],"policies":[],"runtime":0,"data":{"of":46}},{"name":"char_139749049261824","typedef":"char","edges":[],"policies":[],"runtime":0,"data":{}},{"name":"boolean_139749049259184","typedef":"boolean","edges":[],"policies":[],"runtime":0,"data":{}},{"name":"optional_string_139749049267920_139749049261728","typedef":"optional","edges":[49],"policies":[],"runtime":0,"data":{}},{"name":"string_139749049267920","typedef":"string","edges":[50],"policies":[],"runtime":0,"data":{"of":50}},{"name":"char_139749049257312","typedef":"char","edges":[],"policies":[],"runtime":0,"data":{}},{"name":"optional_list_type_139749049256880_139749049267776","typedef":"optional","edges":[52],"policies":[],"runtime":0,"data":{}},{"name":"list_type_139749049256880","typedef":"list","edges":[6],"policies":[],"runtime":0,"data":{"of":6}},{"name":"optional_list_type_139749049263888_139749049262352","typedef":"optional","edges":[54],"policies":[],"runtime":0,"data":{}},{"name":"list_type_139749049263888","typedef":"list","edges":[6],"policies":[],"runtime":0,"data":{"of":6}},{"name":"func_structincludeDeprecated_139749049264128_optional_list_enum_value_139749049266000_139749049267296_139749049266192","typedef":"func","edges":[56,59],"policies":[],"runtime":0,"data":{"materializer":1,"input":56,"output":59}},{"name":"structincludeDeprecated_139749049264128","typedef":"struct","edges":[57],"policies":[],"runtime":0,"data":{"renames":{},"binds":{"includeDeprecated":57}}},{"name":"optional_boolean_139749049264800_139749049270080","typedef":"optional","edges":[58],"policies":[],"runtime":0,"data":{}},{"name":"boolean_139749049264800","typedef":"boolean","edges":[],"policies":[],"runtime":0,"data":{}},{"name":"optional_list_enum_value_139749049266000_139749049267296","typedef":"optional","edges":[60],"policies":[],"runtime":0,"data":{}},{"name":"list_enum_value_139749049266000","typedef":"list","edges":[61],"policies":[],"runtime":0,"data":{"of":61}},{"name":"enum_value","typedef":"struct","edges":[62,64,67,68],"policies":[],"runtime":0,"data":{"renames":{},"binds":{"name":62,"description":64,"isDeprecated":67,"deprecationReason":68}}},{"name":"string_139749051235104","typedef":"string","edges":[63],"policies":[],"runtime":0,"data":{"of":63}},{"name":"char_139749051229632","typedef":"char","edges":[],"policies":[],"runtime":0,"data":{}},{"name":"optional_string_139749050688864_139749049265472","typedef":"optional","edges":[65],"policies":[],"runtime":0,"data":{}},{"name":"string_139749050688864","typedef":"string","edges":[66],"policies":[],"runtime":0,"data":{"of":66}},{"name":"char_139749050689008","typedef":"char","edges":[],"policies":[],"runtime":0,"data":{}},{"name":"boolean_139749049267008","typedef":"boolean","edges":[],"policies":[],"runtime":0,"data":{}},{"name":"optional_string_139749049265760_139749049265952","typedef":"optional","edges":[69],"policies":[],"runtime":0,"data":{}},{"name":"string_139749049265760","typedef":"string","edges":[70],"policies":[],"runtime":0,"data":{"of":70}},{"name":"char_139749049262784","typedef":"char","edges":[],"policies":[],"runtime":0,"data":{}},{"name":"func_structincludeDeprecated_139749049262304_optional_list_input_value_139749049255968_139749049268832_139749049268544","typedef":"func","edges":[72,75],"policies":[],"runtime":0,"data":{"materializer":1,"input":72,"output":75}},{"name":"structincludeDeprecated_139749049262304","typedef":"struct","edges":[73],"policies":[],"runtime":0,"data":{"renames":{},"binds":{"includeDeprecated":73}}},{"name":"optional_boolean_139749049263600_139749049257408","typedef":"optional","edges":[74],"policies":[],"runtime":0,"data":{}},{"name":"boolean_139749049263600","typedef":"boolean","edges":[],"policies":[],"runtime":0,"data":{}},{"name":"optional_list_input_value_139749049255968_139749049268832","typedef":"optional","edges":[76],"policies":[],"runtime":0,"data":{}},{"name":"list_input_value_139749049255968","typedef":"list","edges":[34],"policies":[],"runtime":0,"data":{"of":34}},{"name":"optional_type_139749049265520","typedef":"optional","edges":[6],"policies":[],"runtime":0,"data":{}},{"name":"func_struct_139749049262064_schema_139749049262928","typedef":"func","edges":[79,80],"policies":[0],"runtime":0,"data":{"materializer":3,"input":79,"output":80}},{"name":"struct_139749049262064","typedef":"struct","edges":[],"policies":[],"runtime":0,"data":{"renames":{},"binds":{}}},{"name":"schema","typedef":"struct","edges":[81,84,6,85,86,87],"policies":[],"runtime":0,"data":{"renames":{},"binds":{"description":81,"types":84,"queryType":6,"mutationType":85,"subscriptionType":86,"directives":87}}},{"name":"optional_string_139749049268688_139749049258848","typedef":"optional","edges":[82],"policies":[],"runtime":0,"data":{}},{"name":"string_139749049268688","typedef":"string","edges":[83],"policies":[],"runtime":0,"data":{"of":83}},{"name":"char_139749049269840","typedef":"char","edges":[],"policies":[],"runtime":0,"data":{}},{"name":"list_type_139749049269072","typedef":"list","edges":[6],"policies":[],"runtime":0,"data":{"of":6}},{"name":"optional_type_139749049261200","typedef":"optional","edges":[6],"policies":[],"runtime":0,"data":{}},{"name":"optional_type_139749049259760","typedef":"optional","edges":[6],"policies":[],"runtime":0,"data":{}},{"name":"list_directive_139749049265136","typedef":"list","edges":[88],"policies":[],"runtime":0,"data":{"of":88}},{"name":"directive","typedef":"struct","edges":[89,91,94,95,97],"policies":[],"runtime":0,"data":{"renames":{},"binds":{"name":89,"description":91,"isRepeatable":94,"locations":95,"args":97}}},{"name":"string_139749049262256","typedef":"string","edges":[90],"policies":[],"runtime":0,"data":{"of":90}},{"name":"char_139749049257264","typedef":"char","edges":[],"policies":[],"runtime":0,"data":{}},{"name":"optional_string_139749049261536_139749049267632","typedef":"optional","edges":[92],"policies":[],"runtime":0,"data":{}},{"name":"string_139749049261536","typedef":"string","edges":[93],"policies":[],"runtime":0,"data":{"of":93}},{"name":"char_139749049268256","typedef":"char","edges":[],"policies":[],"runtime":0,"data":{}},{"name":"boolean_139749049263456","typedef":"boolean","edges":[],"policies":[],"runtime":0,"data":{}},{"name":"list_directive_location_139749049255344","typedef":"list","edges":[96],"policies":[],"runtime":0,"data":{"of":96}},{"name":"directive_location","typedef":"enum","edges":[],"policies":[],"runtime":0,"data":{}},{"name":"func_structincludeDeprecated_139749049253952_list_input_value_139749049264032_139749049266720","typedef":"func","edges":[98,101],"policies":[],"runtime":0,"data":{"materializer":1,"input":98,"output":101}},{"name":"structincludeDeprecated_139749049253952","typedef":"struct","edges":[99],"policies":[],"runtime":0,"data":{"renames":{},"binds":{"includeDeprecated":99}}},{"name":"optional_boolean_139749049262400_139749049265280","typedef":"optional","edges":[100],"policies":[],"runtime":0,"data":{}},{"name":"boolean_139749049262400","typedef":"boolean","edges":[],"policies":[],"runtime":0,"data":{}},{"name":"list_input_value_139749049264032","typedef":"list","edges":[34],"policies":[],"runtime":0,"data":{"of":34}}],"materializers":[{"name":"getType","runtime":0,"data":{"serial":false}},{"name":"resolver","runtime":0,"data":{"serial":false}},{"name":"policy","runtime":1,"data":{"serial":false,"code":"(args) => {\n    return true;\n}"}},{"name":"getSchema","runtime":0,"data":{"serial":false}}],"runtimes":[{"name":"typegraph","data":{}},{"name":"worker","data":{}},{"name":"deno","data":{}}],"policies":[{"name":"__allow_all","materializer":2}]}
=======
{"types":[{"name":"introspection","typedef":"struct","edges":[1,78],"policies":[],"runtime":2,"data":{"renames":{},"binds":{"__type":1,"__schema":78}}},{"name":"func_structname_4407707104_optional_type_4407707824_4407719776","typedef":"func","edges":[2,5],"policies":[0],"runtime":0,"data":{"materializer":0,"input":2,"output":5}},{"name":"structname_4407707104","typedef":"struct","edges":[3],"policies":[],"runtime":0,"data":{"renames":{},"binds":{"name":3}}},{"name":"string_4407713584","typedef":"string","edges":[4],"policies":[],"runtime":0,"data":{"of":4}},{"name":"char_4407720208","typedef":"char","edges":[],"policies":[],"runtime":0,"data":{}},{"name":"optional_type_4407707824","typedef":"optional","edges":[6],"policies":[],"runtime":0,"data":{}},{"name":"type","typedef":"struct","edges":[7,8,11,14,17,51,53,55,71,77],"policies":[],"runtime":0,"data":{"renames":{},"binds":{"kind":7,"name":8,"description":11,"specifiedByURL":14,"fields":17,"interfaces":51,"possibleTypes":53,"enumValues":55,"inputFields":71,"ofType":77}}},{"name":"type_kind","typedef":"enum","edges":[],"policies":[],"runtime":0,"data":{}},{"name":"optional_string_4407717040_4407709360","typedef":"optional","edges":[9],"policies":[],"runtime":0,"data":{}},{"name":"string_4407717040","typedef":"string","edges":[10],"policies":[],"runtime":0,"data":{"of":10}},{"name":"char_4407709120","typedef":"char","edges":[],"policies":[],"runtime":0,"data":{}},{"name":"optional_string_4407716800_4407710224","typedef":"optional","edges":[12],"policies":[],"runtime":0,"data":{}},{"name":"string_4407716800","typedef":"string","edges":[13],"policies":[],"runtime":0,"data":{"of":13}},{"name":"char_4407719536","typedef":"char","edges":[],"policies":[],"runtime":0,"data":{}},{"name":"optional_string_4407708112_4407717568","typedef":"optional","edges":[15],"policies":[],"runtime":0,"data":{}},{"name":"string_4407708112","typedef":"string","edges":[16],"policies":[],"runtime":0,"data":{"of":16}},{"name":"char_4407718768","typedef":"char","edges":[],"policies":[],"runtime":0,"data":{}},{"name":"func_structincludeDeprecated_4407710944_optional_list_field_4407709456_4407719920_4407709744","typedef":"func","edges":[18,21],"policies":[],"runtime":0,"data":{"materializer":1,"input":18,"output":21}},{"name":"structincludeDeprecated_4407710944","typedef":"struct","edges":[19],"policies":[],"runtime":0,"data":{"renames":{},"binds":{"includeDeprecated":19}}},{"name":"optional_boolean_4407714784_4407716560","typedef":"optional","edges":[20],"policies":[],"runtime":0,"data":{}},{"name":"boolean_4407714784","typedef":"boolean","edges":[],"policies":[],"runtime":0,"data":{}},{"name":"optional_list_field_4407709456_4407719920","typedef":"optional","edges":[22],"policies":[],"runtime":0,"data":{}},{"name":"list_field_4407709456","typedef":"list","edges":[23],"policies":[],"runtime":0,"data":{"of":23}},{"name":"field","typedef":"struct","edges":[24,26,29,6,47,48],"policies":[],"runtime":0,"data":{"renames":{},"binds":{"name":24,"description":26,"args":29,"type":6,"isDeprecated":47,"deprecationReason":48}}},{"name":"string_4407714352","typedef":"string","edges":[25],"policies":[],"runtime":0,"data":{"of":25}},{"name":"char_4407716704","typedef":"char","edges":[],"policies":[],"runtime":0,"data":{}},{"name":"optional_string_4407707200_4407708592","typedef":"optional","edges":[27],"policies":[],"runtime":0,"data":{}},{"name":"string_4407707200","typedef":"string","edges":[28],"policies":[],"runtime":0,"data":{"of":28}},{"name":"char_4407706912","typedef":"char","edges":[],"policies":[],"runtime":0,"data":{}},{"name":"func_structincludeDeprecated_4407712960_list_input_value_4407717952_4407713008","typedef":"func","edges":[30,33],"policies":[],"runtime":0,"data":{"materializer":1,"input":30,"output":33}},{"name":"structincludeDeprecated_4407712960","typedef":"struct","edges":[31],"policies":[],"runtime":0,"data":{"renames":{},"binds":{"includeDeprecated":31}}},{"name":"optional_boolean_4407712864_4407710752","typedef":"optional","edges":[32],"policies":[],"runtime":0,"data":{}},{"name":"boolean_4407712864","typedef":"boolean","edges":[],"policies":[],"runtime":0,"data":{}},{"name":"list_input_value_4407717952","typedef":"list","edges":[34],"policies":[],"runtime":0,"data":{"of":34}},{"name":"input_value","typedef":"struct","edges":[35,37,6,40,43,44],"policies":[],"runtime":0,"data":{"renames":{},"binds":{"name":35,"description":37,"type":6,"defaultValue":40,"isDeprecated":43,"deprecationReason":44}}},{"name":"string_4407713632","typedef":"string","edges":[36],"policies":[],"runtime":0,"data":{"of":36}},{"name":"char_4407711952","typedef":"char","edges":[],"policies":[],"runtime":0,"data":{}},{"name":"optional_string_4407708688_4407719440","typedef":"optional","edges":[38],"policies":[],"runtime":0,"data":{}},{"name":"string_4407708688","typedef":"string","edges":[39],"policies":[],"runtime":0,"data":{"of":39}},{"name":"char_4407717712","typedef":"char","edges":[],"policies":[],"runtime":0,"data":{}},{"name":"optional_string_4407715696_4407715408","typedef":"optional","edges":[41],"policies":[],"runtime":0,"data":{}},{"name":"string_4407715696","typedef":"string","edges":[42],"policies":[],"runtime":0,"data":{"of":42}},{"name":"char_4407709984","typedef":"char","edges":[],"policies":[],"runtime":0,"data":{}},{"name":"boolean_4407712048","typedef":"boolean","edges":[],"policies":[],"runtime":0,"data":{}},{"name":"optional_string_4407720016_4407709648","typedef":"optional","edges":[45],"policies":[],"runtime":0,"data":{}},{"name":"string_4407720016","typedef":"string","edges":[46],"policies":[],"runtime":0,"data":{"of":46}},{"name":"char_4407709840","typedef":"char","edges":[],"policies":[],"runtime":0,"data":{}},{"name":"boolean_4407708352","typedef":"boolean","edges":[],"policies":[],"runtime":0,"data":{}},{"name":"optional_string_4407711664_4407721360","typedef":"optional","edges":[49],"policies":[],"runtime":0,"data":{}},{"name":"string_4407711664","typedef":"string","edges":[50],"policies":[],"runtime":0,"data":{"of":50}},{"name":"char_4407706816","typedef":"char","edges":[],"policies":[],"runtime":0,"data":{}},{"name":"optional_list_type_4407717376_4407718864","typedef":"optional","edges":[52],"policies":[],"runtime":0,"data":{}},{"name":"list_type_4407717376","typedef":"list","edges":[6],"policies":[],"runtime":0,"data":{"of":6}},{"name":"optional_list_type_4407718096_4407711904","typedef":"optional","edges":[54],"policies":[],"runtime":0,"data":{}},{"name":"list_type_4407718096","typedef":"list","edges":[6],"policies":[],"runtime":0,"data":{"of":6}},{"name":"func_structincludeDeprecated_4407717184_optional_list_enum_value_4407721456_4407721600_4407712672","typedef":"func","edges":[56,59],"policies":[],"runtime":0,"data":{"materializer":1,"input":56,"output":59}},{"name":"structincludeDeprecated_4407717184","typedef":"struct","edges":[57],"policies":[],"runtime":0,"data":{"renames":{},"binds":{"includeDeprecated":57}}},{"name":"optional_boolean_4407707920_4407711184","typedef":"optional","edges":[58],"policies":[],"runtime":0,"data":{}},{"name":"boolean_4407707920","typedef":"boolean","edges":[],"policies":[],"runtime":0,"data":{}},{"name":"optional_list_enum_value_4407721456_4407721600","typedef":"optional","edges":[60],"policies":[],"runtime":0,"data":{}},{"name":"list_enum_value_4407721456","typedef":"list","edges":[61],"policies":[],"runtime":0,"data":{"of":61}},{"name":"enum_value","typedef":"struct","edges":[62,64,67,68],"policies":[],"runtime":0,"data":{"renames":{},"binds":{"name":62,"description":64,"isDeprecated":67,"deprecationReason":68}}},{"name":"string_4407713824","typedef":"string","edges":[63],"policies":[],"runtime":0,"data":{"of":63}},{"name":"char_4407715792","typedef":"char","edges":[],"policies":[],"runtime":0,"data":{}},{"name":"optional_string_4407712192_4407718480","typedef":"optional","edges":[65],"policies":[],"runtime":0,"data":{}},{"name":"string_4407712192","typedef":"string","edges":[66],"policies":[],"runtime":0,"data":{"of":66}},{"name":"char_4407710992","typedef":"char","edges":[],"policies":[],"runtime":0,"data":{}},{"name":"boolean_4407708976","typedef":"boolean","edges":[],"policies":[],"runtime":0,"data":{}},{"name":"optional_string_4407713968_4407717760","typedef":"optional","edges":[69],"policies":[],"runtime":0,"data":{}},{"name":"string_4407713968","typedef":"string","edges":[70],"policies":[],"runtime":0,"data":{"of":70}},{"name":"char_4407719584","typedef":"char","edges":[],"policies":[],"runtime":0,"data":{}},{"name":"func_structincludeDeprecated_4407721888_optional_list_input_value_4407718288_4407718192_4407707536","typedef":"func","edges":[72,75],"policies":[],"runtime":0,"data":{"materializer":1,"input":72,"output":75}},{"name":"structincludeDeprecated_4407721888","typedef":"struct","edges":[73],"policies":[],"runtime":0,"data":{"renames":{},"binds":{"includeDeprecated":73}}},{"name":"optional_boolean_4407718432_4407716848","typedef":"optional","edges":[74],"policies":[],"runtime":0,"data":{}},{"name":"boolean_4407718432","typedef":"boolean","edges":[],"policies":[],"runtime":0,"data":{}},{"name":"optional_list_input_value_4407718288_4407718192","typedef":"optional","edges":[76],"policies":[],"runtime":0,"data":{}},{"name":"list_input_value_4407718288","typedef":"list","edges":[34],"policies":[],"runtime":0,"data":{"of":34}},{"name":"optional_type_4407715552","typedef":"optional","edges":[6],"policies":[],"runtime":0,"data":{}},{"name":"func_struct_4407710032_schema_4407712528","typedef":"func","edges":[79,80],"policies":[0],"runtime":0,"data":{"materializer":3,"input":79,"output":80}},{"name":"struct_4407710032","typedef":"struct","edges":[],"policies":[],"runtime":0,"data":{"renames":{},"binds":{}}},{"name":"schema","typedef":"struct","edges":[81,84,6,85,86,87],"policies":[],"runtime":0,"data":{"renames":{},"binds":{"description":81,"types":84,"queryType":6,"mutationType":85,"subscriptionType":86,"directives":87}}},{"name":"optional_string_4407720880_4407720832","typedef":"optional","edges":[82],"policies":[],"runtime":0,"data":{}},{"name":"string_4407720880","typedef":"string","edges":[83],"policies":[],"runtime":0,"data":{"of":83}},{"name":"char_4407717136","typedef":"char","edges":[],"policies":[],"runtime":0,"data":{}},{"name":"list_type_4407714304","typedef":"list","edges":[6],"policies":[],"runtime":0,"data":{"of":6}},{"name":"optional_type_4407715024","typedef":"optional","edges":[6],"policies":[],"runtime":0,"data":{}},{"name":"optional_type_4407706480","typedef":"optional","edges":[6],"policies":[],"runtime":0,"data":{}},{"name":"list_directive_4407716656","typedef":"list","edges":[88],"policies":[],"runtime":0,"data":{"of":88}},{"name":"directive","typedef":"struct","edges":[89,91,94,95,97],"policies":[],"runtime":0,"data":{"renames":{},"binds":{"name":89,"description":91,"isRepeatable":94,"locations":95,"args":97}}},{"name":"string_4407713392","typedef":"string","edges":[90],"policies":[],"runtime":0,"data":{"of":90}},{"name":"char_4407720592","typedef":"char","edges":[],"policies":[],"runtime":0,"data":{}},{"name":"optional_string_4407715456_4407711760","typedef":"optional","edges":[92],"policies":[],"runtime":0,"data":{}},{"name":"string_4407715456","typedef":"string","edges":[93],"policies":[],"runtime":0,"data":{"of":93}},{"name":"char_4407708016","typedef":"char","edges":[],"policies":[],"runtime":0,"data":{}},{"name":"boolean_4407706672","typedef":"boolean","edges":[],"policies":[],"runtime":0,"data":{}},{"name":"list_directive_location_4407712384","typedef":"list","edges":[96],"policies":[],"runtime":0,"data":{"of":96}},{"name":"directive_location","typedef":"enum","edges":[],"policies":[],"runtime":0,"data":{}},{"name":"func_structincludeDeprecated_4407714640_list_input_value_4407720496_4407710608","typedef":"func","edges":[98,101],"policies":[],"runtime":0,"data":{"materializer":1,"input":98,"output":101}},{"name":"structincludeDeprecated_4407714640","typedef":"struct","edges":[99],"policies":[],"runtime":0,"data":{"renames":{},"binds":{"includeDeprecated":99}}},{"name":"optional_boolean_4407721408_4407721552","typedef":"optional","edges":[100],"policies":[],"runtime":0,"data":{}},{"name":"boolean_4407721408","typedef":"boolean","edges":[],"policies":[],"runtime":0,"data":{}},{"name":"list_input_value_4407720496","typedef":"list","edges":[34],"policies":[],"runtime":0,"data":{"of":34}}],"materializers":[{"name":"getType","runtime":0,"data":{"serial":false}},{"name":"resolver","runtime":0,"data":{"serial":false}},{"name":"policy","runtime":1,"data":{"serial":false,"code":"(args) => {\n    return true;\n}"}},{"name":"getSchema","runtime":0,"data":{"serial":false}}],"runtimes":[{"name":"typegraph","data":{}},{"name":"worker","data":{}},{"name":"deno","data":{}}],"policies":[{"name":"__allow_all","materializer":2}]}
>>>>>>> 5bdea457
<|MERGE_RESOLUTION|>--- conflicted
+++ resolved
@@ -1,5 +1,897 @@
-<<<<<<< HEAD
-{"types":[{"name":"introspection","typedef":"struct","edges":[1,78],"policies":[],"runtime":2,"data":{"renames":{},"binds":{"__type":1,"__schema":78}}},{"name":"func_structname_139749049269504_optional_type_139749049269168_139749049261872","typedef":"func","edges":[2,5],"policies":[0],"runtime":0,"data":{"materializer":0,"input":2,"output":5}},{"name":"structname_139749049269504","typedef":"struct","edges":[3],"policies":[],"runtime":0,"data":{"renames":{},"binds":{"name":3}}},{"name":"string_139749049260144","typedef":"string","edges":[4],"policies":[],"runtime":0,"data":{"of":4}},{"name":"char_139749049257792","typedef":"char","edges":[],"policies":[],"runtime":0,"data":{}},{"name":"optional_type_139749049269168","typedef":"optional","edges":[6],"policies":[],"runtime":0,"data":{}},{"name":"type","typedef":"struct","edges":[7,8,11,14,17,51,53,55,71,77],"policies":[],"runtime":0,"data":{"renames":{},"binds":{"kind":7,"name":8,"description":11,"specifiedByURL":14,"fields":17,"interfaces":51,"possibleTypes":53,"enumValues":55,"inputFields":71,"ofType":77}}},{"name":"type_kind","typedef":"enum","edges":[],"policies":[],"runtime":0,"data":{}},{"name":"optional_string_139749049263024_139749049258368","typedef":"optional","edges":[9],"policies":[],"runtime":0,"data":{}},{"name":"string_139749049263024","typedef":"string","edges":[10],"policies":[],"runtime":0,"data":{"of":10}},{"name":"char_139749049266816","typedef":"char","edges":[],"policies":[],"runtime":0,"data":{}},{"name":"optional_string_139749049266960_139749049268640","typedef":"optional","edges":[12],"policies":[],"runtime":0,"data":{}},{"name":"string_139749049266960","typedef":"string","edges":[13],"policies":[],"runtime":0,"data":{"of":13}},{"name":"char_139749049261488","typedef":"char","edges":[],"policies":[],"runtime":0,"data":{}},{"name":"optional_string_139749049259808_139749049267536","typedef":"optional","edges":[15],"policies":[],"runtime":0,"data":{}},{"name":"string_139749049259808","typedef":"string","edges":[16],"policies":[],"runtime":0,"data":{"of":16}},{"name":"char_139749049262880","typedef":"char","edges":[],"policies":[],"runtime":0,"data":{}},{"name":"func_structincludeDeprecated_139749049267584_optional_list_field_139749049254288_139749049265328_139749049256640","typedef":"func","edges":[18,21],"policies":[],"runtime":0,"data":{"materializer":1,"input":18,"output":21}},{"name":"structincludeDeprecated_139749049267584","typedef":"struct","edges":[19],"policies":[],"runtime":0,"data":{"renames":{},"binds":{"includeDeprecated":19}}},{"name":"optional_boolean_139749049269648_139749049270128","typedef":"optional","edges":[20],"policies":[],"runtime":0,"data":{}},{"name":"boolean_139749049269648","typedef":"boolean","edges":[],"policies":[],"runtime":0,"data":{}},{"name":"optional_list_field_139749049254288_139749049265328","typedef":"optional","edges":[22],"policies":[],"runtime":0,"data":{}},{"name":"list_field_139749049254288","typedef":"list","edges":[23],"policies":[],"runtime":0,"data":{"of":23}},{"name":"field","typedef":"struct","edges":[24,26,29,6,47,48],"policies":[],"runtime":0,"data":{"renames":{},"binds":{"name":24,"description":26,"args":29,"type":6,"isDeprecated":47,"deprecationReason":48}}},{"name":"string_139749049267344","typedef":"string","edges":[25],"policies":[],"runtime":0,"data":{"of":25}},{"name":"char_139749049264992","typedef":"char","edges":[],"policies":[],"runtime":0,"data":{}},{"name":"optional_string_139749049264560_139749049268880","typedef":"optional","edges":[27],"policies":[],"runtime":0,"data":{}},{"name":"string_139749049264560","typedef":"string","edges":[28],"policies":[],"runtime":0,"data":{"of":28}},{"name":"char_139749049268016","typedef":"char","edges":[],"policies":[],"runtime":0,"data":{}},{"name":"func_structincludeDeprecated_139749049259232_list_input_value_139749049264464_139749049266288","typedef":"func","edges":[30,33],"policies":[],"runtime":0,"data":{"materializer":1,"input":30,"output":33}},{"name":"structincludeDeprecated_139749049259232","typedef":"struct","edges":[31],"policies":[],"runtime":0,"data":{"renames":{},"binds":{"includeDeprecated":31}}},{"name":"optional_boolean_139749049260576_139749049265808","typedef":"optional","edges":[32],"policies":[],"runtime":0,"data":{}},{"name":"boolean_139749049260576","typedef":"boolean","edges":[],"policies":[],"runtime":0,"data":{}},{"name":"list_input_value_139749049264464","typedef":"list","edges":[34],"policies":[],"runtime":0,"data":{"of":34}},{"name":"input_value","typedef":"struct","edges":[35,37,6,40,43,44],"policies":[],"runtime":0,"data":{"renames":{},"binds":{"name":35,"description":37,"type":6,"defaultValue":40,"isDeprecated":43,"deprecationReason":44}}},{"name":"string_139749049265616","typedef":"string","edges":[36],"policies":[],"runtime":0,"data":{"of":36}},{"name":"char_139749049254864","typedef":"char","edges":[],"policies":[],"runtime":0,"data":{}},{"name":"optional_string_139749049263744_139749049255632","typedef":"optional","edges":[38],"policies":[],"runtime":0,"data":{}},{"name":"string_139749049263744","typedef":"string","edges":[39],"policies":[],"runtime":0,"data":{"of":39}},{"name":"char_139749049268208","typedef":"char","edges":[],"policies":[],"runtime":0,"data":{}},{"name":"optional_string_139749049265664_139749049257360","typedef":"optional","edges":[41],"policies":[],"runtime":0,"data":{}},{"name":"string_139749049265664","typedef":"string","edges":[42],"policies":[],"runtime":0,"data":{"of":42}},{"name":"char_139749049263552","typedef":"char","edges":[],"policies":[],"runtime":0,"data":{}},{"name":"boolean_139749049269120","typedef":"boolean","edges":[],"policies":[],"runtime":0,"data":{}},{"name":"optional_string_139749049264512_139749049267152","typedef":"optional","edges":[45],"policies":[],"runtime":0,"data":{}},{"name":"string_139749049264512","typedef":"string","edges":[46],"policies":[],"runtime":0,"data":{"of":46}},{"name":"char_139749049261824","typedef":"char","edges":[],"policies":[],"runtime":0,"data":{}},{"name":"boolean_139749049259184","typedef":"boolean","edges":[],"policies":[],"runtime":0,"data":{}},{"name":"optional_string_139749049267920_139749049261728","typedef":"optional","edges":[49],"policies":[],"runtime":0,"data":{}},{"name":"string_139749049267920","typedef":"string","edges":[50],"policies":[],"runtime":0,"data":{"of":50}},{"name":"char_139749049257312","typedef":"char","edges":[],"policies":[],"runtime":0,"data":{}},{"name":"optional_list_type_139749049256880_139749049267776","typedef":"optional","edges":[52],"policies":[],"runtime":0,"data":{}},{"name":"list_type_139749049256880","typedef":"list","edges":[6],"policies":[],"runtime":0,"data":{"of":6}},{"name":"optional_list_type_139749049263888_139749049262352","typedef":"optional","edges":[54],"policies":[],"runtime":0,"data":{}},{"name":"list_type_139749049263888","typedef":"list","edges":[6],"policies":[],"runtime":0,"data":{"of":6}},{"name":"func_structincludeDeprecated_139749049264128_optional_list_enum_value_139749049266000_139749049267296_139749049266192","typedef":"func","edges":[56,59],"policies":[],"runtime":0,"data":{"materializer":1,"input":56,"output":59}},{"name":"structincludeDeprecated_139749049264128","typedef":"struct","edges":[57],"policies":[],"runtime":0,"data":{"renames":{},"binds":{"includeDeprecated":57}}},{"name":"optional_boolean_139749049264800_139749049270080","typedef":"optional","edges":[58],"policies":[],"runtime":0,"data":{}},{"name":"boolean_139749049264800","typedef":"boolean","edges":[],"policies":[],"runtime":0,"data":{}},{"name":"optional_list_enum_value_139749049266000_139749049267296","typedef":"optional","edges":[60],"policies":[],"runtime":0,"data":{}},{"name":"list_enum_value_139749049266000","typedef":"list","edges":[61],"policies":[],"runtime":0,"data":{"of":61}},{"name":"enum_value","typedef":"struct","edges":[62,64,67,68],"policies":[],"runtime":0,"data":{"renames":{},"binds":{"name":62,"description":64,"isDeprecated":67,"deprecationReason":68}}},{"name":"string_139749051235104","typedef":"string","edges":[63],"policies":[],"runtime":0,"data":{"of":63}},{"name":"char_139749051229632","typedef":"char","edges":[],"policies":[],"runtime":0,"data":{}},{"name":"optional_string_139749050688864_139749049265472","typedef":"optional","edges":[65],"policies":[],"runtime":0,"data":{}},{"name":"string_139749050688864","typedef":"string","edges":[66],"policies":[],"runtime":0,"data":{"of":66}},{"name":"char_139749050689008","typedef":"char","edges":[],"policies":[],"runtime":0,"data":{}},{"name":"boolean_139749049267008","typedef":"boolean","edges":[],"policies":[],"runtime":0,"data":{}},{"name":"optional_string_139749049265760_139749049265952","typedef":"optional","edges":[69],"policies":[],"runtime":0,"data":{}},{"name":"string_139749049265760","typedef":"string","edges":[70],"policies":[],"runtime":0,"data":{"of":70}},{"name":"char_139749049262784","typedef":"char","edges":[],"policies":[],"runtime":0,"data":{}},{"name":"func_structincludeDeprecated_139749049262304_optional_list_input_value_139749049255968_139749049268832_139749049268544","typedef":"func","edges":[72,75],"policies":[],"runtime":0,"data":{"materializer":1,"input":72,"output":75}},{"name":"structincludeDeprecated_139749049262304","typedef":"struct","edges":[73],"policies":[],"runtime":0,"data":{"renames":{},"binds":{"includeDeprecated":73}}},{"name":"optional_boolean_139749049263600_139749049257408","typedef":"optional","edges":[74],"policies":[],"runtime":0,"data":{}},{"name":"boolean_139749049263600","typedef":"boolean","edges":[],"policies":[],"runtime":0,"data":{}},{"name":"optional_list_input_value_139749049255968_139749049268832","typedef":"optional","edges":[76],"policies":[],"runtime":0,"data":{}},{"name":"list_input_value_139749049255968","typedef":"list","edges":[34],"policies":[],"runtime":0,"data":{"of":34}},{"name":"optional_type_139749049265520","typedef":"optional","edges":[6],"policies":[],"runtime":0,"data":{}},{"name":"func_struct_139749049262064_schema_139749049262928","typedef":"func","edges":[79,80],"policies":[0],"runtime":0,"data":{"materializer":3,"input":79,"output":80}},{"name":"struct_139749049262064","typedef":"struct","edges":[],"policies":[],"runtime":0,"data":{"renames":{},"binds":{}}},{"name":"schema","typedef":"struct","edges":[81,84,6,85,86,87],"policies":[],"runtime":0,"data":{"renames":{},"binds":{"description":81,"types":84,"queryType":6,"mutationType":85,"subscriptionType":86,"directives":87}}},{"name":"optional_string_139749049268688_139749049258848","typedef":"optional","edges":[82],"policies":[],"runtime":0,"data":{}},{"name":"string_139749049268688","typedef":"string","edges":[83],"policies":[],"runtime":0,"data":{"of":83}},{"name":"char_139749049269840","typedef":"char","edges":[],"policies":[],"runtime":0,"data":{}},{"name":"list_type_139749049269072","typedef":"list","edges":[6],"policies":[],"runtime":0,"data":{"of":6}},{"name":"optional_type_139749049261200","typedef":"optional","edges":[6],"policies":[],"runtime":0,"data":{}},{"name":"optional_type_139749049259760","typedef":"optional","edges":[6],"policies":[],"runtime":0,"data":{}},{"name":"list_directive_139749049265136","typedef":"list","edges":[88],"policies":[],"runtime":0,"data":{"of":88}},{"name":"directive","typedef":"struct","edges":[89,91,94,95,97],"policies":[],"runtime":0,"data":{"renames":{},"binds":{"name":89,"description":91,"isRepeatable":94,"locations":95,"args":97}}},{"name":"string_139749049262256","typedef":"string","edges":[90],"policies":[],"runtime":0,"data":{"of":90}},{"name":"char_139749049257264","typedef":"char","edges":[],"policies":[],"runtime":0,"data":{}},{"name":"optional_string_139749049261536_139749049267632","typedef":"optional","edges":[92],"policies":[],"runtime":0,"data":{}},{"name":"string_139749049261536","typedef":"string","edges":[93],"policies":[],"runtime":0,"data":{"of":93}},{"name":"char_139749049268256","typedef":"char","edges":[],"policies":[],"runtime":0,"data":{}},{"name":"boolean_139749049263456","typedef":"boolean","edges":[],"policies":[],"runtime":0,"data":{}},{"name":"list_directive_location_139749049255344","typedef":"list","edges":[96],"policies":[],"runtime":0,"data":{"of":96}},{"name":"directive_location","typedef":"enum","edges":[],"policies":[],"runtime":0,"data":{}},{"name":"func_structincludeDeprecated_139749049253952_list_input_value_139749049264032_139749049266720","typedef":"func","edges":[98,101],"policies":[],"runtime":0,"data":{"materializer":1,"input":98,"output":101}},{"name":"structincludeDeprecated_139749049253952","typedef":"struct","edges":[99],"policies":[],"runtime":0,"data":{"renames":{},"binds":{"includeDeprecated":99}}},{"name":"optional_boolean_139749049262400_139749049265280","typedef":"optional","edges":[100],"policies":[],"runtime":0,"data":{}},{"name":"boolean_139749049262400","typedef":"boolean","edges":[],"policies":[],"runtime":0,"data":{}},{"name":"list_input_value_139749049264032","typedef":"list","edges":[34],"policies":[],"runtime":0,"data":{"of":34}}],"materializers":[{"name":"getType","runtime":0,"data":{"serial":false}},{"name":"resolver","runtime":0,"data":{"serial":false}},{"name":"policy","runtime":1,"data":{"serial":false,"code":"(args) => {\n    return true;\n}"}},{"name":"getSchema","runtime":0,"data":{"serial":false}}],"runtimes":[{"name":"typegraph","data":{}},{"name":"worker","data":{}},{"name":"deno","data":{}}],"policies":[{"name":"__allow_all","materializer":2}]}
-=======
-{"types":[{"name":"introspection","typedef":"struct","edges":[1,78],"policies":[],"runtime":2,"data":{"renames":{},"binds":{"__type":1,"__schema":78}}},{"name":"func_structname_4407707104_optional_type_4407707824_4407719776","typedef":"func","edges":[2,5],"policies":[0],"runtime":0,"data":{"materializer":0,"input":2,"output":5}},{"name":"structname_4407707104","typedef":"struct","edges":[3],"policies":[],"runtime":0,"data":{"renames":{},"binds":{"name":3}}},{"name":"string_4407713584","typedef":"string","edges":[4],"policies":[],"runtime":0,"data":{"of":4}},{"name":"char_4407720208","typedef":"char","edges":[],"policies":[],"runtime":0,"data":{}},{"name":"optional_type_4407707824","typedef":"optional","edges":[6],"policies":[],"runtime":0,"data":{}},{"name":"type","typedef":"struct","edges":[7,8,11,14,17,51,53,55,71,77],"policies":[],"runtime":0,"data":{"renames":{},"binds":{"kind":7,"name":8,"description":11,"specifiedByURL":14,"fields":17,"interfaces":51,"possibleTypes":53,"enumValues":55,"inputFields":71,"ofType":77}}},{"name":"type_kind","typedef":"enum","edges":[],"policies":[],"runtime":0,"data":{}},{"name":"optional_string_4407717040_4407709360","typedef":"optional","edges":[9],"policies":[],"runtime":0,"data":{}},{"name":"string_4407717040","typedef":"string","edges":[10],"policies":[],"runtime":0,"data":{"of":10}},{"name":"char_4407709120","typedef":"char","edges":[],"policies":[],"runtime":0,"data":{}},{"name":"optional_string_4407716800_4407710224","typedef":"optional","edges":[12],"policies":[],"runtime":0,"data":{}},{"name":"string_4407716800","typedef":"string","edges":[13],"policies":[],"runtime":0,"data":{"of":13}},{"name":"char_4407719536","typedef":"char","edges":[],"policies":[],"runtime":0,"data":{}},{"name":"optional_string_4407708112_4407717568","typedef":"optional","edges":[15],"policies":[],"runtime":0,"data":{}},{"name":"string_4407708112","typedef":"string","edges":[16],"policies":[],"runtime":0,"data":{"of":16}},{"name":"char_4407718768","typedef":"char","edges":[],"policies":[],"runtime":0,"data":{}},{"name":"func_structincludeDeprecated_4407710944_optional_list_field_4407709456_4407719920_4407709744","typedef":"func","edges":[18,21],"policies":[],"runtime":0,"data":{"materializer":1,"input":18,"output":21}},{"name":"structincludeDeprecated_4407710944","typedef":"struct","edges":[19],"policies":[],"runtime":0,"data":{"renames":{},"binds":{"includeDeprecated":19}}},{"name":"optional_boolean_4407714784_4407716560","typedef":"optional","edges":[20],"policies":[],"runtime":0,"data":{}},{"name":"boolean_4407714784","typedef":"boolean","edges":[],"policies":[],"runtime":0,"data":{}},{"name":"optional_list_field_4407709456_4407719920","typedef":"optional","edges":[22],"policies":[],"runtime":0,"data":{}},{"name":"list_field_4407709456","typedef":"list","edges":[23],"policies":[],"runtime":0,"data":{"of":23}},{"name":"field","typedef":"struct","edges":[24,26,29,6,47,48],"policies":[],"runtime":0,"data":{"renames":{},"binds":{"name":24,"description":26,"args":29,"type":6,"isDeprecated":47,"deprecationReason":48}}},{"name":"string_4407714352","typedef":"string","edges":[25],"policies":[],"runtime":0,"data":{"of":25}},{"name":"char_4407716704","typedef":"char","edges":[],"policies":[],"runtime":0,"data":{}},{"name":"optional_string_4407707200_4407708592","typedef":"optional","edges":[27],"policies":[],"runtime":0,"data":{}},{"name":"string_4407707200","typedef":"string","edges":[28],"policies":[],"runtime":0,"data":{"of":28}},{"name":"char_4407706912","typedef":"char","edges":[],"policies":[],"runtime":0,"data":{}},{"name":"func_structincludeDeprecated_4407712960_list_input_value_4407717952_4407713008","typedef":"func","edges":[30,33],"policies":[],"runtime":0,"data":{"materializer":1,"input":30,"output":33}},{"name":"structincludeDeprecated_4407712960","typedef":"struct","edges":[31],"policies":[],"runtime":0,"data":{"renames":{},"binds":{"includeDeprecated":31}}},{"name":"optional_boolean_4407712864_4407710752","typedef":"optional","edges":[32],"policies":[],"runtime":0,"data":{}},{"name":"boolean_4407712864","typedef":"boolean","edges":[],"policies":[],"runtime":0,"data":{}},{"name":"list_input_value_4407717952","typedef":"list","edges":[34],"policies":[],"runtime":0,"data":{"of":34}},{"name":"input_value","typedef":"struct","edges":[35,37,6,40,43,44],"policies":[],"runtime":0,"data":{"renames":{},"binds":{"name":35,"description":37,"type":6,"defaultValue":40,"isDeprecated":43,"deprecationReason":44}}},{"name":"string_4407713632","typedef":"string","edges":[36],"policies":[],"runtime":0,"data":{"of":36}},{"name":"char_4407711952","typedef":"char","edges":[],"policies":[],"runtime":0,"data":{}},{"name":"optional_string_4407708688_4407719440","typedef":"optional","edges":[38],"policies":[],"runtime":0,"data":{}},{"name":"string_4407708688","typedef":"string","edges":[39],"policies":[],"runtime":0,"data":{"of":39}},{"name":"char_4407717712","typedef":"char","edges":[],"policies":[],"runtime":0,"data":{}},{"name":"optional_string_4407715696_4407715408","typedef":"optional","edges":[41],"policies":[],"runtime":0,"data":{}},{"name":"string_4407715696","typedef":"string","edges":[42],"policies":[],"runtime":0,"data":{"of":42}},{"name":"char_4407709984","typedef":"char","edges":[],"policies":[],"runtime":0,"data":{}},{"name":"boolean_4407712048","typedef":"boolean","edges":[],"policies":[],"runtime":0,"data":{}},{"name":"optional_string_4407720016_4407709648","typedef":"optional","edges":[45],"policies":[],"runtime":0,"data":{}},{"name":"string_4407720016","typedef":"string","edges":[46],"policies":[],"runtime":0,"data":{"of":46}},{"name":"char_4407709840","typedef":"char","edges":[],"policies":[],"runtime":0,"data":{}},{"name":"boolean_4407708352","typedef":"boolean","edges":[],"policies":[],"runtime":0,"data":{}},{"name":"optional_string_4407711664_4407721360","typedef":"optional","edges":[49],"policies":[],"runtime":0,"data":{}},{"name":"string_4407711664","typedef":"string","edges":[50],"policies":[],"runtime":0,"data":{"of":50}},{"name":"char_4407706816","typedef":"char","edges":[],"policies":[],"runtime":0,"data":{}},{"name":"optional_list_type_4407717376_4407718864","typedef":"optional","edges":[52],"policies":[],"runtime":0,"data":{}},{"name":"list_type_4407717376","typedef":"list","edges":[6],"policies":[],"runtime":0,"data":{"of":6}},{"name":"optional_list_type_4407718096_4407711904","typedef":"optional","edges":[54],"policies":[],"runtime":0,"data":{}},{"name":"list_type_4407718096","typedef":"list","edges":[6],"policies":[],"runtime":0,"data":{"of":6}},{"name":"func_structincludeDeprecated_4407717184_optional_list_enum_value_4407721456_4407721600_4407712672","typedef":"func","edges":[56,59],"policies":[],"runtime":0,"data":{"materializer":1,"input":56,"output":59}},{"name":"structincludeDeprecated_4407717184","typedef":"struct","edges":[57],"policies":[],"runtime":0,"data":{"renames":{},"binds":{"includeDeprecated":57}}},{"name":"optional_boolean_4407707920_4407711184","typedef":"optional","edges":[58],"policies":[],"runtime":0,"data":{}},{"name":"boolean_4407707920","typedef":"boolean","edges":[],"policies":[],"runtime":0,"data":{}},{"name":"optional_list_enum_value_4407721456_4407721600","typedef":"optional","edges":[60],"policies":[],"runtime":0,"data":{}},{"name":"list_enum_value_4407721456","typedef":"list","edges":[61],"policies":[],"runtime":0,"data":{"of":61}},{"name":"enum_value","typedef":"struct","edges":[62,64,67,68],"policies":[],"runtime":0,"data":{"renames":{},"binds":{"name":62,"description":64,"isDeprecated":67,"deprecationReason":68}}},{"name":"string_4407713824","typedef":"string","edges":[63],"policies":[],"runtime":0,"data":{"of":63}},{"name":"char_4407715792","typedef":"char","edges":[],"policies":[],"runtime":0,"data":{}},{"name":"optional_string_4407712192_4407718480","typedef":"optional","edges":[65],"policies":[],"runtime":0,"data":{}},{"name":"string_4407712192","typedef":"string","edges":[66],"policies":[],"runtime":0,"data":{"of":66}},{"name":"char_4407710992","typedef":"char","edges":[],"policies":[],"runtime":0,"data":{}},{"name":"boolean_4407708976","typedef":"boolean","edges":[],"policies":[],"runtime":0,"data":{}},{"name":"optional_string_4407713968_4407717760","typedef":"optional","edges":[69],"policies":[],"runtime":0,"data":{}},{"name":"string_4407713968","typedef":"string","edges":[70],"policies":[],"runtime":0,"data":{"of":70}},{"name":"char_4407719584","typedef":"char","edges":[],"policies":[],"runtime":0,"data":{}},{"name":"func_structincludeDeprecated_4407721888_optional_list_input_value_4407718288_4407718192_4407707536","typedef":"func","edges":[72,75],"policies":[],"runtime":0,"data":{"materializer":1,"input":72,"output":75}},{"name":"structincludeDeprecated_4407721888","typedef":"struct","edges":[73],"policies":[],"runtime":0,"data":{"renames":{},"binds":{"includeDeprecated":73}}},{"name":"optional_boolean_4407718432_4407716848","typedef":"optional","edges":[74],"policies":[],"runtime":0,"data":{}},{"name":"boolean_4407718432","typedef":"boolean","edges":[],"policies":[],"runtime":0,"data":{}},{"name":"optional_list_input_value_4407718288_4407718192","typedef":"optional","edges":[76],"policies":[],"runtime":0,"data":{}},{"name":"list_input_value_4407718288","typedef":"list","edges":[34],"policies":[],"runtime":0,"data":{"of":34}},{"name":"optional_type_4407715552","typedef":"optional","edges":[6],"policies":[],"runtime":0,"data":{}},{"name":"func_struct_4407710032_schema_4407712528","typedef":"func","edges":[79,80],"policies":[0],"runtime":0,"data":{"materializer":3,"input":79,"output":80}},{"name":"struct_4407710032","typedef":"struct","edges":[],"policies":[],"runtime":0,"data":{"renames":{},"binds":{}}},{"name":"schema","typedef":"struct","edges":[81,84,6,85,86,87],"policies":[],"runtime":0,"data":{"renames":{},"binds":{"description":81,"types":84,"queryType":6,"mutationType":85,"subscriptionType":86,"directives":87}}},{"name":"optional_string_4407720880_4407720832","typedef":"optional","edges":[82],"policies":[],"runtime":0,"data":{}},{"name":"string_4407720880","typedef":"string","edges":[83],"policies":[],"runtime":0,"data":{"of":83}},{"name":"char_4407717136","typedef":"char","edges":[],"policies":[],"runtime":0,"data":{}},{"name":"list_type_4407714304","typedef":"list","edges":[6],"policies":[],"runtime":0,"data":{"of":6}},{"name":"optional_type_4407715024","typedef":"optional","edges":[6],"policies":[],"runtime":0,"data":{}},{"name":"optional_type_4407706480","typedef":"optional","edges":[6],"policies":[],"runtime":0,"data":{}},{"name":"list_directive_4407716656","typedef":"list","edges":[88],"policies":[],"runtime":0,"data":{"of":88}},{"name":"directive","typedef":"struct","edges":[89,91,94,95,97],"policies":[],"runtime":0,"data":{"renames":{},"binds":{"name":89,"description":91,"isRepeatable":94,"locations":95,"args":97}}},{"name":"string_4407713392","typedef":"string","edges":[90],"policies":[],"runtime":0,"data":{"of":90}},{"name":"char_4407720592","typedef":"char","edges":[],"policies":[],"runtime":0,"data":{}},{"name":"optional_string_4407715456_4407711760","typedef":"optional","edges":[92],"policies":[],"runtime":0,"data":{}},{"name":"string_4407715456","typedef":"string","edges":[93],"policies":[],"runtime":0,"data":{"of":93}},{"name":"char_4407708016","typedef":"char","edges":[],"policies":[],"runtime":0,"data":{}},{"name":"boolean_4407706672","typedef":"boolean","edges":[],"policies":[],"runtime":0,"data":{}},{"name":"list_directive_location_4407712384","typedef":"list","edges":[96],"policies":[],"runtime":0,"data":{"of":96}},{"name":"directive_location","typedef":"enum","edges":[],"policies":[],"runtime":0,"data":{}},{"name":"func_structincludeDeprecated_4407714640_list_input_value_4407720496_4407710608","typedef":"func","edges":[98,101],"policies":[],"runtime":0,"data":{"materializer":1,"input":98,"output":101}},{"name":"structincludeDeprecated_4407714640","typedef":"struct","edges":[99],"policies":[],"runtime":0,"data":{"renames":{},"binds":{"includeDeprecated":99}}},{"name":"optional_boolean_4407721408_4407721552","typedef":"optional","edges":[100],"policies":[],"runtime":0,"data":{}},{"name":"boolean_4407721408","typedef":"boolean","edges":[],"policies":[],"runtime":0,"data":{}},{"name":"list_input_value_4407720496","typedef":"list","edges":[34],"policies":[],"runtime":0,"data":{"of":34}}],"materializers":[{"name":"getType","runtime":0,"data":{"serial":false}},{"name":"resolver","runtime":0,"data":{"serial":false}},{"name":"policy","runtime":1,"data":{"serial":false,"code":"(args) => {\n    return true;\n}"}},{"name":"getSchema","runtime":0,"data":{"serial":false}}],"runtimes":[{"name":"typegraph","data":{}},{"name":"worker","data":{}},{"name":"deno","data":{}}],"policies":[{"name":"__allow_all","materializer":2}]}
->>>>>>> 5bdea457
+{
+  "types": [
+    {
+      "name": "introspection",
+      "typedef": "struct",
+      "edges": [1, 78],
+      "policies": [],
+      "runtime": 2,
+      "data": { "renames": {}, "binds": { "__type": 1, "__schema": 78 } }
+    },
+    {
+      "name": "func_structname_139749049269504_optional_type_139749049269168_139749049261872",
+      "typedef": "func",
+      "edges": [2, 5],
+      "policies": [0],
+      "runtime": 0,
+      "data": { "materializer": 0, "input": 2, "output": 5 }
+    },
+    {
+      "name": "structname_139749049269504",
+      "typedef": "struct",
+      "edges": [3],
+      "policies": [],
+      "runtime": 0,
+      "data": { "renames": {}, "binds": { "name": 3 } }
+    },
+    {
+      "name": "string_139749049260144",
+      "typedef": "string",
+      "edges": [4],
+      "policies": [],
+      "runtime": 0,
+      "data": { "of": 4 }
+    },
+    {
+      "name": "char_139749049257792",
+      "typedef": "char",
+      "edges": [],
+      "policies": [],
+      "runtime": 0,
+      "data": {}
+    },
+    {
+      "name": "optional_type_139749049269168",
+      "typedef": "optional",
+      "edges": [6],
+      "policies": [],
+      "runtime": 0,
+      "data": {}
+    },
+    {
+      "name": "type",
+      "typedef": "struct",
+      "edges": [7, 8, 11, 14, 17, 51, 53, 55, 71, 77],
+      "policies": [],
+      "runtime": 0,
+      "data": {
+        "renames": {},
+        "binds": {
+          "kind": 7,
+          "name": 8,
+          "description": 11,
+          "specifiedByURL": 14,
+          "fields": 17,
+          "interfaces": 51,
+          "possibleTypes": 53,
+          "enumValues": 55,
+          "inputFields": 71,
+          "ofType": 77
+        }
+      }
+    },
+    {
+      "name": "type_kind",
+      "typedef": "enum",
+      "edges": [],
+      "policies": [],
+      "runtime": 0,
+      "data": {}
+    },
+    {
+      "name": "optional_string_139749049263024_139749049258368",
+      "typedef": "optional",
+      "edges": [9],
+      "policies": [],
+      "runtime": 0,
+      "data": {}
+    },
+    {
+      "name": "string_139749049263024",
+      "typedef": "string",
+      "edges": [10],
+      "policies": [],
+      "runtime": 0,
+      "data": { "of": 10 }
+    },
+    {
+      "name": "char_139749049266816",
+      "typedef": "char",
+      "edges": [],
+      "policies": [],
+      "runtime": 0,
+      "data": {}
+    },
+    {
+      "name": "optional_string_139749049266960_139749049268640",
+      "typedef": "optional",
+      "edges": [12],
+      "policies": [],
+      "runtime": 0,
+      "data": {}
+    },
+    {
+      "name": "string_139749049266960",
+      "typedef": "string",
+      "edges": [13],
+      "policies": [],
+      "runtime": 0,
+      "data": { "of": 13 }
+    },
+    {
+      "name": "char_139749049261488",
+      "typedef": "char",
+      "edges": [],
+      "policies": [],
+      "runtime": 0,
+      "data": {}
+    },
+    {
+      "name": "optional_string_139749049259808_139749049267536",
+      "typedef": "optional",
+      "edges": [15],
+      "policies": [],
+      "runtime": 0,
+      "data": {}
+    },
+    {
+      "name": "string_139749049259808",
+      "typedef": "string",
+      "edges": [16],
+      "policies": [],
+      "runtime": 0,
+      "data": { "of": 16 }
+    },
+    {
+      "name": "char_139749049262880",
+      "typedef": "char",
+      "edges": [],
+      "policies": [],
+      "runtime": 0,
+      "data": {}
+    },
+    {
+      "name": "func_structincludeDeprecated_139749049267584_optional_list_field_139749049254288_139749049265328_139749049256640",
+      "typedef": "func",
+      "edges": [18, 21],
+      "policies": [],
+      "runtime": 0,
+      "data": { "materializer": 1, "input": 18, "output": 21 }
+    },
+    {
+      "name": "structincludeDeprecated_139749049267584",
+      "typedef": "struct",
+      "edges": [19],
+      "policies": [],
+      "runtime": 0,
+      "data": { "renames": {}, "binds": { "includeDeprecated": 19 } }
+    },
+    {
+      "name": "optional_boolean_139749049269648_139749049270128",
+      "typedef": "optional",
+      "edges": [20],
+      "policies": [],
+      "runtime": 0,
+      "data": {}
+    },
+    {
+      "name": "boolean_139749049269648",
+      "typedef": "boolean",
+      "edges": [],
+      "policies": [],
+      "runtime": 0,
+      "data": {}
+    },
+    {
+      "name": "optional_list_field_139749049254288_139749049265328",
+      "typedef": "optional",
+      "edges": [22],
+      "policies": [],
+      "runtime": 0,
+      "data": {}
+    },
+    {
+      "name": "list_field_139749049254288",
+      "typedef": "list",
+      "edges": [23],
+      "policies": [],
+      "runtime": 0,
+      "data": { "of": 23 }
+    },
+    {
+      "name": "field",
+      "typedef": "struct",
+      "edges": [24, 26, 29, 6, 47, 48],
+      "policies": [],
+      "runtime": 0,
+      "data": {
+        "renames": {},
+        "binds": {
+          "name": 24,
+          "description": 26,
+          "args": 29,
+          "type": 6,
+          "isDeprecated": 47,
+          "deprecationReason": 48
+        }
+      }
+    },
+    {
+      "name": "string_139749049267344",
+      "typedef": "string",
+      "edges": [25],
+      "policies": [],
+      "runtime": 0,
+      "data": { "of": 25 }
+    },
+    {
+      "name": "char_139749049264992",
+      "typedef": "char",
+      "edges": [],
+      "policies": [],
+      "runtime": 0,
+      "data": {}
+    },
+    {
+      "name": "optional_string_139749049264560_139749049268880",
+      "typedef": "optional",
+      "edges": [27],
+      "policies": [],
+      "runtime": 0,
+      "data": {}
+    },
+    {
+      "name": "string_139749049264560",
+      "typedef": "string",
+      "edges": [28],
+      "policies": [],
+      "runtime": 0,
+      "data": { "of": 28 }
+    },
+    {
+      "name": "char_139749049268016",
+      "typedef": "char",
+      "edges": [],
+      "policies": [],
+      "runtime": 0,
+      "data": {}
+    },
+    {
+      "name": "func_structincludeDeprecated_139749049259232_list_input_value_139749049264464_139749049266288",
+      "typedef": "func",
+      "edges": [30, 33],
+      "policies": [],
+      "runtime": 0,
+      "data": { "materializer": 1, "input": 30, "output": 33 }
+    },
+    {
+      "name": "structincludeDeprecated_139749049259232",
+      "typedef": "struct",
+      "edges": [31],
+      "policies": [],
+      "runtime": 0,
+      "data": { "renames": {}, "binds": { "includeDeprecated": 31 } }
+    },
+    {
+      "name": "optional_boolean_139749049260576_139749049265808",
+      "typedef": "optional",
+      "edges": [32],
+      "policies": [],
+      "runtime": 0,
+      "data": {}
+    },
+    {
+      "name": "boolean_139749049260576",
+      "typedef": "boolean",
+      "edges": [],
+      "policies": [],
+      "runtime": 0,
+      "data": {}
+    },
+    {
+      "name": "list_input_value_139749049264464",
+      "typedef": "list",
+      "edges": [34],
+      "policies": [],
+      "runtime": 0,
+      "data": { "of": 34 }
+    },
+    {
+      "name": "input_value",
+      "typedef": "struct",
+      "edges": [35, 37, 6, 40, 43, 44],
+      "policies": [],
+      "runtime": 0,
+      "data": {
+        "renames": {},
+        "binds": {
+          "name": 35,
+          "description": 37,
+          "type": 6,
+          "defaultValue": 40,
+          "isDeprecated": 43,
+          "deprecationReason": 44
+        }
+      }
+    },
+    {
+      "name": "string_139749049265616",
+      "typedef": "string",
+      "edges": [36],
+      "policies": [],
+      "runtime": 0,
+      "data": { "of": 36 }
+    },
+    {
+      "name": "char_139749049254864",
+      "typedef": "char",
+      "edges": [],
+      "policies": [],
+      "runtime": 0,
+      "data": {}
+    },
+    {
+      "name": "optional_string_139749049263744_139749049255632",
+      "typedef": "optional",
+      "edges": [38],
+      "policies": [],
+      "runtime": 0,
+      "data": {}
+    },
+    {
+      "name": "string_139749049263744",
+      "typedef": "string",
+      "edges": [39],
+      "policies": [],
+      "runtime": 0,
+      "data": { "of": 39 }
+    },
+    {
+      "name": "char_139749049268208",
+      "typedef": "char",
+      "edges": [],
+      "policies": [],
+      "runtime": 0,
+      "data": {}
+    },
+    {
+      "name": "optional_string_139749049265664_139749049257360",
+      "typedef": "optional",
+      "edges": [41],
+      "policies": [],
+      "runtime": 0,
+      "data": {}
+    },
+    {
+      "name": "string_139749049265664",
+      "typedef": "string",
+      "edges": [42],
+      "policies": [],
+      "runtime": 0,
+      "data": { "of": 42 }
+    },
+    {
+      "name": "char_139749049263552",
+      "typedef": "char",
+      "edges": [],
+      "policies": [],
+      "runtime": 0,
+      "data": {}
+    },
+    {
+      "name": "boolean_139749049269120",
+      "typedef": "boolean",
+      "edges": [],
+      "policies": [],
+      "runtime": 0,
+      "data": {}
+    },
+    {
+      "name": "optional_string_139749049264512_139749049267152",
+      "typedef": "optional",
+      "edges": [45],
+      "policies": [],
+      "runtime": 0,
+      "data": {}
+    },
+    {
+      "name": "string_139749049264512",
+      "typedef": "string",
+      "edges": [46],
+      "policies": [],
+      "runtime": 0,
+      "data": { "of": 46 }
+    },
+    {
+      "name": "char_139749049261824",
+      "typedef": "char",
+      "edges": [],
+      "policies": [],
+      "runtime": 0,
+      "data": {}
+    },
+    {
+      "name": "boolean_139749049259184",
+      "typedef": "boolean",
+      "edges": [],
+      "policies": [],
+      "runtime": 0,
+      "data": {}
+    },
+    {
+      "name": "optional_string_139749049267920_139749049261728",
+      "typedef": "optional",
+      "edges": [49],
+      "policies": [],
+      "runtime": 0,
+      "data": {}
+    },
+    {
+      "name": "string_139749049267920",
+      "typedef": "string",
+      "edges": [50],
+      "policies": [],
+      "runtime": 0,
+      "data": { "of": 50 }
+    },
+    {
+      "name": "char_139749049257312",
+      "typedef": "char",
+      "edges": [],
+      "policies": [],
+      "runtime": 0,
+      "data": {}
+    },
+    {
+      "name": "optional_list_type_139749049256880_139749049267776",
+      "typedef": "optional",
+      "edges": [52],
+      "policies": [],
+      "runtime": 0,
+      "data": {}
+    },
+    {
+      "name": "list_type_139749049256880",
+      "typedef": "list",
+      "edges": [6],
+      "policies": [],
+      "runtime": 0,
+      "data": { "of": 6 }
+    },
+    {
+      "name": "optional_list_type_139749049263888_139749049262352",
+      "typedef": "optional",
+      "edges": [54],
+      "policies": [],
+      "runtime": 0,
+      "data": {}
+    },
+    {
+      "name": "list_type_139749049263888",
+      "typedef": "list",
+      "edges": [6],
+      "policies": [],
+      "runtime": 0,
+      "data": { "of": 6 }
+    },
+    {
+      "name": "func_structincludeDeprecated_139749049264128_optional_list_enum_value_139749049266000_139749049267296_139749049266192",
+      "typedef": "func",
+      "edges": [56, 59],
+      "policies": [],
+      "runtime": 0,
+      "data": { "materializer": 1, "input": 56, "output": 59 }
+    },
+    {
+      "name": "structincludeDeprecated_139749049264128",
+      "typedef": "struct",
+      "edges": [57],
+      "policies": [],
+      "runtime": 0,
+      "data": { "renames": {}, "binds": { "includeDeprecated": 57 } }
+    },
+    {
+      "name": "optional_boolean_139749049264800_139749049270080",
+      "typedef": "optional",
+      "edges": [58],
+      "policies": [],
+      "runtime": 0,
+      "data": {}
+    },
+    {
+      "name": "boolean_139749049264800",
+      "typedef": "boolean",
+      "edges": [],
+      "policies": [],
+      "runtime": 0,
+      "data": {}
+    },
+    {
+      "name": "optional_list_enum_value_139749049266000_139749049267296",
+      "typedef": "optional",
+      "edges": [60],
+      "policies": [],
+      "runtime": 0,
+      "data": {}
+    },
+    {
+      "name": "list_enum_value_139749049266000",
+      "typedef": "list",
+      "edges": [61],
+      "policies": [],
+      "runtime": 0,
+      "data": { "of": 61 }
+    },
+    {
+      "name": "enum_value",
+      "typedef": "struct",
+      "edges": [62, 64, 67, 68],
+      "policies": [],
+      "runtime": 0,
+      "data": {
+        "renames": {},
+        "binds": {
+          "name": 62,
+          "description": 64,
+          "isDeprecated": 67,
+          "deprecationReason": 68
+        }
+      }
+    },
+    {
+      "name": "string_139749051235104",
+      "typedef": "string",
+      "edges": [63],
+      "policies": [],
+      "runtime": 0,
+      "data": { "of": 63 }
+    },
+    {
+      "name": "char_139749051229632",
+      "typedef": "char",
+      "edges": [],
+      "policies": [],
+      "runtime": 0,
+      "data": {}
+    },
+    {
+      "name": "optional_string_139749050688864_139749049265472",
+      "typedef": "optional",
+      "edges": [65],
+      "policies": [],
+      "runtime": 0,
+      "data": {}
+    },
+    {
+      "name": "string_139749050688864",
+      "typedef": "string",
+      "edges": [66],
+      "policies": [],
+      "runtime": 0,
+      "data": { "of": 66 }
+    },
+    {
+      "name": "char_139749050689008",
+      "typedef": "char",
+      "edges": [],
+      "policies": [],
+      "runtime": 0,
+      "data": {}
+    },
+    {
+      "name": "boolean_139749049267008",
+      "typedef": "boolean",
+      "edges": [],
+      "policies": [],
+      "runtime": 0,
+      "data": {}
+    },
+    {
+      "name": "optional_string_139749049265760_139749049265952",
+      "typedef": "optional",
+      "edges": [69],
+      "policies": [],
+      "runtime": 0,
+      "data": {}
+    },
+    {
+      "name": "string_139749049265760",
+      "typedef": "string",
+      "edges": [70],
+      "policies": [],
+      "runtime": 0,
+      "data": { "of": 70 }
+    },
+    {
+      "name": "char_139749049262784",
+      "typedef": "char",
+      "edges": [],
+      "policies": [],
+      "runtime": 0,
+      "data": {}
+    },
+    {
+      "name": "func_structincludeDeprecated_139749049262304_optional_list_input_value_139749049255968_139749049268832_139749049268544",
+      "typedef": "func",
+      "edges": [72, 75],
+      "policies": [],
+      "runtime": 0,
+      "data": { "materializer": 1, "input": 72, "output": 75 }
+    },
+    {
+      "name": "structincludeDeprecated_139749049262304",
+      "typedef": "struct",
+      "edges": [73],
+      "policies": [],
+      "runtime": 0,
+      "data": { "renames": {}, "binds": { "includeDeprecated": 73 } }
+    },
+    {
+      "name": "optional_boolean_139749049263600_139749049257408",
+      "typedef": "optional",
+      "edges": [74],
+      "policies": [],
+      "runtime": 0,
+      "data": {}
+    },
+    {
+      "name": "boolean_139749049263600",
+      "typedef": "boolean",
+      "edges": [],
+      "policies": [],
+      "runtime": 0,
+      "data": {}
+    },
+    {
+      "name": "optional_list_input_value_139749049255968_139749049268832",
+      "typedef": "optional",
+      "edges": [76],
+      "policies": [],
+      "runtime": 0,
+      "data": {}
+    },
+    {
+      "name": "list_input_value_139749049255968",
+      "typedef": "list",
+      "edges": [34],
+      "policies": [],
+      "runtime": 0,
+      "data": { "of": 34 }
+    },
+    {
+      "name": "optional_type_139749049265520",
+      "typedef": "optional",
+      "edges": [6],
+      "policies": [],
+      "runtime": 0,
+      "data": {}
+    },
+    {
+      "name": "func_struct_139749049262064_schema_139749049262928",
+      "typedef": "func",
+      "edges": [79, 80],
+      "policies": [0],
+      "runtime": 0,
+      "data": { "materializer": 3, "input": 79, "output": 80 }
+    },
+    {
+      "name": "struct_139749049262064",
+      "typedef": "struct",
+      "edges": [],
+      "policies": [],
+      "runtime": 0,
+      "data": { "renames": {}, "binds": {} }
+    },
+    {
+      "name": "schema",
+      "typedef": "struct",
+      "edges": [81, 84, 6, 85, 86, 87],
+      "policies": [],
+      "runtime": 0,
+      "data": {
+        "renames": {},
+        "binds": {
+          "description": 81,
+          "types": 84,
+          "queryType": 6,
+          "mutationType": 85,
+          "subscriptionType": 86,
+          "directives": 87
+        }
+      }
+    },
+    {
+      "name": "optional_string_139749049268688_139749049258848",
+      "typedef": "optional",
+      "edges": [82],
+      "policies": [],
+      "runtime": 0,
+      "data": {}
+    },
+    {
+      "name": "string_139749049268688",
+      "typedef": "string",
+      "edges": [83],
+      "policies": [],
+      "runtime": 0,
+      "data": { "of": 83 }
+    },
+    {
+      "name": "char_139749049269840",
+      "typedef": "char",
+      "edges": [],
+      "policies": [],
+      "runtime": 0,
+      "data": {}
+    },
+    {
+      "name": "list_type_139749049269072",
+      "typedef": "list",
+      "edges": [6],
+      "policies": [],
+      "runtime": 0,
+      "data": { "of": 6 }
+    },
+    {
+      "name": "optional_type_139749049261200",
+      "typedef": "optional",
+      "edges": [6],
+      "policies": [],
+      "runtime": 0,
+      "data": {}
+    },
+    {
+      "name": "optional_type_139749049259760",
+      "typedef": "optional",
+      "edges": [6],
+      "policies": [],
+      "runtime": 0,
+      "data": {}
+    },
+    {
+      "name": "list_directive_139749049265136",
+      "typedef": "list",
+      "edges": [88],
+      "policies": [],
+      "runtime": 0,
+      "data": { "of": 88 }
+    },
+    {
+      "name": "directive",
+      "typedef": "struct",
+      "edges": [89, 91, 94, 95, 97],
+      "policies": [],
+      "runtime": 0,
+      "data": {
+        "renames": {},
+        "binds": {
+          "name": 89,
+          "description": 91,
+          "isRepeatable": 94,
+          "locations": 95,
+          "args": 97
+        }
+      }
+    },
+    {
+      "name": "string_139749049262256",
+      "typedef": "string",
+      "edges": [90],
+      "policies": [],
+      "runtime": 0,
+      "data": { "of": 90 }
+    },
+    {
+      "name": "char_139749049257264",
+      "typedef": "char",
+      "edges": [],
+      "policies": [],
+      "runtime": 0,
+      "data": {}
+    },
+    {
+      "name": "optional_string_139749049261536_139749049267632",
+      "typedef": "optional",
+      "edges": [92],
+      "policies": [],
+      "runtime": 0,
+      "data": {}
+    },
+    {
+      "name": "string_139749049261536",
+      "typedef": "string",
+      "edges": [93],
+      "policies": [],
+      "runtime": 0,
+      "data": { "of": 93 }
+    },
+    {
+      "name": "char_139749049268256",
+      "typedef": "char",
+      "edges": [],
+      "policies": [],
+      "runtime": 0,
+      "data": {}
+    },
+    {
+      "name": "boolean_139749049263456",
+      "typedef": "boolean",
+      "edges": [],
+      "policies": [],
+      "runtime": 0,
+      "data": {}
+    },
+    {
+      "name": "list_directive_location_139749049255344",
+      "typedef": "list",
+      "edges": [96],
+      "policies": [],
+      "runtime": 0,
+      "data": { "of": 96 }
+    },
+    {
+      "name": "directive_location",
+      "typedef": "enum",
+      "edges": [],
+      "policies": [],
+      "runtime": 0,
+      "data": {}
+    },
+    {
+      "name": "func_structincludeDeprecated_139749049253952_list_input_value_139749049264032_139749049266720",
+      "typedef": "func",
+      "edges": [98, 101],
+      "policies": [],
+      "runtime": 0,
+      "data": { "materializer": 1, "input": 98, "output": 101 }
+    },
+    {
+      "name": "structincludeDeprecated_139749049253952",
+      "typedef": "struct",
+      "edges": [99],
+      "policies": [],
+      "runtime": 0,
+      "data": { "renames": {}, "binds": { "includeDeprecated": 99 } }
+    },
+    {
+      "name": "optional_boolean_139749049262400_139749049265280",
+      "typedef": "optional",
+      "edges": [100],
+      "policies": [],
+      "runtime": 0,
+      "data": {}
+    },
+    {
+      "name": "boolean_139749049262400",
+      "typedef": "boolean",
+      "edges": [],
+      "policies": [],
+      "runtime": 0,
+      "data": {}
+    },
+    {
+      "name": "list_input_value_139749049264032",
+      "typedef": "list",
+      "edges": [34],
+      "policies": [],
+      "runtime": 0,
+      "data": { "of": 34 }
+    }
+  ],
+  "materializers": [
+    { "name": "getType", "runtime": 0, "data": { "serial": false } },
+    { "name": "resolver", "runtime": 0, "data": { "serial": false } },
+    {
+      "name": "policy",
+      "runtime": 1,
+      "data": { "serial": false, "code": "(args) => {\n    return true;\n}" }
+    },
+    { "name": "getSchema", "runtime": 0, "data": { "serial": false } }
+  ],
+  "runtimes": [
+    { "name": "typegraph", "data": {} },
+    { "name": "worker", "data": {} },
+    { "name": "deno", "data": {} }
+  ],
+  "policies": [{ "name": "__allow_all", "materializer": 2 }]
+}