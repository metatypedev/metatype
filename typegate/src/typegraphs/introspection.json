<<<<<<< HEAD
{"types":[{"name":"introspection","typedef":"struct","edges":[1,78],"policies":[],"runtime":2,"data":{"renames":{},"binds":{"__type":1,"__schema":78}}},{"name":"func_structname_140013001182992_optional_type_140013001181360_140013001182032","typedef":"func","edges":[2,5],"policies":[0],"runtime":0,"data":{"materializer":0,"input":2,"output":5}},{"name":"structname_140013001182992","typedef":"struct","edges":[3],"policies":[],"runtime":0,"data":{"renames":{},"binds":{"name":3}}},{"name":"string_140013001182656","typedef":"string","edges":[4],"policies":[],"runtime":0,"data":{"of":4}},{"name":"char_140013001182512","typedef":"char","edges":[],"policies":[],"runtime":0,"data":{}},{"name":"optional_type_140013001181360","typedef":"optional","edges":[6],"policies":[],"runtime":0,"data":{"of":6}},{"name":"type","typedef":"struct","edges":[7,8,11,14,17,51,53,55,71,77],"policies":[],"runtime":0,"data":{"renames":{},"binds":{"kind":7,"name":8,"description":11,"specifiedByURL":14,"fields":17,"interfaces":51,"possibleTypes":53,"enumValues":55,"inputFields":71,"ofType":77}}},{"name":"type_kind","typedef":"enum","edges":[],"policies":[],"runtime":0,"data":{}},{"name":"optional_string_140013003084016_140013003079936","typedef":"optional","edges":[9],"policies":[],"runtime":0,"data":{"of":9}},{"name":"string_140013003084016","typedef":"string","edges":[10],"policies":[],"runtime":0,"data":{"of":10}},{"name":"char_140013003087424","typedef":"char","edges":[],"policies":[],"runtime":0,"data":{}},{"name":"optional_string_140013003082096_140013003086704","typedef":"optional","edges":[12],"policies":[],"runtime":0,"data":{"of":12}},{"name":"string_140013003082096","typedef":"string","edges":[13],"policies":[],"runtime":0,"data":{"of":13}},{"name":"char_140013003080416","typedef":"char","edges":[],"policies":[],"runtime":0,"data":{}},{"name":"optional_string_140013003085312_140013003080080","typedef":"optional","edges":[15],"policies":[],"runtime":0,"data":{"of":15}},{"name":"string_140013003085312","typedef":"string","edges":[16],"policies":[],"runtime":0,"data":{"of":16}},{"name":"char_140013003083440","typedef":"char","edges":[],"policies":[],"runtime":0,"data":{}},{"name":"func_structincludeDeprecated_140013003082480_optional_list_field_140013003083296_140013003091456_140013003082576","typedef":"func","edges":[18,21],"policies":[],"runtime":0,"data":{"materializer":1,"input":18,"output":21}},{"name":"structincludeDeprecated_140013003082480","typedef":"struct","edges":[19],"policies":[],"runtime":0,"data":{"renames":{},"binds":{"includeDeprecated":19}}},{"name":"optional_boolean_140013003082384_140013003091216","typedef":"optional","edges":[20],"policies":[],"runtime":0,"data":{"of":20}},{"name":"boolean_140013003082384","typedef":"boolean","edges":[],"policies":[],"runtime":0,"data":{}},{"name":"optional_list_field_140013003083296_140013003091456","typedef":"optional","edges":[22],"policies":[],"runtime":0,"data":{"of":22}},{"name":"list_field_140013003083296","typedef":"list","edges":[23],"policies":[],"runtime":0,"data":{"of":23}},{"name":"field","typedef":"struct","edges":[24,26,29,6,47,48],"policies":[],"runtime":0,"data":{"renames":{},"binds":{"name":24,"description":26,"args":29,"type":6,"isDeprecated":47,"deprecationReason":48}}},{"name":"string_140013003082000","typedef":"string","edges":[25],"policies":[],"runtime":0,"data":{"of":25}},{"name":"char_140013003084496","typedef":"char","edges":[],"policies":[],"runtime":0,"data":{}},{"name":"optional_string_140013003085648_140013003080800","typedef":"optional","edges":[27],"policies":[],"runtime":0,"data":{"of":27}},{"name":"string_140013003085648","typedef":"string","edges":[28],"policies":[],"runtime":0,"data":{"of":28}},{"name":"char_140013003081664","typedef":"char","edges":[],"policies":[],"runtime":0,"data":{}},{"name":"func_structincludeDeprecated_140013003084592_list_input_value_140013003089056_140013003081328","typedef":"func","edges":[30,33],"policies":[],"runtime":0,"data":{"materializer":1,"input":30,"output":33}},{"name":"structincludeDeprecated_140013003084592","typedef":"struct","edges":[31],"policies":[],"runtime":0,"data":{"renames":{},"binds":{"includeDeprecated":31}}},{"name":"optional_boolean_140013003091984_140013003084928","typedef":"optional","edges":[32],"policies":[],"runtime":0,"data":{"of":32}},{"name":"boolean_140013003091984","typedef":"boolean","edges":[],"policies":[],"runtime":0,"data":{}},{"name":"list_input_value_140013003089056","typedef":"list","edges":[34],"policies":[],"runtime":0,"data":{"of":34}},{"name":"input_value","typedef":"struct","edges":[35,37,6,40,43,44],"policies":[],"runtime":0,"data":{"renames":{},"binds":{"name":35,"description":37,"type":6,"defaultValue":40,"isDeprecated":43,"deprecationReason":44}}},{"name":"string_140013003080512","typedef":"string","edges":[36],"policies":[],"runtime":0,"data":{"of":36}},{"name":"char_140013003080896","typedef":"char","edges":[],"policies":[],"runtime":0,"data":{}},{"name":"optional_string_140013003094624_140013003091648","typedef":"optional","edges":[38],"policies":[],"runtime":0,"data":{"of":38}},{"name":"string_140013003094624","typedef":"string","edges":[39],"policies":[],"runtime":0,"data":{"of":39}},{"name":"char_140013003083776","typedef":"char","edges":[],"policies":[],"runtime":0,"data":{}},{"name":"optional_string_140013003082240_140013003084880","typedef":"optional","edges":[41],"policies":[],"runtime":0,"data":{"of":41}},{"name":"string_140013003082240","typedef":"string","edges":[42],"policies":[],"runtime":0,"data":{"of":42}},{"name":"char_140013003080560","typedef":"char","edges":[],"policies":[],"runtime":0,"data":{}},{"name":"boolean_140013003083680","typedef":"boolean","edges":[],"policies":[],"runtime":0,"data":{}},{"name":"optional_string_140013003081376_140013003092416","typedef":"optional","edges":[45],"policies":[],"runtime":0,"data":{"of":45}},{"name":"string_140013003081376","typedef":"string","edges":[46],"policies":[],"runtime":0,"data":{"of":46}},{"name":"char_140013003083632","typedef":"char","edges":[],"policies":[],"runtime":0,"data":{}},{"name":"boolean_140013003080128","typedef":"boolean","edges":[],"policies":[],"runtime":0,"data":{}},{"name":"optional_string_140013003081808_140013003080464","typedef":"optional","edges":[49],"policies":[],"runtime":0,"data":{"of":49}},{"name":"string_140013003081808","typedef":"string","edges":[50],"policies":[],"runtime":0,"data":{"of":50}},{"name":"char_140013003080224","typedef":"char","edges":[],"policies":[],"runtime":0,"data":{}},{"name":"optional_list_type_140013003090880_140013003080320","typedef":"optional","edges":[52],"policies":[],"runtime":0,"data":{"of":52}},{"name":"list_type_140013003090880","typedef":"list","edges":[6],"policies":[],"runtime":0,"data":{"of":6}},{"name":"optional_list_type_140013003080752_140013003085168","typedef":"optional","edges":[54],"policies":[],"runtime":0,"data":{"of":54}},{"name":"list_type_140013003080752","typedef":"list","edges":[6],"policies":[],"runtime":0,"data":{"of":6}},{"name":"func_structincludeDeprecated_140013003082672_optional_list_enum_value_140013003083056_140013003083200_140013001179248","typedef":"func","edges":[56,59],"policies":[],"runtime":0,"data":{"materializer":1,"input":56,"output":59}},{"name":"structincludeDeprecated_140013003082672","typedef":"struct","edges":[57],"policies":[],"runtime":0,"data":{"renames":{},"binds":{"includeDeprecated":57}}},{"name":"optional_boolean_140013003081856_140013003080944","typedef":"optional","edges":[58],"policies":[],"runtime":0,"data":{"of":58}},{"name":"boolean_140013003081856","typedef":"boolean","edges":[],"policies":[],"runtime":0,"data":{}},{"name":"optional_list_enum_value_140013003083056_140013003083200","typedef":"optional","edges":[60],"policies":[],"runtime":0,"data":{"of":60}},{"name":"list_enum_value_140013003083056","typedef":"list","edges":[61],"policies":[],"runtime":0,"data":{"of":61}},{"name":"enum_value","typedef":"struct","edges":[62,64,67,68],"policies":[],"runtime":0,"data":{"renames":{},"binds":{"name":62,"description":64,"isDeprecated":67,"deprecationReason":68}}},{"name":"string_140013002565200","typedef":"string","edges":[63],"policies":[],"runtime":0,"data":{"of":63}},{"name":"char_140013002563952","typedef":"char","edges":[],"policies":[],"runtime":0,"data":{}},{"name":"optional_string_140013002564912_140013002565104","typedef":"optional","edges":[65],"policies":[],"runtime":0,"data":{"of":65}},{"name":"string_140013002564912","typedef":"string","edges":[66],"policies":[],"runtime":0,"data":{"of":66}},{"name":"char_140013002565872","typedef":"char","edges":[],"policies":[],"runtime":0,"data":{}},{"name":"boolean_140013002564096","typedef":"boolean","edges":[],"policies":[],"runtime":0,"data":{}},{"name":"optional_string_140013002564864_140013003080656","typedef":"optional","edges":[69],"policies":[],"runtime":0,"data":{"of":69}},{"name":"string_140013002564864","typedef":"string","edges":[70],"policies":[],"runtime":0,"data":{"of":70}},{"name":"char_140013044127520","typedef":"char","edges":[],"policies":[],"runtime":0,"data":{}},{"name":"func_structincludeDeprecated_140013001179488_optional_list_input_value_140013001179536_140013001179632_140013001179824","typedef":"func","edges":[72,75],"policies":[],"runtime":0,"data":{"materializer":1,"input":72,"output":75}},{"name":"structincludeDeprecated_140013001179488","typedef":"struct","edges":[73],"policies":[],"runtime":0,"data":{"renames":{},"binds":{"includeDeprecated":73}}},{"name":"optional_boolean_140013001179296_140013001179392","typedef":"optional","edges":[74],"policies":[],"runtime":0,"data":{"of":74}},{"name":"boolean_140013001179296","typedef":"boolean","edges":[],"policies":[],"runtime":0,"data":{}},{"name":"optional_list_input_value_140013001179536_140013001179632","typedef":"optional","edges":[76],"policies":[],"runtime":0,"data":{"of":76}},{"name":"list_input_value_140013001179536","typedef":"list","edges":[34],"policies":[],"runtime":0,"data":{"of":34}},{"name":"optional_type_140013003080704","typedef":"optional","edges":[6],"policies":[],"runtime":0,"data":{"of":6}},{"name":"func_struct_140013001183232_schema_140013001183616","typedef":"func","edges":[79,80],"policies":[0],"runtime":0,"data":{"materializer":3,"input":79,"output":80}},{"name":"struct_140013001183232","typedef":"struct","edges":[],"policies":[],"runtime":0,"data":{"renames":{},"binds":{}}},{"name":"schema","typedef":"struct","edges":[81,84,6,85,86,87],"policies":[],"runtime":0,"data":{"renames":{},"binds":{"description":81,"types":84,"queryType":6,"mutationType":85,"subscriptionType":86,"directives":87}}},{"name":"optional_string_140013001181552_140013001182176","typedef":"optional","edges":[82],"policies":[],"runtime":0,"data":{"of":82}},{"name":"string_140013001181552","typedef":"string","edges":[83],"policies":[],"runtime":0,"data":{"of":83}},{"name":"char_140013001181504","typedef":"char","edges":[],"policies":[],"runtime":0,"data":{}},{"name":"list_type_140013001181600","typedef":"list","edges":[6],"policies":[],"runtime":0,"data":{"of":6}},{"name":"optional_type_140013001182800","typedef":"optional","edges":[6],"policies":[],"runtime":0,"data":{"of":6}},{"name":"optional_type_140013001183040","typedef":"optional","edges":[6],"policies":[],"runtime":0,"data":{"of":6}},{"name":"list_directive_140013001183328","typedef":"list","edges":[88],"policies":[],"runtime":0,"data":{"of":88}},{"name":"directive","typedef":"struct","edges":[89,91,94,95,97],"policies":[],"runtime":0,"data":{"renames":{},"binds":{"name":89,"description":91,"isRepeatable":94,"locations":95,"args":97}}},{"name":"string_140013001180112","typedef":"string","edges":[90],"policies":[],"runtime":0,"data":{"of":90}},{"name":"char_140013001180160","typedef":"char","edges":[],"policies":[],"runtime":0,"data":{}},{"name":"optional_string_140013001180304_140013001180496","typedef":"optional","edges":[92],"policies":[],"runtime":0,"data":{"of":92}},{"name":"string_140013001180304","typedef":"string","edges":[93],"policies":[],"runtime":0,"data":{"of":93}},{"name":"char_140013001180352","typedef":"char","edges":[],"policies":[],"runtime":0,"data":{}},{"name":"boolean_140013001180592","typedef":"boolean","edges":[],"policies":[],"runtime":0,"data":{}},{"name":"list_directive_location_140013001180688","typedef":"list","edges":[96],"policies":[],"runtime":0,"data":{"of":96}},{"name":"directive_location","typedef":"enum","edges":[],"policies":[],"runtime":0,"data":{}},{"name":"func_structincludeDeprecated_140013001180976_list_input_value_140013001181024_140013001181216","typedef":"func","edges":[98,101],"policies":[],"runtime":0,"data":{"materializer":1,"input":98,"output":101}},{"name":"structincludeDeprecated_140013001180976","typedef":"struct","edges":[99],"policies":[],"runtime":0,"data":{"renames":{},"binds":{"includeDeprecated":99}}},{"name":"optional_boolean_140013001180784_140013001180880","typedef":"optional","edges":[100],"policies":[],"runtime":0,"data":{"of":100}},{"name":"boolean_140013001180784","typedef":"boolean","edges":[],"policies":[],"runtime":0,"data":{}},{"name":"list_input_value_140013001181024","typedef":"list","edges":[34],"policies":[],"runtime":0,"data":{"of":34}}],"materializers":[{"name":"getType","runtime":0,"data":{"serial":false}},{"name":"resolver","runtime":0,"data":{"serial":false}},{"name":"policy","runtime":1,"data":{"serial":false,"code":"(args) => {\n    return true;\n}"}},{"name":"getSchema","runtime":0,"data":{"serial":false}}],"runtimes":[{"name":"typegraph","data":{}},{"name":"worker","data":{}},{"name":"deno","data":{}}],"policies":[{"name":"__allow_all","materializer":2}]}
=======
{"types":[{"name":"introspection","typedef":"struct","edges":[1,78],"policies":[],"runtime":2,"data":{"renames":{},"binds":{"__type":1,"__schema":78}}},{"name":"func_structname_140688964121024_optional_type_140688964121072_140688964119824","typedef":"func","edges":[2,5],"policies":[0],"runtime":0,"data":{"materializer":0,"input":2,"output":5}},{"name":"structname_140688964121024","typedef":"struct","edges":[3],"policies":[],"runtime":0,"data":{"renames":{},"binds":{"name":3}}},{"name":"string_140688964122464","typedef":"string","edges":[4],"policies":[],"runtime":0,"data":{"of":4}},{"name":"char_140688964117664","typedef":"char","edges":[],"policies":[],"runtime":0,"data":{}},{"name":"optional_type_140688964121072","typedef":"optional","edges":[6],"policies":[],"runtime":0,"data":{}},{"name":"type","typedef":"struct","edges":[7,8,11,14,17,51,53,55,71,77],"policies":[],"runtime":0,"data":{"renames":{},"binds":{"kind":7,"name":8,"description":11,"specifiedByURL":14,"fields":17,"interfaces":51,"possibleTypes":53,"enumValues":55,"inputFields":71,"ofType":77}}},{"name":"type_kind","typedef":"enum","edges":[],"policies":[],"runtime":0,"data":{}},{"name":"optional_string_140688964113440_140688964119104","typedef":"optional","edges":[9],"policies":[],"runtime":0,"data":{}},{"name":"string_140688964113440","typedef":"string","edges":[10],"policies":[],"runtime":0,"data":{"of":10}},{"name":"char_140688964120544","typedef":"char","edges":[],"policies":[],"runtime":0,"data":{}},{"name":"optional_string_140688964121696_140688964113968","typedef":"optional","edges":[12],"policies":[],"runtime":0,"data":{}},{"name":"string_140688964121696","typedef":"string","edges":[13],"policies":[],"runtime":0,"data":{"of":13}},{"name":"char_140688964117616","typedef":"char","edges":[],"policies":[],"runtime":0,"data":{}},{"name":"optional_string_140688964117472_140688964115408","typedef":"optional","edges":[15],"policies":[],"runtime":0,"data":{}},{"name":"string_140688964117472","typedef":"string","edges":[16],"policies":[],"runtime":0,"data":{"of":16}},{"name":"char_140688964118144","typedef":"char","edges":[],"policies":[],"runtime":0,"data":{}},{"name":"func_structincludeDeprecated_140688964123520_optional_list_field_140688964118192_140688964118336_140688964118384","typedef":"func","edges":[18,21],"policies":[],"runtime":0,"data":{"materializer":1,"input":18,"output":21}},{"name":"structincludeDeprecated_140688964123520","typedef":"struct","edges":[19],"policies":[],"runtime":0,"data":{"renames":{},"binds":{"includeDeprecated":19}}},{"name":"optional_boolean_140688964116752_140688964120256","typedef":"optional","edges":[20],"policies":[],"runtime":0,"data":{}},{"name":"boolean_140688964116752","typedef":"boolean","edges":[],"policies":[],"runtime":0,"data":{}},{"name":"optional_list_field_140688964118192_140688964118336","typedef":"optional","edges":[22],"policies":[],"runtime":0,"data":{}},{"name":"list_field_140688964118192","typedef":"list","edges":[23],"policies":[],"runtime":0,"data":{"of":23}},{"name":"field","typedef":"struct","edges":[24,26,29,6,47,48],"policies":[],"runtime":0,"data":{"renames":{},"binds":{"name":24,"description":26,"args":29,"type":6,"isDeprecated":47,"deprecationReason":48}}},{"name":"string_140688964124048","typedef":"string","edges":[25],"policies":[],"runtime":0,"data":{"of":25}},{"name":"char_140688964120064","typedef":"char","edges":[],"policies":[],"runtime":0,"data":{}},{"name":"optional_string_140688964119776_140688964113872","typedef":"optional","edges":[27],"policies":[],"runtime":0,"data":{}},{"name":"string_140688964119776","typedef":"string","edges":[28],"policies":[],"runtime":0,"data":{"of":28}},{"name":"char_140688964115936","typedef":"char","edges":[],"policies":[],"runtime":0,"data":{}},{"name":"func_structincludeDeprecated_140688964108928_list_input_value_140688964115312_140688964114928","typedef":"func","edges":[30,33],"policies":[],"runtime":0,"data":{"materializer":1,"input":30,"output":33}},{"name":"structincludeDeprecated_140688964108928","typedef":"struct","edges":[31],"policies":[],"runtime":0,"data":{"renames":{},"binds":{"includeDeprecated":31}}},{"name":"optional_boolean_140688964122368_140688964112912","typedef":"optional","edges":[32],"policies":[],"runtime":0,"data":{}},{"name":"boolean_140688964122368","typedef":"boolean","edges":[],"policies":[],"runtime":0,"data":{}},{"name":"list_input_value_140688964115312","typedef":"list","edges":[34],"policies":[],"runtime":0,"data":{"of":34}},{"name":"input_value","typedef":"struct","edges":[35,37,6,40,43,44],"policies":[],"runtime":0,"data":{"renames":{},"binds":{"name":35,"description":37,"type":6,"defaultValue":40,"isDeprecated":43,"deprecationReason":44}}},{"name":"string_140688964122608","typedef":"string","edges":[36],"policies":[],"runtime":0,"data":{"of":36}},{"name":"char_140688964117712","typedef":"char","edges":[],"policies":[],"runtime":0,"data":{}},{"name":"optional_string_140688964109456_140688964116464","typedef":"optional","edges":[38],"policies":[],"runtime":0,"data":{}},{"name":"string_140688964109456","typedef":"string","edges":[39],"policies":[],"runtime":0,"data":{"of":39}},{"name":"char_140688964120352","typedef":"char","edges":[],"policies":[],"runtime":0,"data":{}},{"name":"optional_string_140688964117328_140688964116512","typedef":"optional","edges":[41],"policies":[],"runtime":0,"data":{}},{"name":"string_140688964117328","typedef":"string","edges":[42],"policies":[],"runtime":0,"data":{"of":42}},{"name":"char_140688964120448","typedef":"char","edges":[],"policies":[],"runtime":0,"data":{}},{"name":"boolean_140688964110464","typedef":"boolean","edges":[],"policies":[],"runtime":0,"data":{}},{"name":"optional_string_140688964118960_140688964116896","typedef":"optional","edges":[45],"policies":[],"runtime":0,"data":{}},{"name":"string_140688964118960","typedef":"string","edges":[46],"policies":[],"runtime":0,"data":{"of":46}},{"name":"char_140688964121456","typedef":"char","edges":[],"policies":[],"runtime":0,"data":{}},{"name":"boolean_140688964121120","typedef":"boolean","edges":[],"policies":[],"runtime":0,"data":{}},{"name":"optional_string_140688964118096_140688964123952","typedef":"optional","edges":[49],"policies":[],"runtime":0,"data":{}},{"name":"string_140688964118096","typedef":"string","edges":[50],"policies":[],"runtime":0,"data":{"of":50}},{"name":"char_140688964122752","typedef":"char","edges":[],"policies":[],"runtime":0,"data":{}},{"name":"optional_list_type_140688964124624_140688964119440","typedef":"optional","edges":[52],"policies":[],"runtime":0,"data":{}},{"name":"list_type_140688964124624","typedef":"list","edges":[6],"policies":[],"runtime":0,"data":{"of":6}},{"name":"optional_list_type_140688964119344_140688964117184","typedef":"optional","edges":[54],"policies":[],"runtime":0,"data":{}},{"name":"list_type_140688964119344","typedef":"list","edges":[6],"policies":[],"runtime":0,"data":{"of":6}},{"name":"func_structincludeDeprecated_140688964117856_optional_list_enum_value_140688964123376_140688964119488_140688964122896","typedef":"func","edges":[56,59],"policies":[],"runtime":0,"data":{"materializer":1,"input":56,"output":59}},{"name":"structincludeDeprecated_140688964117856","typedef":"struct","edges":[57],"policies":[],"runtime":0,"data":{"renames":{},"binds":{"includeDeprecated":57}}},{"name":"optional_boolean_140688964119632_140688964113200","typedef":"optional","edges":[58],"policies":[],"runtime":0,"data":{}},{"name":"boolean_140688964119632","typedef":"boolean","edges":[],"policies":[],"runtime":0,"data":{}},{"name":"optional_list_enum_value_140688964123376_140688964119488","typedef":"optional","edges":[60],"policies":[],"runtime":0,"data":{}},{"name":"list_enum_value_140688964123376","typedef":"list","edges":[61],"policies":[],"runtime":0,"data":{"of":61}},{"name":"enum_value","typedef":"struct","edges":[62,64,67,68],"policies":[],"runtime":0,"data":{"renames":{},"binds":{"name":62,"description":64,"isDeprecated":67,"deprecationReason":68}}},{"name":"string_140688964116992","typedef":"string","edges":[63],"policies":[],"runtime":0,"data":{"of":63}},{"name":"char_140688964115840","typedef":"char","edges":[],"policies":[],"runtime":0,"data":{}},{"name":"optional_string_140688964120304_140688964121552","typedef":"optional","edges":[65],"policies":[],"runtime":0,"data":{}},{"name":"string_140688964120304","typedef":"string","edges":[66],"policies":[],"runtime":0,"data":{"of":66}},{"name":"char_140688964124288","typedef":"char","edges":[],"policies":[],"runtime":0,"data":{}},{"name":"boolean_140688964124000","typedef":"boolean","edges":[],"policies":[],"runtime":0,"data":{}},{"name":"optional_string_140688964115600_140688964112480","typedef":"optional","edges":[69],"policies":[],"runtime":0,"data":{}},{"name":"string_140688964115600","typedef":"string","edges":[70],"policies":[],"runtime":0,"data":{"of":70}},{"name":"char_140688964115120","typedef":"char","edges":[],"policies":[],"runtime":0,"data":{}},{"name":"func_structincludeDeprecated_140688964121984_optional_list_input_value_140688964115792_140688964120976_140688964117088","typedef":"func","edges":[72,75],"policies":[],"runtime":0,"data":{"materializer":1,"input":72,"output":75}},{"name":"structincludeDeprecated_140688964121984","typedef":"struct","edges":[73],"policies":[],"runtime":0,"data":{"renames":{},"binds":{"includeDeprecated":73}}},{"name":"optional_boolean_140688964123664_140688964123808","typedef":"optional","edges":[74],"policies":[],"runtime":0,"data":{}},{"name":"boolean_140688964123664","typedef":"boolean","edges":[],"policies":[],"runtime":0,"data":{}},{"name":"optional_list_input_value_140688964115792_140688964120976","typedef":"optional","edges":[76],"policies":[],"runtime":0,"data":{}},{"name":"list_input_value_140688964115792","typedef":"list","edges":[34],"policies":[],"runtime":0,"data":{"of":34}},{"name":"optional_type_140688964121648","typedef":"optional","edges":[6],"policies":[],"runtime":0,"data":{}},{"name":"func_struct_140688964117760_schema_140688964123232","typedef":"func","edges":[79,80],"policies":[0],"runtime":0,"data":{"materializer":3,"input":79,"output":80}},{"name":"struct_140688964117760","typedef":"struct","edges":[],"policies":[],"runtime":0,"data":{"renames":{},"binds":{}}},{"name":"schema","typedef":"struct","edges":[81,84,6,85,86,87],"policies":[],"runtime":0,"data":{"renames":{},"binds":{"description":81,"types":84,"queryType":6,"mutationType":85,"subscriptionType":86,"directives":87}}},{"name":"optional_string_140688964113008_140688964124240","typedef":"optional","edges":[82],"policies":[],"runtime":0,"data":{}},{"name":"string_140688964113008","typedef":"string","edges":[83],"policies":[],"runtime":0,"data":{"of":83}},{"name":"char_140688964112576","typedef":"char","edges":[],"policies":[],"runtime":0,"data":{}},{"name":"list_type_140688964115456","typedef":"list","edges":[6],"policies":[],"runtime":0,"data":{"of":6}},{"name":"optional_type_140688964123616","typedef":"optional","edges":[6],"policies":[],"runtime":0,"data":{}},{"name":"optional_type_140688964114256","typedef":"optional","edges":[6],"policies":[],"runtime":0,"data":{}},{"name":"list_directive_140688964123712","typedef":"list","edges":[88],"policies":[],"runtime":0,"data":{"of":88}},{"name":"directive","typedef":"struct","edges":[89,91,94,95,97],"policies":[],"runtime":0,"data":{"renames":{},"binds":{"name":89,"description":91,"isRepeatable":94,"locations":95,"args":97}}},{"name":"string_140688964111904","typedef":"string","edges":[90],"policies":[],"runtime":0,"data":{"of":90}},{"name":"char_140688964121792","typedef":"char","edges":[],"policies":[],"runtime":0,"data":{}},{"name":"optional_string_140688964122704_140688964116176","typedef":"optional","edges":[92],"policies":[],"runtime":0,"data":{}},{"name":"string_140688964122704","typedef":"string","edges":[93],"policies":[],"runtime":0,"data":{"of":93}},{"name":"char_140688964118912","typedef":"char","edges":[],"policies":[],"runtime":0,"data":{}},{"name":"boolean_140688964115168","typedef":"boolean","edges":[],"policies":[],"runtime":0,"data":{}},{"name":"list_directive_location_140688964122128","typedef":"list","edges":[96],"policies":[],"runtime":0,"data":{"of":96}},{"name":"directive_location","typedef":"enum","edges":[],"policies":[],"runtime":0,"data":{}},{"name":"func_structincludeDeprecated_140688964117280_list_input_value_140688964119056_140688964116944","typedef":"func","edges":[98,101],"policies":[],"runtime":0,"data":{"materializer":1,"input":98,"output":101}},{"name":"structincludeDeprecated_140688964117280","typedef":"struct","edges":[99],"policies":[],"runtime":0,"data":{"renames":{},"binds":{"includeDeprecated":99}}},{"name":"optional_boolean_140688964108544_140688964120688","typedef":"optional","edges":[100],"policies":[],"runtime":0,"data":{}},{"name":"boolean_140688964108544","typedef":"boolean","edges":[],"policies":[],"runtime":0,"data":{}},{"name":"list_input_value_140688964119056","typedef":"list","edges":[34],"policies":[],"runtime":0,"data":{"of":34}}],"materializers":[{"name":"getType","runtime":0,"data":{"serial":false}},{"name":"resolver","runtime":0,"data":{"serial":false}},{"name":"policy","runtime":1,"data":{"serial":false,"code":"(args) => {\n    return true;\n}"}},{"name":"getSchema","runtime":0,"data":{"serial":false}}],"runtimes":[{"name":"typegraph","data":{}},{"name":"worker","data":{}},{"name":"deno","data":{}}],"policies":[{"name":"__allow_all","materializer":2}]}
>>>>>>> e0c2b60a
<|MERGE_RESOLUTION|>--- conflicted
+++ resolved
@@ -1,5 +1,897 @@
-<<<<<<< HEAD
-{"types":[{"name":"introspection","typedef":"struct","edges":[1,78],"policies":[],"runtime":2,"data":{"renames":{},"binds":{"__type":1,"__schema":78}}},{"name":"func_structname_140013001182992_optional_type_140013001181360_140013001182032","typedef":"func","edges":[2,5],"policies":[0],"runtime":0,"data":{"materializer":0,"input":2,"output":5}},{"name":"structname_140013001182992","typedef":"struct","edges":[3],"policies":[],"runtime":0,"data":{"renames":{},"binds":{"name":3}}},{"name":"string_140013001182656","typedef":"string","edges":[4],"policies":[],"runtime":0,"data":{"of":4}},{"name":"char_140013001182512","typedef":"char","edges":[],"policies":[],"runtime":0,"data":{}},{"name":"optional_type_140013001181360","typedef":"optional","edges":[6],"policies":[],"runtime":0,"data":{"of":6}},{"name":"type","typedef":"struct","edges":[7,8,11,14,17,51,53,55,71,77],"policies":[],"runtime":0,"data":{"renames":{},"binds":{"kind":7,"name":8,"description":11,"specifiedByURL":14,"fields":17,"interfaces":51,"possibleTypes":53,"enumValues":55,"inputFields":71,"ofType":77}}},{"name":"type_kind","typedef":"enum","edges":[],"policies":[],"runtime":0,"data":{}},{"name":"optional_string_140013003084016_140013003079936","typedef":"optional","edges":[9],"policies":[],"runtime":0,"data":{"of":9}},{"name":"string_140013003084016","typedef":"string","edges":[10],"policies":[],"runtime":0,"data":{"of":10}},{"name":"char_140013003087424","typedef":"char","edges":[],"policies":[],"runtime":0,"data":{}},{"name":"optional_string_140013003082096_140013003086704","typedef":"optional","edges":[12],"policies":[],"runtime":0,"data":{"of":12}},{"name":"string_140013003082096","typedef":"string","edges":[13],"policies":[],"runtime":0,"data":{"of":13}},{"name":"char_140013003080416","typedef":"char","edges":[],"policies":[],"runtime":0,"data":{}},{"name":"optional_string_140013003085312_140013003080080","typedef":"optional","edges":[15],"policies":[],"runtime":0,"data":{"of":15}},{"name":"string_140013003085312","typedef":"string","edges":[16],"policies":[],"runtime":0,"data":{"of":16}},{"name":"char_140013003083440","typedef":"char","edges":[],"policies":[],"runtime":0,"data":{}},{"name":"func_structincludeDeprecated_140013003082480_optional_list_field_140013003083296_140013003091456_140013003082576","typedef":"func","edges":[18,21],"policies":[],"runtime":0,"data":{"materializer":1,"input":18,"output":21}},{"name":"structincludeDeprecated_140013003082480","typedef":"struct","edges":[19],"policies":[],"runtime":0,"data":{"renames":{},"binds":{"includeDeprecated":19}}},{"name":"optional_boolean_140013003082384_140013003091216","typedef":"optional","edges":[20],"policies":[],"runtime":0,"data":{"of":20}},{"name":"boolean_140013003082384","typedef":"boolean","edges":[],"policies":[],"runtime":0,"data":{}},{"name":"optional_list_field_140013003083296_140013003091456","typedef":"optional","edges":[22],"policies":[],"runtime":0,"data":{"of":22}},{"name":"list_field_140013003083296","typedef":"list","edges":[23],"policies":[],"runtime":0,"data":{"of":23}},{"name":"field","typedef":"struct","edges":[24,26,29,6,47,48],"policies":[],"runtime":0,"data":{"renames":{},"binds":{"name":24,"description":26,"args":29,"type":6,"isDeprecated":47,"deprecationReason":48}}},{"name":"string_140013003082000","typedef":"string","edges":[25],"policies":[],"runtime":0,"data":{"of":25}},{"name":"char_140013003084496","typedef":"char","edges":[],"policies":[],"runtime":0,"data":{}},{"name":"optional_string_140013003085648_140013003080800","typedef":"optional","edges":[27],"policies":[],"runtime":0,"data":{"of":27}},{"name":"string_140013003085648","typedef":"string","edges":[28],"policies":[],"runtime":0,"data":{"of":28}},{"name":"char_140013003081664","typedef":"char","edges":[],"policies":[],"runtime":0,"data":{}},{"name":"func_structincludeDeprecated_140013003084592_list_input_value_140013003089056_140013003081328","typedef":"func","edges":[30,33],"policies":[],"runtime":0,"data":{"materializer":1,"input":30,"output":33}},{"name":"structincludeDeprecated_140013003084592","typedef":"struct","edges":[31],"policies":[],"runtime":0,"data":{"renames":{},"binds":{"includeDeprecated":31}}},{"name":"optional_boolean_140013003091984_140013003084928","typedef":"optional","edges":[32],"policies":[],"runtime":0,"data":{"of":32}},{"name":"boolean_140013003091984","typedef":"boolean","edges":[],"policies":[],"runtime":0,"data":{}},{"name":"list_input_value_140013003089056","typedef":"list","edges":[34],"policies":[],"runtime":0,"data":{"of":34}},{"name":"input_value","typedef":"struct","edges":[35,37,6,40,43,44],"policies":[],"runtime":0,"data":{"renames":{},"binds":{"name":35,"description":37,"type":6,"defaultValue":40,"isDeprecated":43,"deprecationReason":44}}},{"name":"string_140013003080512","typedef":"string","edges":[36],"policies":[],"runtime":0,"data":{"of":36}},{"name":"char_140013003080896","typedef":"char","edges":[],"policies":[],"runtime":0,"data":{}},{"name":"optional_string_140013003094624_140013003091648","typedef":"optional","edges":[38],"policies":[],"runtime":0,"data":{"of":38}},{"name":"string_140013003094624","typedef":"string","edges":[39],"policies":[],"runtime":0,"data":{"of":39}},{"name":"char_140013003083776","typedef":"char","edges":[],"policies":[],"runtime":0,"data":{}},{"name":"optional_string_140013003082240_140013003084880","typedef":"optional","edges":[41],"policies":[],"runtime":0,"data":{"of":41}},{"name":"string_140013003082240","typedef":"string","edges":[42],"policies":[],"runtime":0,"data":{"of":42}},{"name":"char_140013003080560","typedef":"char","edges":[],"policies":[],"runtime":0,"data":{}},{"name":"boolean_140013003083680","typedef":"boolean","edges":[],"policies":[],"runtime":0,"data":{}},{"name":"optional_string_140013003081376_140013003092416","typedef":"optional","edges":[45],"policies":[],"runtime":0,"data":{"of":45}},{"name":"string_140013003081376","typedef":"string","edges":[46],"policies":[],"runtime":0,"data":{"of":46}},{"name":"char_140013003083632","typedef":"char","edges":[],"policies":[],"runtime":0,"data":{}},{"name":"boolean_140013003080128","typedef":"boolean","edges":[],"policies":[],"runtime":0,"data":{}},{"name":"optional_string_140013003081808_140013003080464","typedef":"optional","edges":[49],"policies":[],"runtime":0,"data":{"of":49}},{"name":"string_140013003081808","typedef":"string","edges":[50],"policies":[],"runtime":0,"data":{"of":50}},{"name":"char_140013003080224","typedef":"char","edges":[],"policies":[],"runtime":0,"data":{}},{"name":"optional_list_type_140013003090880_140013003080320","typedef":"optional","edges":[52],"policies":[],"runtime":0,"data":{"of":52}},{"name":"list_type_140013003090880","typedef":"list","edges":[6],"policies":[],"runtime":0,"data":{"of":6}},{"name":"optional_list_type_140013003080752_140013003085168","typedef":"optional","edges":[54],"policies":[],"runtime":0,"data":{"of":54}},{"name":"list_type_140013003080752","typedef":"list","edges":[6],"policies":[],"runtime":0,"data":{"of":6}},{"name":"func_structincludeDeprecated_140013003082672_optional_list_enum_value_140013003083056_140013003083200_140013001179248","typedef":"func","edges":[56,59],"policies":[],"runtime":0,"data":{"materializer":1,"input":56,"output":59}},{"name":"structincludeDeprecated_140013003082672","typedef":"struct","edges":[57],"policies":[],"runtime":0,"data":{"renames":{},"binds":{"includeDeprecated":57}}},{"name":"optional_boolean_140013003081856_140013003080944","typedef":"optional","edges":[58],"policies":[],"runtime":0,"data":{"of":58}},{"name":"boolean_140013003081856","typedef":"boolean","edges":[],"policies":[],"runtime":0,"data":{}},{"name":"optional_list_enum_value_140013003083056_140013003083200","typedef":"optional","edges":[60],"policies":[],"runtime":0,"data":{"of":60}},{"name":"list_enum_value_140013003083056","typedef":"list","edges":[61],"policies":[],"runtime":0,"data":{"of":61}},{"name":"enum_value","typedef":"struct","edges":[62,64,67,68],"policies":[],"runtime":0,"data":{"renames":{},"binds":{"name":62,"description":64,"isDeprecated":67,"deprecationReason":68}}},{"name":"string_140013002565200","typedef":"string","edges":[63],"policies":[],"runtime":0,"data":{"of":63}},{"name":"char_140013002563952","typedef":"char","edges":[],"policies":[],"runtime":0,"data":{}},{"name":"optional_string_140013002564912_140013002565104","typedef":"optional","edges":[65],"policies":[],"runtime":0,"data":{"of":65}},{"name":"string_140013002564912","typedef":"string","edges":[66],"policies":[],"runtime":0,"data":{"of":66}},{"name":"char_140013002565872","typedef":"char","edges":[],"policies":[],"runtime":0,"data":{}},{"name":"boolean_140013002564096","typedef":"boolean","edges":[],"policies":[],"runtime":0,"data":{}},{"name":"optional_string_140013002564864_140013003080656","typedef":"optional","edges":[69],"policies":[],"runtime":0,"data":{"of":69}},{"name":"string_140013002564864","typedef":"string","edges":[70],"policies":[],"runtime":0,"data":{"of":70}},{"name":"char_140013044127520","typedef":"char","edges":[],"policies":[],"runtime":0,"data":{}},{"name":"func_structincludeDeprecated_140013001179488_optional_list_input_value_140013001179536_140013001179632_140013001179824","typedef":"func","edges":[72,75],"policies":[],"runtime":0,"data":{"materializer":1,"input":72,"output":75}},{"name":"structincludeDeprecated_140013001179488","typedef":"struct","edges":[73],"policies":[],"runtime":0,"data":{"renames":{},"binds":{"includeDeprecated":73}}},{"name":"optional_boolean_140013001179296_140013001179392","typedef":"optional","edges":[74],"policies":[],"runtime":0,"data":{"of":74}},{"name":"boolean_140013001179296","typedef":"boolean","edges":[],"policies":[],"runtime":0,"data":{}},{"name":"optional_list_input_value_140013001179536_140013001179632","typedef":"optional","edges":[76],"policies":[],"runtime":0,"data":{"of":76}},{"name":"list_input_value_140013001179536","typedef":"list","edges":[34],"policies":[],"runtime":0,"data":{"of":34}},{"name":"optional_type_140013003080704","typedef":"optional","edges":[6],"policies":[],"runtime":0,"data":{"of":6}},{"name":"func_struct_140013001183232_schema_140013001183616","typedef":"func","edges":[79,80],"policies":[0],"runtime":0,"data":{"materializer":3,"input":79,"output":80}},{"name":"struct_140013001183232","typedef":"struct","edges":[],"policies":[],"runtime":0,"data":{"renames":{},"binds":{}}},{"name":"schema","typedef":"struct","edges":[81,84,6,85,86,87],"policies":[],"runtime":0,"data":{"renames":{},"binds":{"description":81,"types":84,"queryType":6,"mutationType":85,"subscriptionType":86,"directives":87}}},{"name":"optional_string_140013001181552_140013001182176","typedef":"optional","edges":[82],"policies":[],"runtime":0,"data":{"of":82}},{"name":"string_140013001181552","typedef":"string","edges":[83],"policies":[],"runtime":0,"data":{"of":83}},{"name":"char_140013001181504","typedef":"char","edges":[],"policies":[],"runtime":0,"data":{}},{"name":"list_type_140013001181600","typedef":"list","edges":[6],"policies":[],"runtime":0,"data":{"of":6}},{"name":"optional_type_140013001182800","typedef":"optional","edges":[6],"policies":[],"runtime":0,"data":{"of":6}},{"name":"optional_type_140013001183040","typedef":"optional","edges":[6],"policies":[],"runtime":0,"data":{"of":6}},{"name":"list_directive_140013001183328","typedef":"list","edges":[88],"policies":[],"runtime":0,"data":{"of":88}},{"name":"directive","typedef":"struct","edges":[89,91,94,95,97],"policies":[],"runtime":0,"data":{"renames":{},"binds":{"name":89,"description":91,"isRepeatable":94,"locations":95,"args":97}}},{"name":"string_140013001180112","typedef":"string","edges":[90],"policies":[],"runtime":0,"data":{"of":90}},{"name":"char_140013001180160","typedef":"char","edges":[],"policies":[],"runtime":0,"data":{}},{"name":"optional_string_140013001180304_140013001180496","typedef":"optional","edges":[92],"policies":[],"runtime":0,"data":{"of":92}},{"name":"string_140013001180304","typedef":"string","edges":[93],"policies":[],"runtime":0,"data":{"of":93}},{"name":"char_140013001180352","typedef":"char","edges":[],"policies":[],"runtime":0,"data":{}},{"name":"boolean_140013001180592","typedef":"boolean","edges":[],"policies":[],"runtime":0,"data":{}},{"name":"list_directive_location_140013001180688","typedef":"list","edges":[96],"policies":[],"runtime":0,"data":{"of":96}},{"name":"directive_location","typedef":"enum","edges":[],"policies":[],"runtime":0,"data":{}},{"name":"func_structincludeDeprecated_140013001180976_list_input_value_140013001181024_140013001181216","typedef":"func","edges":[98,101],"policies":[],"runtime":0,"data":{"materializer":1,"input":98,"output":101}},{"name":"structincludeDeprecated_140013001180976","typedef":"struct","edges":[99],"policies":[],"runtime":0,"data":{"renames":{},"binds":{"includeDeprecated":99}}},{"name":"optional_boolean_140013001180784_140013001180880","typedef":"optional","edges":[100],"policies":[],"runtime":0,"data":{"of":100}},{"name":"boolean_140013001180784","typedef":"boolean","edges":[],"policies":[],"runtime":0,"data":{}},{"name":"list_input_value_140013001181024","typedef":"list","edges":[34],"policies":[],"runtime":0,"data":{"of":34}}],"materializers":[{"name":"getType","runtime":0,"data":{"serial":false}},{"name":"resolver","runtime":0,"data":{"serial":false}},{"name":"policy","runtime":1,"data":{"serial":false,"code":"(args) => {\n    return true;\n}"}},{"name":"getSchema","runtime":0,"data":{"serial":false}}],"runtimes":[{"name":"typegraph","data":{}},{"name":"worker","data":{}},{"name":"deno","data":{}}],"policies":[{"name":"__allow_all","materializer":2}]}
-=======
-{"types":[{"name":"introspection","typedef":"struct","edges":[1,78],"policies":[],"runtime":2,"data":{"renames":{},"binds":{"__type":1,"__schema":78}}},{"name":"func_structname_140688964121024_optional_type_140688964121072_140688964119824","typedef":"func","edges":[2,5],"policies":[0],"runtime":0,"data":{"materializer":0,"input":2,"output":5}},{"name":"structname_140688964121024","typedef":"struct","edges":[3],"policies":[],"runtime":0,"data":{"renames":{},"binds":{"name":3}}},{"name":"string_140688964122464","typedef":"string","edges":[4],"policies":[],"runtime":0,"data":{"of":4}},{"name":"char_140688964117664","typedef":"char","edges":[],"policies":[],"runtime":0,"data":{}},{"name":"optional_type_140688964121072","typedef":"optional","edges":[6],"policies":[],"runtime":0,"data":{}},{"name":"type","typedef":"struct","edges":[7,8,11,14,17,51,53,55,71,77],"policies":[],"runtime":0,"data":{"renames":{},"binds":{"kind":7,"name":8,"description":11,"specifiedByURL":14,"fields":17,"interfaces":51,"possibleTypes":53,"enumValues":55,"inputFields":71,"ofType":77}}},{"name":"type_kind","typedef":"enum","edges":[],"policies":[],"runtime":0,"data":{}},{"name":"optional_string_140688964113440_140688964119104","typedef":"optional","edges":[9],"policies":[],"runtime":0,"data":{}},{"name":"string_140688964113440","typedef":"string","edges":[10],"policies":[],"runtime":0,"data":{"of":10}},{"name":"char_140688964120544","typedef":"char","edges":[],"policies":[],"runtime":0,"data":{}},{"name":"optional_string_140688964121696_140688964113968","typedef":"optional","edges":[12],"policies":[],"runtime":0,"data":{}},{"name":"string_140688964121696","typedef":"string","edges":[13],"policies":[],"runtime":0,"data":{"of":13}},{"name":"char_140688964117616","typedef":"char","edges":[],"policies":[],"runtime":0,"data":{}},{"name":"optional_string_140688964117472_140688964115408","typedef":"optional","edges":[15],"policies":[],"runtime":0,"data":{}},{"name":"string_140688964117472","typedef":"string","edges":[16],"policies":[],"runtime":0,"data":{"of":16}},{"name":"char_140688964118144","typedef":"char","edges":[],"policies":[],"runtime":0,"data":{}},{"name":"func_structincludeDeprecated_140688964123520_optional_list_field_140688964118192_140688964118336_140688964118384","typedef":"func","edges":[18,21],"policies":[],"runtime":0,"data":{"materializer":1,"input":18,"output":21}},{"name":"structincludeDeprecated_140688964123520","typedef":"struct","edges":[19],"policies":[],"runtime":0,"data":{"renames":{},"binds":{"includeDeprecated":19}}},{"name":"optional_boolean_140688964116752_140688964120256","typedef":"optional","edges":[20],"policies":[],"runtime":0,"data":{}},{"name":"boolean_140688964116752","typedef":"boolean","edges":[],"policies":[],"runtime":0,"data":{}},{"name":"optional_list_field_140688964118192_140688964118336","typedef":"optional","edges":[22],"policies":[],"runtime":0,"data":{}},{"name":"list_field_140688964118192","typedef":"list","edges":[23],"policies":[],"runtime":0,"data":{"of":23}},{"name":"field","typedef":"struct","edges":[24,26,29,6,47,48],"policies":[],"runtime":0,"data":{"renames":{},"binds":{"name":24,"description":26,"args":29,"type":6,"isDeprecated":47,"deprecationReason":48}}},{"name":"string_140688964124048","typedef":"string","edges":[25],"policies":[],"runtime":0,"data":{"of":25}},{"name":"char_140688964120064","typedef":"char","edges":[],"policies":[],"runtime":0,"data":{}},{"name":"optional_string_140688964119776_140688964113872","typedef":"optional","edges":[27],"policies":[],"runtime":0,"data":{}},{"name":"string_140688964119776","typedef":"string","edges":[28],"policies":[],"runtime":0,"data":{"of":28}},{"name":"char_140688964115936","typedef":"char","edges":[],"policies":[],"runtime":0,"data":{}},{"name":"func_structincludeDeprecated_140688964108928_list_input_value_140688964115312_140688964114928","typedef":"func","edges":[30,33],"policies":[],"runtime":0,"data":{"materializer":1,"input":30,"output":33}},{"name":"structincludeDeprecated_140688964108928","typedef":"struct","edges":[31],"policies":[],"runtime":0,"data":{"renames":{},"binds":{"includeDeprecated":31}}},{"name":"optional_boolean_140688964122368_140688964112912","typedef":"optional","edges":[32],"policies":[],"runtime":0,"data":{}},{"name":"boolean_140688964122368","typedef":"boolean","edges":[],"policies":[],"runtime":0,"data":{}},{"name":"list_input_value_140688964115312","typedef":"list","edges":[34],"policies":[],"runtime":0,"data":{"of":34}},{"name":"input_value","typedef":"struct","edges":[35,37,6,40,43,44],"policies":[],"runtime":0,"data":{"renames":{},"binds":{"name":35,"description":37,"type":6,"defaultValue":40,"isDeprecated":43,"deprecationReason":44}}},{"name":"string_140688964122608","typedef":"string","edges":[36],"policies":[],"runtime":0,"data":{"of":36}},{"name":"char_140688964117712","typedef":"char","edges":[],"policies":[],"runtime":0,"data":{}},{"name":"optional_string_140688964109456_140688964116464","typedef":"optional","edges":[38],"policies":[],"runtime":0,"data":{}},{"name":"string_140688964109456","typedef":"string","edges":[39],"policies":[],"runtime":0,"data":{"of":39}},{"name":"char_140688964120352","typedef":"char","edges":[],"policies":[],"runtime":0,"data":{}},{"name":"optional_string_140688964117328_140688964116512","typedef":"optional","edges":[41],"policies":[],"runtime":0,"data":{}},{"name":"string_140688964117328","typedef":"string","edges":[42],"policies":[],"runtime":0,"data":{"of":42}},{"name":"char_140688964120448","typedef":"char","edges":[],"policies":[],"runtime":0,"data":{}},{"name":"boolean_140688964110464","typedef":"boolean","edges":[],"policies":[],"runtime":0,"data":{}},{"name":"optional_string_140688964118960_140688964116896","typedef":"optional","edges":[45],"policies":[],"runtime":0,"data":{}},{"name":"string_140688964118960","typedef":"string","edges":[46],"policies":[],"runtime":0,"data":{"of":46}},{"name":"char_140688964121456","typedef":"char","edges":[],"policies":[],"runtime":0,"data":{}},{"name":"boolean_140688964121120","typedef":"boolean","edges":[],"policies":[],"runtime":0,"data":{}},{"name":"optional_string_140688964118096_140688964123952","typedef":"optional","edges":[49],"policies":[],"runtime":0,"data":{}},{"name":"string_140688964118096","typedef":"string","edges":[50],"policies":[],"runtime":0,"data":{"of":50}},{"name":"char_140688964122752","typedef":"char","edges":[],"policies":[],"runtime":0,"data":{}},{"name":"optional_list_type_140688964124624_140688964119440","typedef":"optional","edges":[52],"policies":[],"runtime":0,"data":{}},{"name":"list_type_140688964124624","typedef":"list","edges":[6],"policies":[],"runtime":0,"data":{"of":6}},{"name":"optional_list_type_140688964119344_140688964117184","typedef":"optional","edges":[54],"policies":[],"runtime":0,"data":{}},{"name":"list_type_140688964119344","typedef":"list","edges":[6],"policies":[],"runtime":0,"data":{"of":6}},{"name":"func_structincludeDeprecated_140688964117856_optional_list_enum_value_140688964123376_140688964119488_140688964122896","typedef":"func","edges":[56,59],"policies":[],"runtime":0,"data":{"materializer":1,"input":56,"output":59}},{"name":"structincludeDeprecated_140688964117856","typedef":"struct","edges":[57],"policies":[],"runtime":0,"data":{"renames":{},"binds":{"includeDeprecated":57}}},{"name":"optional_boolean_140688964119632_140688964113200","typedef":"optional","edges":[58],"policies":[],"runtime":0,"data":{}},{"name":"boolean_140688964119632","typedef":"boolean","edges":[],"policies":[],"runtime":0,"data":{}},{"name":"optional_list_enum_value_140688964123376_140688964119488","typedef":"optional","edges":[60],"policies":[],"runtime":0,"data":{}},{"name":"list_enum_value_140688964123376","typedef":"list","edges":[61],"policies":[],"runtime":0,"data":{"of":61}},{"name":"enum_value","typedef":"struct","edges":[62,64,67,68],"policies":[],"runtime":0,"data":{"renames":{},"binds":{"name":62,"description":64,"isDeprecated":67,"deprecationReason":68}}},{"name":"string_140688964116992","typedef":"string","edges":[63],"policies":[],"runtime":0,"data":{"of":63}},{"name":"char_140688964115840","typedef":"char","edges":[],"policies":[],"runtime":0,"data":{}},{"name":"optional_string_140688964120304_140688964121552","typedef":"optional","edges":[65],"policies":[],"runtime":0,"data":{}},{"name":"string_140688964120304","typedef":"string","edges":[66],"policies":[],"runtime":0,"data":{"of":66}},{"name":"char_140688964124288","typedef":"char","edges":[],"policies":[],"runtime":0,"data":{}},{"name":"boolean_140688964124000","typedef":"boolean","edges":[],"policies":[],"runtime":0,"data":{}},{"name":"optional_string_140688964115600_140688964112480","typedef":"optional","edges":[69],"policies":[],"runtime":0,"data":{}},{"name":"string_140688964115600","typedef":"string","edges":[70],"policies":[],"runtime":0,"data":{"of":70}},{"name":"char_140688964115120","typedef":"char","edges":[],"policies":[],"runtime":0,"data":{}},{"name":"func_structincludeDeprecated_140688964121984_optional_list_input_value_140688964115792_140688964120976_140688964117088","typedef":"func","edges":[72,75],"policies":[],"runtime":0,"data":{"materializer":1,"input":72,"output":75}},{"name":"structincludeDeprecated_140688964121984","typedef":"struct","edges":[73],"policies":[],"runtime":0,"data":{"renames":{},"binds":{"includeDeprecated":73}}},{"name":"optional_boolean_140688964123664_140688964123808","typedef":"optional","edges":[74],"policies":[],"runtime":0,"data":{}},{"name":"boolean_140688964123664","typedef":"boolean","edges":[],"policies":[],"runtime":0,"data":{}},{"name":"optional_list_input_value_140688964115792_140688964120976","typedef":"optional","edges":[76],"policies":[],"runtime":0,"data":{}},{"name":"list_input_value_140688964115792","typedef":"list","edges":[34],"policies":[],"runtime":0,"data":{"of":34}},{"name":"optional_type_140688964121648","typedef":"optional","edges":[6],"policies":[],"runtime":0,"data":{}},{"name":"func_struct_140688964117760_schema_140688964123232","typedef":"func","edges":[79,80],"policies":[0],"runtime":0,"data":{"materializer":3,"input":79,"output":80}},{"name":"struct_140688964117760","typedef":"struct","edges":[],"policies":[],"runtime":0,"data":{"renames":{},"binds":{}}},{"name":"schema","typedef":"struct","edges":[81,84,6,85,86,87],"policies":[],"runtime":0,"data":{"renames":{},"binds":{"description":81,"types":84,"queryType":6,"mutationType":85,"subscriptionType":86,"directives":87}}},{"name":"optional_string_140688964113008_140688964124240","typedef":"optional","edges":[82],"policies":[],"runtime":0,"data":{}},{"name":"string_140688964113008","typedef":"string","edges":[83],"policies":[],"runtime":0,"data":{"of":83}},{"name":"char_140688964112576","typedef":"char","edges":[],"policies":[],"runtime":0,"data":{}},{"name":"list_type_140688964115456","typedef":"list","edges":[6],"policies":[],"runtime":0,"data":{"of":6}},{"name":"optional_type_140688964123616","typedef":"optional","edges":[6],"policies":[],"runtime":0,"data":{}},{"name":"optional_type_140688964114256","typedef":"optional","edges":[6],"policies":[],"runtime":0,"data":{}},{"name":"list_directive_140688964123712","typedef":"list","edges":[88],"policies":[],"runtime":0,"data":{"of":88}},{"name":"directive","typedef":"struct","edges":[89,91,94,95,97],"policies":[],"runtime":0,"data":{"renames":{},"binds":{"name":89,"description":91,"isRepeatable":94,"locations":95,"args":97}}},{"name":"string_140688964111904","typedef":"string","edges":[90],"policies":[],"runtime":0,"data":{"of":90}},{"name":"char_140688964121792","typedef":"char","edges":[],"policies":[],"runtime":0,"data":{}},{"name":"optional_string_140688964122704_140688964116176","typedef":"optional","edges":[92],"policies":[],"runtime":0,"data":{}},{"name":"string_140688964122704","typedef":"string","edges":[93],"policies":[],"runtime":0,"data":{"of":93}},{"name":"char_140688964118912","typedef":"char","edges":[],"policies":[],"runtime":0,"data":{}},{"name":"boolean_140688964115168","typedef":"boolean","edges":[],"policies":[],"runtime":0,"data":{}},{"name":"list_directive_location_140688964122128","typedef":"list","edges":[96],"policies":[],"runtime":0,"data":{"of":96}},{"name":"directive_location","typedef":"enum","edges":[],"policies":[],"runtime":0,"data":{}},{"name":"func_structincludeDeprecated_140688964117280_list_input_value_140688964119056_140688964116944","typedef":"func","edges":[98,101],"policies":[],"runtime":0,"data":{"materializer":1,"input":98,"output":101}},{"name":"structincludeDeprecated_140688964117280","typedef":"struct","edges":[99],"policies":[],"runtime":0,"data":{"renames":{},"binds":{"includeDeprecated":99}}},{"name":"optional_boolean_140688964108544_140688964120688","typedef":"optional","edges":[100],"policies":[],"runtime":0,"data":{}},{"name":"boolean_140688964108544","typedef":"boolean","edges":[],"policies":[],"runtime":0,"data":{}},{"name":"list_input_value_140688964119056","typedef":"list","edges":[34],"policies":[],"runtime":0,"data":{"of":34}}],"materializers":[{"name":"getType","runtime":0,"data":{"serial":false}},{"name":"resolver","runtime":0,"data":{"serial":false}},{"name":"policy","runtime":1,"data":{"serial":false,"code":"(args) => {\n    return true;\n}"}},{"name":"getSchema","runtime":0,"data":{"serial":false}}],"runtimes":[{"name":"typegraph","data":{}},{"name":"worker","data":{}},{"name":"deno","data":{}}],"policies":[{"name":"__allow_all","materializer":2}]}
->>>>>>> e0c2b60a
+{
+  "types": [
+    {
+      "name": "introspection",
+      "typedef": "struct",
+      "edges": [1, 78],
+      "policies": [],
+      "runtime": 2,
+      "data": { "renames": {}, "binds": { "__type": 1, "__schema": 78 } }
+    },
+    {
+      "name": "func_structname_140013001182992_optional_type_140013001181360_140013001182032",
+      "typedef": "func",
+      "edges": [2, 5],
+      "policies": [0],
+      "runtime": 0,
+      "data": { "materializer": 0, "input": 2, "output": 5 }
+    },
+    {
+      "name": "structname_140013001182992",
+      "typedef": "struct",
+      "edges": [3],
+      "policies": [],
+      "runtime": 0,
+      "data": { "renames": {}, "binds": { "name": 3 } }
+    },
+    {
+      "name": "string_140013001182656",
+      "typedef": "string",
+      "edges": [4],
+      "policies": [],
+      "runtime": 0,
+      "data": { "of": 4 }
+    },
+    {
+      "name": "char_140013001182512",
+      "typedef": "char",
+      "edges": [],
+      "policies": [],
+      "runtime": 0,
+      "data": {}
+    },
+    {
+      "name": "optional_type_140013001181360",
+      "typedef": "optional",
+      "edges": [6],
+      "policies": [],
+      "runtime": 0,
+      "data": { "of": 6 }
+    },
+    {
+      "name": "type",
+      "typedef": "struct",
+      "edges": [7, 8, 11, 14, 17, 51, 53, 55, 71, 77],
+      "policies": [],
+      "runtime": 0,
+      "data": {
+        "renames": {},
+        "binds": {
+          "kind": 7,
+          "name": 8,
+          "description": 11,
+          "specifiedByURL": 14,
+          "fields": 17,
+          "interfaces": 51,
+          "possibleTypes": 53,
+          "enumValues": 55,
+          "inputFields": 71,
+          "ofType": 77
+        }
+      }
+    },
+    {
+      "name": "type_kind",
+      "typedef": "enum",
+      "edges": [],
+      "policies": [],
+      "runtime": 0,
+      "data": {}
+    },
+    {
+      "name": "optional_string_140013003084016_140013003079936",
+      "typedef": "optional",
+      "edges": [9],
+      "policies": [],
+      "runtime": 0,
+      "data": { "of": 9 }
+    },
+    {
+      "name": "string_140013003084016",
+      "typedef": "string",
+      "edges": [10],
+      "policies": [],
+      "runtime": 0,
+      "data": { "of": 10 }
+    },
+    {
+      "name": "char_140013003087424",
+      "typedef": "char",
+      "edges": [],
+      "policies": [],
+      "runtime": 0,
+      "data": {}
+    },
+    {
+      "name": "optional_string_140013003082096_140013003086704",
+      "typedef": "optional",
+      "edges": [12],
+      "policies": [],
+      "runtime": 0,
+      "data": { "of": 12 }
+    },
+    {
+      "name": "string_140013003082096",
+      "typedef": "string",
+      "edges": [13],
+      "policies": [],
+      "runtime": 0,
+      "data": { "of": 13 }
+    },
+    {
+      "name": "char_140013003080416",
+      "typedef": "char",
+      "edges": [],
+      "policies": [],
+      "runtime": 0,
+      "data": {}
+    },
+    {
+      "name": "optional_string_140013003085312_140013003080080",
+      "typedef": "optional",
+      "edges": [15],
+      "policies": [],
+      "runtime": 0,
+      "data": { "of": 15 }
+    },
+    {
+      "name": "string_140013003085312",
+      "typedef": "string",
+      "edges": [16],
+      "policies": [],
+      "runtime": 0,
+      "data": { "of": 16 }
+    },
+    {
+      "name": "char_140013003083440",
+      "typedef": "char",
+      "edges": [],
+      "policies": [],
+      "runtime": 0,
+      "data": {}
+    },
+    {
+      "name": "func_structincludeDeprecated_140013003082480_optional_list_field_140013003083296_140013003091456_140013003082576",
+      "typedef": "func",
+      "edges": [18, 21],
+      "policies": [],
+      "runtime": 0,
+      "data": { "materializer": 1, "input": 18, "output": 21 }
+    },
+    {
+      "name": "structincludeDeprecated_140013003082480",
+      "typedef": "struct",
+      "edges": [19],
+      "policies": [],
+      "runtime": 0,
+      "data": { "renames": {}, "binds": { "includeDeprecated": 19 } }
+    },
+    {
+      "name": "optional_boolean_140013003082384_140013003091216",
+      "typedef": "optional",
+      "edges": [20],
+      "policies": [],
+      "runtime": 0,
+      "data": { "of": 20 }
+    },
+    {
+      "name": "boolean_140013003082384",
+      "typedef": "boolean",
+      "edges": [],
+      "policies": [],
+      "runtime": 0,
+      "data": {}
+    },
+    {
+      "name": "optional_list_field_140013003083296_140013003091456",
+      "typedef": "optional",
+      "edges": [22],
+      "policies": [],
+      "runtime": 0,
+      "data": { "of": 22 }
+    },
+    {
+      "name": "list_field_140013003083296",
+      "typedef": "list",
+      "edges": [23],
+      "policies": [],
+      "runtime": 0,
+      "data": { "of": 23 }
+    },
+    {
+      "name": "field",
+      "typedef": "struct",
+      "edges": [24, 26, 29, 6, 47, 48],
+      "policies": [],
+      "runtime": 0,
+      "data": {
+        "renames": {},
+        "binds": {
+          "name": 24,
+          "description": 26,
+          "args": 29,
+          "type": 6,
+          "isDeprecated": 47,
+          "deprecationReason": 48
+        }
+      }
+    },
+    {
+      "name": "string_140013003082000",
+      "typedef": "string",
+      "edges": [25],
+      "policies": [],
+      "runtime": 0,
+      "data": { "of": 25 }
+    },
+    {
+      "name": "char_140013003084496",
+      "typedef": "char",
+      "edges": [],
+      "policies": [],
+      "runtime": 0,
+      "data": {}
+    },
+    {
+      "name": "optional_string_140013003085648_140013003080800",
+      "typedef": "optional",
+      "edges": [27],
+      "policies": [],
+      "runtime": 0,
+      "data": { "of": 27 }
+    },
+    {
+      "name": "string_140013003085648",
+      "typedef": "string",
+      "edges": [28],
+      "policies": [],
+      "runtime": 0,
+      "data": { "of": 28 }
+    },
+    {
+      "name": "char_140013003081664",
+      "typedef": "char",
+      "edges": [],
+      "policies": [],
+      "runtime": 0,
+      "data": {}
+    },
+    {
+      "name": "func_structincludeDeprecated_140013003084592_list_input_value_140013003089056_140013003081328",
+      "typedef": "func",
+      "edges": [30, 33],
+      "policies": [],
+      "runtime": 0,
+      "data": { "materializer": 1, "input": 30, "output": 33 }
+    },
+    {
+      "name": "structincludeDeprecated_140013003084592",
+      "typedef": "struct",
+      "edges": [31],
+      "policies": [],
+      "runtime": 0,
+      "data": { "renames": {}, "binds": { "includeDeprecated": 31 } }
+    },
+    {
+      "name": "optional_boolean_140013003091984_140013003084928",
+      "typedef": "optional",
+      "edges": [32],
+      "policies": [],
+      "runtime": 0,
+      "data": { "of": 32 }
+    },
+    {
+      "name": "boolean_140013003091984",
+      "typedef": "boolean",
+      "edges": [],
+      "policies": [],
+      "runtime": 0,
+      "data": {}
+    },
+    {
+      "name": "list_input_value_140013003089056",
+      "typedef": "list",
+      "edges": [34],
+      "policies": [],
+      "runtime": 0,
+      "data": { "of": 34 }
+    },
+    {
+      "name": "input_value",
+      "typedef": "struct",
+      "edges": [35, 37, 6, 40, 43, 44],
+      "policies": [],
+      "runtime": 0,
+      "data": {
+        "renames": {},
+        "binds": {
+          "name": 35,
+          "description": 37,
+          "type": 6,
+          "defaultValue": 40,
+          "isDeprecated": 43,
+          "deprecationReason": 44
+        }
+      }
+    },
+    {
+      "name": "string_140013003080512",
+      "typedef": "string",
+      "edges": [36],
+      "policies": [],
+      "runtime": 0,
+      "data": { "of": 36 }
+    },
+    {
+      "name": "char_140013003080896",
+      "typedef": "char",
+      "edges": [],
+      "policies": [],
+      "runtime": 0,
+      "data": {}
+    },
+    {
+      "name": "optional_string_140013003094624_140013003091648",
+      "typedef": "optional",
+      "edges": [38],
+      "policies": [],
+      "runtime": 0,
+      "data": { "of": 38 }
+    },
+    {
+      "name": "string_140013003094624",
+      "typedef": "string",
+      "edges": [39],
+      "policies": [],
+      "runtime": 0,
+      "data": { "of": 39 }
+    },
+    {
+      "name": "char_140013003083776",
+      "typedef": "char",
+      "edges": [],
+      "policies": [],
+      "runtime": 0,
+      "data": {}
+    },
+    {
+      "name": "optional_string_140013003082240_140013003084880",
+      "typedef": "optional",
+      "edges": [41],
+      "policies": [],
+      "runtime": 0,
+      "data": { "of": 41 }
+    },
+    {
+      "name": "string_140013003082240",
+      "typedef": "string",
+      "edges": [42],
+      "policies": [],
+      "runtime": 0,
+      "data": { "of": 42 }
+    },
+    {
+      "name": "char_140013003080560",
+      "typedef": "char",
+      "edges": [],
+      "policies": [],
+      "runtime": 0,
+      "data": {}
+    },
+    {
+      "name": "boolean_140013003083680",
+      "typedef": "boolean",
+      "edges": [],
+      "policies": [],
+      "runtime": 0,
+      "data": {}
+    },
+    {
+      "name": "optional_string_140013003081376_140013003092416",
+      "typedef": "optional",
+      "edges": [45],
+      "policies": [],
+      "runtime": 0,
+      "data": { "of": 45 }
+    },
+    {
+      "name": "string_140013003081376",
+      "typedef": "string",
+      "edges": [46],
+      "policies": [],
+      "runtime": 0,
+      "data": { "of": 46 }
+    },
+    {
+      "name": "char_140013003083632",
+      "typedef": "char",
+      "edges": [],
+      "policies": [],
+      "runtime": 0,
+      "data": {}
+    },
+    {
+      "name": "boolean_140013003080128",
+      "typedef": "boolean",
+      "edges": [],
+      "policies": [],
+      "runtime": 0,
+      "data": {}
+    },
+    {
+      "name": "optional_string_140013003081808_140013003080464",
+      "typedef": "optional",
+      "edges": [49],
+      "policies": [],
+      "runtime": 0,
+      "data": { "of": 49 }
+    },
+    {
+      "name": "string_140013003081808",
+      "typedef": "string",
+      "edges": [50],
+      "policies": [],
+      "runtime": 0,
+      "data": { "of": 50 }
+    },
+    {
+      "name": "char_140013003080224",
+      "typedef": "char",
+      "edges": [],
+      "policies": [],
+      "runtime": 0,
+      "data": {}
+    },
+    {
+      "name": "optional_list_type_140013003090880_140013003080320",
+      "typedef": "optional",
+      "edges": [52],
+      "policies": [],
+      "runtime": 0,
+      "data": { "of": 52 }
+    },
+    {
+      "name": "list_type_140013003090880",
+      "typedef": "list",
+      "edges": [6],
+      "policies": [],
+      "runtime": 0,
+      "data": { "of": 6 }
+    },
+    {
+      "name": "optional_list_type_140013003080752_140013003085168",
+      "typedef": "optional",
+      "edges": [54],
+      "policies": [],
+      "runtime": 0,
+      "data": { "of": 54 }
+    },
+    {
+      "name": "list_type_140013003080752",
+      "typedef": "list",
+      "edges": [6],
+      "policies": [],
+      "runtime": 0,
+      "data": { "of": 6 }
+    },
+    {
+      "name": "func_structincludeDeprecated_140013003082672_optional_list_enum_value_140013003083056_140013003083200_140013001179248",
+      "typedef": "func",
+      "edges": [56, 59],
+      "policies": [],
+      "runtime": 0,
+      "data": { "materializer": 1, "input": 56, "output": 59 }
+    },
+    {
+      "name": "structincludeDeprecated_140013003082672",
+      "typedef": "struct",
+      "edges": [57],
+      "policies": [],
+      "runtime": 0,
+      "data": { "renames": {}, "binds": { "includeDeprecated": 57 } }
+    },
+    {
+      "name": "optional_boolean_140013003081856_140013003080944",
+      "typedef": "optional",
+      "edges": [58],
+      "policies": [],
+      "runtime": 0,
+      "data": { "of": 58 }
+    },
+    {
+      "name": "boolean_140013003081856",
+      "typedef": "boolean",
+      "edges": [],
+      "policies": [],
+      "runtime": 0,
+      "data": {}
+    },
+    {
+      "name": "optional_list_enum_value_140013003083056_140013003083200",
+      "typedef": "optional",
+      "edges": [60],
+      "policies": [],
+      "runtime": 0,
+      "data": { "of": 60 }
+    },
+    {
+      "name": "list_enum_value_140013003083056",
+      "typedef": "list",
+      "edges": [61],
+      "policies": [],
+      "runtime": 0,
+      "data": { "of": 61 }
+    },
+    {
+      "name": "enum_value",
+      "typedef": "struct",
+      "edges": [62, 64, 67, 68],
+      "policies": [],
+      "runtime": 0,
+      "data": {
+        "renames": {},
+        "binds": {
+          "name": 62,
+          "description": 64,
+          "isDeprecated": 67,
+          "deprecationReason": 68
+        }
+      }
+    },
+    {
+      "name": "string_140013002565200",
+      "typedef": "string",
+      "edges": [63],
+      "policies": [],
+      "runtime": 0,
+      "data": { "of": 63 }
+    },
+    {
+      "name": "char_140013002563952",
+      "typedef": "char",
+      "edges": [],
+      "policies": [],
+      "runtime": 0,
+      "data": {}
+    },
+    {
+      "name": "optional_string_140013002564912_140013002565104",
+      "typedef": "optional",
+      "edges": [65],
+      "policies": [],
+      "runtime": 0,
+      "data": { "of": 65 }
+    },
+    {
+      "name": "string_140013002564912",
+      "typedef": "string",
+      "edges": [66],
+      "policies": [],
+      "runtime": 0,
+      "data": { "of": 66 }
+    },
+    {
+      "name": "char_140013002565872",
+      "typedef": "char",
+      "edges": [],
+      "policies": [],
+      "runtime": 0,
+      "data": {}
+    },
+    {
+      "name": "boolean_140013002564096",
+      "typedef": "boolean",
+      "edges": [],
+      "policies": [],
+      "runtime": 0,
+      "data": {}
+    },
+    {
+      "name": "optional_string_140013002564864_140013003080656",
+      "typedef": "optional",
+      "edges": [69],
+      "policies": [],
+      "runtime": 0,
+      "data": { "of": 69 }
+    },
+    {
+      "name": "string_140013002564864",
+      "typedef": "string",
+      "edges": [70],
+      "policies": [],
+      "runtime": 0,
+      "data": { "of": 70 }
+    },
+    {
+      "name": "char_140013044127520",
+      "typedef": "char",
+      "edges": [],
+      "policies": [],
+      "runtime": 0,
+      "data": {}
+    },
+    {
+      "name": "func_structincludeDeprecated_140013001179488_optional_list_input_value_140013001179536_140013001179632_140013001179824",
+      "typedef": "func",
+      "edges": [72, 75],
+      "policies": [],
+      "runtime": 0,
+      "data": { "materializer": 1, "input": 72, "output": 75 }
+    },
+    {
+      "name": "structincludeDeprecated_140013001179488",
+      "typedef": "struct",
+      "edges": [73],
+      "policies": [],
+      "runtime": 0,
+      "data": { "renames": {}, "binds": { "includeDeprecated": 73 } }
+    },
+    {
+      "name": "optional_boolean_140013001179296_140013001179392",
+      "typedef": "optional",
+      "edges": [74],
+      "policies": [],
+      "runtime": 0,
+      "data": { "of": 74 }
+    },
+    {
+      "name": "boolean_140013001179296",
+      "typedef": "boolean",
+      "edges": [],
+      "policies": [],
+      "runtime": 0,
+      "data": {}
+    },
+    {
+      "name": "optional_list_input_value_140013001179536_140013001179632",
+      "typedef": "optional",
+      "edges": [76],
+      "policies": [],
+      "runtime": 0,
+      "data": { "of": 76 }
+    },
+    {
+      "name": "list_input_value_140013001179536",
+      "typedef": "list",
+      "edges": [34],
+      "policies": [],
+      "runtime": 0,
+      "data": { "of": 34 }
+    },
+    {
+      "name": "optional_type_140013003080704",
+      "typedef": "optional",
+      "edges": [6],
+      "policies": [],
+      "runtime": 0,
+      "data": { "of": 6 }
+    },
+    {
+      "name": "func_struct_140013001183232_schema_140013001183616",
+      "typedef": "func",
+      "edges": [79, 80],
+      "policies": [0],
+      "runtime": 0,
+      "data": { "materializer": 3, "input": 79, "output": 80 }
+    },
+    {
+      "name": "struct_140013001183232",
+      "typedef": "struct",
+      "edges": [],
+      "policies": [],
+      "runtime": 0,
+      "data": { "renames": {}, "binds": {} }
+    },
+    {
+      "name": "schema",
+      "typedef": "struct",
+      "edges": [81, 84, 6, 85, 86, 87],
+      "policies": [],
+      "runtime": 0,
+      "data": {
+        "renames": {},
+        "binds": {
+          "description": 81,
+          "types": 84,
+          "queryType": 6,
+          "mutationType": 85,
+          "subscriptionType": 86,
+          "directives": 87
+        }
+      }
+    },
+    {
+      "name": "optional_string_140013001181552_140013001182176",
+      "typedef": "optional",
+      "edges": [82],
+      "policies": [],
+      "runtime": 0,
+      "data": { "of": 82 }
+    },
+    {
+      "name": "string_140013001181552",
+      "typedef": "string",
+      "edges": [83],
+      "policies": [],
+      "runtime": 0,
+      "data": { "of": 83 }
+    },
+    {
+      "name": "char_140013001181504",
+      "typedef": "char",
+      "edges": [],
+      "policies": [],
+      "runtime": 0,
+      "data": {}
+    },
+    {
+      "name": "list_type_140013001181600",
+      "typedef": "list",
+      "edges": [6],
+      "policies": [],
+      "runtime": 0,
+      "data": { "of": 6 }
+    },
+    {
+      "name": "optional_type_140013001182800",
+      "typedef": "optional",
+      "edges": [6],
+      "policies": [],
+      "runtime": 0,
+      "data": { "of": 6 }
+    },
+    {
+      "name": "optional_type_140013001183040",
+      "typedef": "optional",
+      "edges": [6],
+      "policies": [],
+      "runtime": 0,
+      "data": { "of": 6 }
+    },
+    {
+      "name": "list_directive_140013001183328",
+      "typedef": "list",
+      "edges": [88],
+      "policies": [],
+      "runtime": 0,
+      "data": { "of": 88 }
+    },
+    {
+      "name": "directive",
+      "typedef": "struct",
+      "edges": [89, 91, 94, 95, 97],
+      "policies": [],
+      "runtime": 0,
+      "data": {
+        "renames": {},
+        "binds": {
+          "name": 89,
+          "description": 91,
+          "isRepeatable": 94,
+          "locations": 95,
+          "args": 97
+        }
+      }
+    },
+    {
+      "name": "string_140013001180112",
+      "typedef": "string",
+      "edges": [90],
+      "policies": [],
+      "runtime": 0,
+      "data": { "of": 90 }
+    },
+    {
+      "name": "char_140013001180160",
+      "typedef": "char",
+      "edges": [],
+      "policies": [],
+      "runtime": 0,
+      "data": {}
+    },
+    {
+      "name": "optional_string_140013001180304_140013001180496",
+      "typedef": "optional",
+      "edges": [92],
+      "policies": [],
+      "runtime": 0,
+      "data": { "of": 92 }
+    },
+    {
+      "name": "string_140013001180304",
+      "typedef": "string",
+      "edges": [93],
+      "policies": [],
+      "runtime": 0,
+      "data": { "of": 93 }
+    },
+    {
+      "name": "char_140013001180352",
+      "typedef": "char",
+      "edges": [],
+      "policies": [],
+      "runtime": 0,
+      "data": {}
+    },
+    {
+      "name": "boolean_140013001180592",
+      "typedef": "boolean",
+      "edges": [],
+      "policies": [],
+      "runtime": 0,
+      "data": {}
+    },
+    {
+      "name": "list_directive_location_140013001180688",
+      "typedef": "list",
+      "edges": [96],
+      "policies": [],
+      "runtime": 0,
+      "data": { "of": 96 }
+    },
+    {
+      "name": "directive_location",
+      "typedef": "enum",
+      "edges": [],
+      "policies": [],
+      "runtime": 0,
+      "data": {}
+    },
+    {
+      "name": "func_structincludeDeprecated_140013001180976_list_input_value_140013001181024_140013001181216",
+      "typedef": "func",
+      "edges": [98, 101],
+      "policies": [],
+      "runtime": 0,
+      "data": { "materializer": 1, "input": 98, "output": 101 }
+    },
+    {
+      "name": "structincludeDeprecated_140013001180976",
+      "typedef": "struct",
+      "edges": [99],
+      "policies": [],
+      "runtime": 0,
+      "data": { "renames": {}, "binds": { "includeDeprecated": 99 } }
+    },
+    {
+      "name": "optional_boolean_140013001180784_140013001180880",
+      "typedef": "optional",
+      "edges": [100],
+      "policies": [],
+      "runtime": 0,
+      "data": { "of": 100 }
+    },
+    {
+      "name": "boolean_140013001180784",
+      "typedef": "boolean",
+      "edges": [],
+      "policies": [],
+      "runtime": 0,
+      "data": {}
+    },
+    {
+      "name": "list_input_value_140013001181024",
+      "typedef": "list",
+      "edges": [34],
+      "policies": [],
+      "runtime": 0,
+      "data": { "of": 34 }
+    }
+  ],
+  "materializers": [
+    { "name": "getType", "runtime": 0, "data": { "serial": false } },
+    { "name": "resolver", "runtime": 0, "data": { "serial": false } },
+    {
+      "name": "policy",
+      "runtime": 1,
+      "data": { "serial": false, "code": "(args) => {\n    return true;\n}" }
+    },
+    { "name": "getSchema", "runtime": 0, "data": { "serial": false } }
+  ],
+  "runtimes": [
+    { "name": "typegraph", "data": {} },
+    { "name": "worker", "data": {} },
+    { "name": "deno", "data": {} }
+  ],
+  "policies": [{ "name": "__allow_all", "materializer": 2 }]
+}