// Auto-generated with deno_bindgen
import { CachePolicy, prepare } from "https://deno.land/x/plug@0.5.1/plug.ts";
function encode(v: string | Uint8Array): Uint8Array {
  if (typeof v !== "string") return v;
  return new TextEncoder().encode(v);
}
function decode(v: Uint8Array): string {
  return new TextDecoder().decode(v);
}
function readPointer(v: any): Uint8Array {
  const ptr = new Deno.UnsafePointerView(v as Deno.UnsafePointer);
  const lengthBe = new Uint8Array(4);
  const view = new DataView(lengthBe.buffer);
  ptr.copyInto(lengthBe, 0);
  const buf = new Uint8Array(view.getUint32(0));
  ptr.copyInto(buf, 4);
  return buf;
}
const opts = {
  name: "native",
  url: (new URL("../target/debug", import.meta.url)).toString(),
  policy: CachePolicy.NONE,
};
const _lib = await prepare(opts, {
  init: { parameters: [], result: "void", nonblocking: false },
  prisma_introspection: {
    parameters: ["pointer", "usize"],
    result: "pointer",
    nonblocking: true,
  },
  prisma_query: {
    parameters: ["pointer", "usize"],
    result: "pointer",
    nonblocking: true,
  },
  prisma_register_engine: {
    parameters: ["pointer", "usize"],
    result: "pointer",
    nonblocking: true,
  },
  prisma_unregister_engine: {
    parameters: ["pointer", "usize"],
    result: "pointer",
    nonblocking: true,
  },
<<<<<<< HEAD
})
export type PrismaRegisterEngineOut = {
  engine_id: string
}
export type PrismaIntrospectionInp = {
  datamodel: string
}
export type PrismaIntrospectionOut = {
  introspection: string
}
export type PrismaQueryInp = {
  key: string
  query: any
  datamodel: string
}
export type PrismaUnregisterEngineOut = {
  key: string
}
export type PrismaQueryOut = {
  res: string
}
export type PrismaUnregisterEngineInp = {
  key: string
}
=======
});
export type PrismaRegisterEngineOut = {
  engine_id: string;
};
export type PrismaUnregisterEngineOut = {
  key: string;
};
export type PrismaIntrospectionOut = {
  introspection: string;
};
export type PrismaQueryOut = {
  res: string;
};
export type PrismaIntrospectionInp = {
  datamodel: string;
};
>>>>>>> d253a9a6
export type PrismaRegisterEngineInp = {
  datamodel: string;
  typegraph: string;
};
export type PrismaUnregisterEngineInp = {
  key: string;
};
export type PrismaQueryInp = {
  key: string;
  query: any;
  datamodel: string;
};
export function init() {
  let rawResult = _lib.symbols.init();
  const result = rawResult;
  return result;
}
export function prisma_introspection(a0: PrismaIntrospectionInp) {
  const a0_buf = encode(JSON.stringify(a0));
  let rawResult = _lib.symbols.prisma_introspection(a0_buf, a0_buf.byteLength);
  const result = rawResult.then(readPointer);
  return result.then(r => JSON.parse(decode(r))) as Promise<
    PrismaIntrospectionOut
  >;
}
export function prisma_query(a0: PrismaQueryInp) {
  const a0_buf = encode(JSON.stringify(a0));
  let rawResult = _lib.symbols.prisma_query(a0_buf, a0_buf.byteLength);
  const result = rawResult.then(readPointer);
  return result.then(r => JSON.parse(decode(r))) as Promise<PrismaQueryOut>;
}
export function prisma_register_engine(a0: PrismaRegisterEngineInp) {
  const a0_buf = encode(JSON.stringify(a0));
  let rawResult = _lib.symbols.prisma_register_engine(a0_buf, a0_buf.byteLength);
  const result = rawResult.then(readPointer);
  return result.then(r => JSON.parse(decode(r))) as Promise<
    PrismaRegisterEngineOut
  >;
}
export function prisma_unregister_engine(a0: PrismaUnregisterEngineInp) {
  const a0_buf = encode(JSON.stringify(a0));
  let rawResult = _lib.symbols.prisma_unregister_engine(
    a0_buf,
    a0_buf.byteLength,
  );
  const result = rawResult.then(readPointer);
  return result.then(r => JSON.parse(decode(r))) as Promise<
    PrismaUnregisterEngineOut
  >;
}<|MERGE_RESOLUTION|>--- conflicted
+++ resolved
@@ -43,7 +43,6 @@
     result: "pointer",
     nonblocking: true,
   },
-<<<<<<< HEAD
 })
 export type PrismaRegisterEngineOut = {
   engine_id: string
@@ -68,24 +67,6 @@
 export type PrismaUnregisterEngineInp = {
   key: string
 }
-=======
-});
-export type PrismaRegisterEngineOut = {
-  engine_id: string;
-};
-export type PrismaUnregisterEngineOut = {
-  key: string;
-};
-export type PrismaIntrospectionOut = {
-  introspection: string;
-};
-export type PrismaQueryOut = {
-  res: string;
-};
-export type PrismaIntrospectionInp = {
-  datamodel: string;
-};
->>>>>>> d253a9a6
 export type PrismaRegisterEngineInp = {
   datamodel: string;
   typegraph: string;
