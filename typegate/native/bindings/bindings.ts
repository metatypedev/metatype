--- conflicted
+++ resolved
@@ -1,31 +1,31 @@
 // Auto-generated with deno_bindgen
-import { CachePolicy, prepare } from "https://deno.land/x/plug@0.5.2/plug.ts"
+import { CachePolicy, prepare } from "https://deno.land/x/plug@0.5.2/plug.ts";
 
 function encode(v: string | Uint8Array): Uint8Array {
-  if (typeof v !== "string") return v
-  return new TextEncoder().encode(v)
+  if (typeof v !== "string") return v;
+  return new TextEncoder().encode(v);
 }
 
 function decode(v: Uint8Array): string {
-  return new TextDecoder().decode(v)
+  return new TextDecoder().decode(v);
 }
 
 function readPointer(v: any): Uint8Array {
-  const ptr = new Deno.UnsafePointerView(v as bigint)
-  const lengthBe = new Uint8Array(4)
-  const view = new DataView(lengthBe.buffer)
-  ptr.copyInto(lengthBe, 0)
-  const buf = new Uint8Array(view.getUint32(0))
-  ptr.copyInto(buf, 4)
-  return buf
+  const ptr = new Deno.UnsafePointerView(v as bigint);
+  const lengthBe = new Uint8Array(4);
+  const view = new DataView(lengthBe.buffer);
+  ptr.copyInto(lengthBe, 0);
+  const buf = new Uint8Array(view.getUint32(0));
+  ptr.copyInto(buf, 4);
+  return buf;
 }
 
-const url = new URL("../target/debug", import.meta.url)
-let uri = url.toString()
-if (!uri.endsWith("/")) uri += "/"
+const url = new URL("../target/debug", import.meta.url);
+let uri = url.toString();
+if (!uri.endsWith("/")) uri += "/";
 
-let darwin: string | { aarch64: string; x86_64: string } = uri
-  + "libnative.dylib"
+let darwin: string | { aarch64: string; x86_64: string; } = uri
+  + "libnative.dylib";
 
 if (url.protocol !== "file:") {
   // Assume that remote assets follow naming scheme
@@ -33,7 +33,7 @@
   darwin = {
     aarch64: uri + "libnative_arm64.dylib",
     x86_64: uri + "libnative.dylib",
-  }
+  };
 }
 
 const opts = {
@@ -44,7 +44,7 @@
     linux: uri + "libnative.so",
   },
   policy: CachePolicy.NONE,
-}
+};
 const _lib = await prepare(opts, {
   init: { parameters: [], result: "void", nonblocking: false },
   prisma_introspection: {
@@ -67,87 +67,69 @@
     result: "pointer",
     nonblocking: true,
   },
-})
+});
 export type PrismaIntrospectionInp = {
-  datamodel: string
-}
+  datamodel: string;
+};
+export type PrismaIntrospectionOut = {
+  introspection: string;
+};
+export type PrismaQueryInp = {
+  key: string;
+  query: any;
+  datamodel: string;
+};
+export type PrismaQueryOut = {
+  res: string;
+};
+export type PrismaRegisterEngineInp = {
+  datamodel: string;
+  typegraph: string;
+};
 export type PrismaRegisterEngineOut = {
-  engine_id: string
-}
-export type PrismaQueryInp = {
-  key: string
-  query: any
-  datamodel: string
-}
-export type PrismaQueryOut = {
-  res: string
-}
-export type PrismaRegisterEngineInp = {
-  datamodel: string
-  typegraph: string
-}
-<<<<<<< HEAD
+  engine_id: string;
+};
+export type PrismaUnregisterEngineInp = {
+  key: string;
+};
 export type PrismaUnregisterEngineOut = {
-  key: string
-}
-export type PrismaQueryInp = {
-=======
-export type PrismaRegisterEngineOut = {
-  engine_id: string
-}
-export type PrismaUnregisterEngineInp = {
->>>>>>> a8da9d30
-  key: string
-}
-<<<<<<< HEAD
-export type PrismaIntrospectionOut = {
-  introspection: string
-}
-export type PrismaQueryOut = {
-  res: string
-=======
-export type PrismaUnregisterEngineOut = {
-  key: string
->>>>>>> a8da9d30
-}
-export type PrismaUnregisterEngineInp = {
-  key: string
-}
+  key: string;
+};
 export function init() {
-  let rawResult = _lib.symbols.init()
-  const result = rawResult
-  return result
+  let rawResult = _lib.symbols.init();
+  const result = rawResult;
+  return result;
 }
 export function prisma_introspection(a0: PrismaIntrospectionInp) {
-  const a0_buf = encode(JSON.stringify(a0))
-  let rawResult = _lib.symbols.prisma_introspection(a0_buf, a0_buf.byteLength)
-  const result = rawResult.then(readPointer)
+  const a0_buf = encode(JSON.stringify(a0));
+  let rawResult = _lib.symbols.prisma_introspection(a0_buf, a0_buf.byteLength);
+  const result = rawResult.then(readPointer);
   return result.then(r => JSON.parse(decode(r))) as Promise<
     PrismaIntrospectionOut
-  >
+  >;
 }
 export function prisma_query(a0: PrismaQueryInp) {
-  const a0_buf = encode(JSON.stringify(a0))
-  let rawResult = _lib.symbols.prisma_query(a0_buf, a0_buf.byteLength)
-  const result = rawResult.then(readPointer)
-  return result.then(r => JSON.parse(decode(r))) as Promise<PrismaQueryOut>
+  const a0_buf = encode(JSON.stringify(a0));
+  let rawResult = _lib.symbols.prisma_query(a0_buf, a0_buf.byteLength);
+  const result = rawResult.then(readPointer);
+  return result.then(r => JSON.parse(decode(r))) as Promise<PrismaQueryOut>;
 }
 export function prisma_register_engine(a0: PrismaRegisterEngineInp) {
-  const a0_buf = encode(JSON.stringify(a0))
-  let rawResult = _lib.symbols.prisma_register_engine(a0_buf, a0_buf.byteLength)
-  const result = rawResult.then(readPointer)
+  const a0_buf = encode(JSON.stringify(a0));
+  let rawResult = _lib.symbols.prisma_register_engine(a0_buf, a0_buf.byteLength);
+  const result = rawResult.then(readPointer);
   return result.then(r => JSON.parse(decode(r))) as Promise<
     PrismaRegisterEngineOut
-  >
+  >;
 }
 export function prisma_unregister_engine(a0: PrismaUnregisterEngineInp) {
-  const a0_buf = encode(JSON.stringify(a0))
+  const a0_buf = encode(JSON.stringify(a0));
   let rawResult = _lib.symbols.prisma_unregister_engine(
     a0_buf,
     a0_buf.byteLength,
-  )
-  const result = rawResult.then(readPointer)
+  );
+  const result = rawResult.then(readPointer);
   return result.then(r => JSON.parse(decode(r))) as Promise<
     PrismaUnregisterEngineOut
-  >
+  >;
 }