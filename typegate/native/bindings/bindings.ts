--- conflicted
+++ resolved
@@ -44,59 +44,31 @@
     nonblocking: true,
   },
 })
-<<<<<<< HEAD
 export type PrismaQueryOut = {
   res: string
-=======
-export type PrismaIntrospectionOut = {
-  introspection: string
->>>>>>> cfee21c0
 }
 export type PrismaQueryInp = {
   key: string
   query: any
   datamodel: string
 }
-<<<<<<< HEAD
 export type PrismaRegisterEngineOut = {
   engine_id: string
 }
 export type PrismaRegisterEngineInp = {
-=======
-export type PrismaQueryInp = {
-  key: string
-  query: any
->>>>>>> cfee21c0
   datamodel: string
 }
-<<<<<<< HEAD
 export type PrismaIntrospectionInp = {
   datamodel: string
-=======
-export type PrismaQueryOut = {
-  res: string
-}
-export type PrismaRegisterEngineOut = {
-  engine_id: string
->>>>>>> cfee21c0
 }
 export type PrismaUnregisterEngineOut = {
   key: string
 }
-<<<<<<< HEAD
 export type PrismaUnregisterEngineInp = {
   key: string
 }
 export type PrismaIntrospectionOut = {
   introspection: string
-=======
-export type PrismaRegisterEngineInp = {
-  datamodel: string
-  typegraph: string
-}
-export type PrismaUnregisterEngineOut = {
-  key: string
->>>>>>> cfee21c0
 }
 export function init() {
   let rawResult = _lib.symbols.init()
