// Copyright Metatype OÜ, licensed under the Mozilla Public License Version 2.0.
// SPDX-License-Identifier: MPL-2.0

#[allow(unused)]
mod interlude {
    pub use common::typegraph::TypeNode;
    pub use common::typegraph::Typegraph;

    pub use std::collections::{BTreeMap, BTreeSet, HashMap, HashSet};
    pub use std::ops::Deref;
    pub use std::path::{Path, PathBuf};
    pub use std::rc::Rc;
    pub use std::sync::Arc;

    pub use color_eyre::eyre::{
        self, self as anyhow, bail, ensure, format_err, ContextCompat, OptionExt, Result, WrapErr,
    };
    pub use futures_concurrency::prelude::*;
    pub use indexmap::IndexMap;
    pub use log::{debug, error, info, trace, warn};
    pub use pretty_assertions::assert_str_eq;
    pub use serde::{Deserialize, Serialize};
    #[cfg(test)]
    pub use tokio::process::Command;

    pub use crate::anyhow_to_eyre;
}

mod config;
mod macros;
mod shared;

mod mdk_python;
mod mdk_rust;
mod mdk_substantial;
mod mdk_typescript;

<<<<<<< HEAD
mod client_py;
mod client_rs;
mod client_ts;

=======
>>>>>>> 58d220f2
#[cfg(test)]
mod tests;
mod utils;

use crate::interlude::*;

pub use config::*;
use futures_concurrency::future::FutureGroup;

/// This implements a command object pattern API for generator
/// implemntations to access the external world. See [InputResolver].
///
/// The rationale being that
/// - Ease of mocking for tests through [InputResolver] implemntaiton.
/// - Ease of translating to wasm API for any future user implemented generators.
#[derive(Debug)]
pub enum GeneratorInputOrder {
    TypegraphFromTypegate { name: String },
    TypegraphFromPath { path: PathBuf, name: Option<String> },
}

/// Response types for the command object API implemented
/// by [GeneratorInputOrder].
#[derive(Debug)]
pub enum GeneratorInputResolved {
    TypegraphFromTypegate { raw: Box<Typegraph> },
    TypegraphFromPath { raw: Box<Typegraph> },
}

/// This type plays the "dispatcher" role to the command object
/// API implemented by [GeneratorInputOrder] and [GeneratorInputResolved].
pub trait InputResolver {
    fn resolve(
        &self,
        order: GeneratorInputOrder,
    ) -> impl std::future::Future<Output = anyhow::Result<GeneratorInputResolved>> + Send;
}

/// This type plays the "dispatcher" role to the command object
pub trait InputResolverSync {
    fn resolve(&self, order: GeneratorInputOrder) -> anyhow::Result<GeneratorInputResolved>;
}

#[derive(Debug)]
pub struct GeneratedFile {
    // pub path: PathBuf,
    pub contents: String,
    pub overwrite: bool,
}

#[derive(Debug)]
pub struct GeneratorOutput(pub HashMap<PathBuf, GeneratedFile>);

/// The core trait any metagen generator modules will implement.
trait Plugin: Send + Sync {
    /// A list of inputs required by an implementatoin to do it's job.
    /// The [GeneratorInputOrder]s here will be resolved by the
    /// host's [InputResolver].
    fn bill_of_inputs(&self) -> HashMap<String, GeneratorInputOrder>;

    fn generate(
        &self,
        inputs: HashMap<String, GeneratorInputResolved>,
    ) -> anyhow::Result<GeneratorOutput>;
}

type PluginOutputResult = Result<Box<dyn Plugin>, anyhow::Error>;

#[derive(Clone)]
struct GeneratorRunner {
    pub op: fn(&Path, serde_json::Value) -> PluginOutputResult,
}

impl GeneratorRunner {
    pub fn exec(&self, workspace_path: &Path, value: serde_json::Value) -> PluginOutputResult {
        (self.op)(workspace_path, value)
    }
}

impl GeneratorRunner {
    pub fn get(name: &str) -> Option<GeneratorRunner> {
        thread_local! {
            static GENERATORS: HashMap<String, GeneratorRunner> = HashMap::from([
                // builtin generators
                (
                    "mdk_rust".to_string(),
                    GeneratorRunner {
                        op: |workspace_path: &Path, val| {
                            let config = mdk_rust::MdkRustGenConfig::from_json(val, workspace_path)?;
                            let generator = mdk_rust::Generator::new(config)?;
                            Ok(Box::new(generator))
                        },
                    },
                ),
                (
                    "mdk_python".to_string(),
                    GeneratorRunner {
                        op: |workspace_path: &Path, val| {
                            let config = mdk_python::MdkPythonGenConfig::from_json(val, workspace_path)?;
                            let generator = mdk_python::Generator::new(config)?;
                            Ok(Box::new(generator))
                        },
                    },
                ),
                (
                    "mdk_substantial".to_string(),
                    GeneratorRunner {
                        op: |workspace_path: &Path, val| {
                            let config = mdk_substantial::MdkSubstantialGenConfig::from_json(val, workspace_path)?;
                            let generator = mdk_substantial::Generator::new(config)?;
                            Ok(Box::new(generator))
                        },
                    },
                ),
                (
                    "mdk_typescript".to_string(),
                    GeneratorRunner {
                        op: |workspace_path: &Path, val| {
                            let config = mdk_typescript::MdkTypescriptGenConfig::from_json(val, workspace_path)?;
                            let generator = mdk_typescript::Generator::new(config)?;
                            Ok(Box::new(generator))
                        },
                    },
                ),
                (
                    "client_ts".to_string(),
                    GeneratorRunner {
                        op: |workspace_path: &Path, val| {
                            let config = client_ts::ClienTsGenConfig::from_json(val, workspace_path)?;
                            let generator = client_ts::Generator::new(config)?;
                            Ok(Box::new(generator))
                        },
                    },
                ),
                (
                    "client_py".to_string(),
                    GeneratorRunner {
                        op: |workspace_path: &Path, val| {
                            let config = client_py::ClienPyGenConfig::from_json(val, workspace_path)?;
                            let generator = client_py::Generator::new(config)?;
                            Ok(Box::new(generator))
                        },
                    },
                ),
                (
                    "client_rs".to_string(),
                    GeneratorRunner {
                        op: |workspace_path: &Path, val| {
                            let config = client_rs::ClienRsGenConfig::from_json(val, workspace_path)?;
                            let generator = client_rs::Generator::new(config)?;
                            Ok(Box::new(generator))
                        },
                    },
                ),
            ]);
        }

        GENERATORS.with(|m| m.get(name).cloned())
    }
}

pub async fn generate_target(
    config: &config::Config,
    target_name: &str,
    workspace_path: PathBuf,
    resolver: impl InputResolver + Send + Sync + Clone + 'static,
) -> anyhow::Result<GeneratorOutput> {
    use futures_lite::StreamExt;

    let target_conf = config
        .targets
        .get(target_name)
        .with_context(|| format!("target {target_name:?} not found in config"))?;

    let mut group = FutureGroup::new();
    for config in &target_conf.0 {
        let gen_name = &config.generator_name;
        let config = config.other.to_owned();
        let get_gen_op = GeneratorRunner::get(gen_name)
            .with_context(|| format!("generator \"{gen_name}\" not found in config"))?;

        let gen_impl = get_gen_op.exec(&workspace_path, config)?;
        let bill = gen_impl.bill_of_inputs();

        let mut resolve_group = FutureGroup::new();
        for (name, order) in bill.into_iter() {
            let resolver = resolver.clone();
            resolve_group.insert(Box::pin(async move {
                anyhow::Ok((name, resolver.resolve(order).await?))
            }));
        }

        let gen_name: Arc<str> = gen_name[..].into();
        group.insert(Box::pin(async move {
            let mut inputs = HashMap::new();
            while let Some(res) = resolve_group.next().await {
                let (name, input) = res?;
                inputs.insert(name, input);
            }
            let out = gen_impl.generate(inputs)?;
            anyhow::Ok((gen_name, out))
        }));
    }
    let mut out = HashMap::new();
    while let Some(res) = group.next().await {
        let (gen_name, files) = res?;
        for (path, buf) in files.0 {
            if let Some((src, _)) = out.get(&path) {
                anyhow::bail!("generators \"{src}\" and \"{gen_name}\" clashed at \"{path:?}\"");
            }
            out.insert(path, (gen_name.clone(), buf));
        }
    }
    let out: HashMap<PathBuf, GeneratedFile> = out
        .into_iter()
        .map(|(path, (_, buf))| (path, buf))
        .collect();
    Ok(GeneratorOutput(out))
}

pub fn generate_target_sync(
    config: &config::Config,
    target_name: &str,
    workspace_path: PathBuf,
    resolver: impl InputResolverSync + Send + Sync + Clone + 'static,
) -> anyhow::Result<GeneratorOutput> {
    let target_conf = config
        .targets
        .get(target_name)
        .with_context(|| format!("target \"{target_name}\" not found in config"))?;

    let mut generate_set = vec![];
    for config in &target_conf.0 {
        let gen_name = &config.generator_name;
        let config = config.other.clone();

        let get_gen_op = GeneratorRunner::get(gen_name)
            .with_context(|| format!("generator \"{gen_name}\" not found in config"))?;

        let gen_impl = get_gen_op.exec(&workspace_path, config)?;
        let bill = gen_impl.bill_of_inputs();

        let resolve_set = bill.into_iter().map(|(name, order)| {
            let resolver = resolver.clone();
            Ok::<_, anyhow::Error>((name, resolver.resolve(order)))
        });

        let gen_name: Arc<str> = gen_name[..].into();
        generate_set.push(move || {
            let mut inputs = HashMap::new();
            for res in resolve_set {
                let (name, input) = res?;
                inputs.insert(name, input?);
            }
            let out = gen_impl.generate(inputs)?;
            Ok::<_, anyhow::Error>((gen_name, out))
        });
    }

    let mut out = HashMap::new();
    for res in generate_set {
        let (gen_name, files) = res()?;
        for (path, buf) in files.0 {
            if let Some((src, _)) = out.get(&path) {
                anyhow::bail!("generators \"{src}\" and \"{gen_name}\" clashed at \"{path:?}\"");
            }
            out.insert(path, (gen_name.clone(), buf));
        }
    }
    let out = out
        .into_iter()
        .map(|(path, (_, buf))| (path, buf))
        .collect();

    Ok(GeneratorOutput(out))
}<|MERGE_RESOLUTION|>--- conflicted
+++ resolved
@@ -35,13 +35,10 @@
 mod mdk_substantial;
 mod mdk_typescript;
 
-<<<<<<< HEAD
 mod client_py;
 mod client_rs;
 mod client_ts;
 
-=======
->>>>>>> 58d220f2
 #[cfg(test)]
 mod tests;
 mod utils;
