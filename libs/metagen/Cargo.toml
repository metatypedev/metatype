[package]
name = "metagen"
edition.workspace = true
version.workspace = true

[dependencies]
# this library is used by typegraph_core
# so keep the codesize lite
common.workspace = true
log.workspace = true
serde.workspace = true
serde_json.workspace = true
indexmap.workspace = true
garde = { version = "0.18", features = ["derive"] }
heck = "0.5.0-rc.1"
regex.workspace = true
once_cell.workspace = true
pretty_assertions = "1.4.0"
color-eyre.workspace = true
<<<<<<< HEAD
# indoc.workspace = true
tera = { version = "1.20", default-features = false }
=======
tera = { version = "1", default-features = false }
futures-concurrency.workspace = true
futures-lite.workspace = true
>>>>>>> dc79efa5

[dev-dependencies]
tokio = { workspace = true, features =["full"] }
tempfile.workspace = true<|MERGE_RESOLUTION|>--- conflicted
+++ resolved
@@ -17,14 +17,9 @@
 once_cell.workspace = true
 pretty_assertions = "1.4.0"
 color-eyre.workspace = true
-<<<<<<< HEAD
-# indoc.workspace = true
 tera = { version = "1.20", default-features = false }
-=======
-tera = { version = "1", default-features = false }
 futures-concurrency.workspace = true
 futures-lite.workspace = true
->>>>>>> dc79efa5
 
 [dev-dependencies]
 tokio = { workspace = true, features =["full"] }
