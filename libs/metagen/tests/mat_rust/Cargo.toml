--- conflicted
+++ resolved
@@ -1,11 +1,7 @@
 [package]
 name = "mat_rust"
 edition = "2021"
-<<<<<<< HEAD
-version = "0.4.6"
-=======
 version = "0.4.7-0"
->>>>>>> 2845190a
 
 [workspace]
 members = ["gen"]
