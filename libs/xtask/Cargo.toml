[package]
name = "xtask"
<<<<<<< HEAD
version.workspace = true
edition.workspace = true
=======
version = "0.2.4"
edition = "2021"
>>>>>>> da783a52

[dependencies]
anyhow = "1.0.75"
clap = { version = "=4.3.3", features = ["derive"] }
common = { path = "../common", features = ["codegen"] }
typescript = { path = "../typescript" }
schemars = { version = "0.8.15", features = ["indexmap2"] }
serde_json = "1.0.107"
project-root = "0.2.2"
mt_deno.workspace = true
log = "0.4.20"
env_logger = "0.10.0"<|MERGE_RESOLUTION|>--- conflicted
+++ resolved
@@ -1,12 +1,7 @@
 [package]
 name = "xtask"
-<<<<<<< HEAD
-version.workspace = true
-edition.workspace = true
-=======
 version = "0.2.4"
 edition = "2021"
->>>>>>> da783a52
 
 [dependencies]
 anyhow = "1.0.75"
