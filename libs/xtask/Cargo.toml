--- conflicted
+++ resolved
@@ -5,22 +5,13 @@
 
 [dependencies]
 anyhow = "1.0.75"
-<<<<<<< HEAD
-clap = { version = "4.4.7", features = ["derive"] }
+clap = { version = "=4.3.3", features = ["derive"] }
 common = { path = "../common", features = ["codegen"] }
 typescript = { path = "../typescript" }
 schemars = { version = "0.8.15", features = ["indexmap2"] }
 serde_json = "1.0.108"
 project-root = "0.2.2"
-=======
-clap = { version = "=4.3.3", features = ["derive"] }
-common = { path = "../common", features = ["codegen"] }
-typescript = { path = "../typescript" }
-schemars = { version = "0.8.15", features = ["indexmap2"] }
-serde_json = "1.0.107"
-project-root = "0.2.2"
 mt_deno.workspace = true
 typegate_engine.workspace = true
 log = "0.4.20"
-env_logger = "0.10.0"
->>>>>>> 34e50874
+env_logger = "0.10.0"