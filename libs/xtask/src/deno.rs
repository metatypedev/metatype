--- conflicted
+++ resolved
@@ -51,13 +51,8 @@
         let permissions = mt_deno::deno::deno_runtime::permissions::PermissionsOptions {
             allow_run: Some(
                 [
-<<<<<<< HEAD
                     "cargo", "deno", "hostname", "meta", "git", "python3", "rm", "mkdir", "bash",
-                    "npm", "pnpm", "setsid", "temporal",
-=======
-                    "cargo", "hostname", "meta", "git", "python3", "rm", "mkdir", "bash", "npm",
-                    "pnpm", "setsid", "temporal", "deno", "poetry",
->>>>>>> 96d84138
+                    "npm", "pnpm", "setsid", "temporal", "poetry",
                 ]
                 .into_iter()
                 .map(str::to_owned)
