--- conflicted
+++ resolved
@@ -14,15 +14,9 @@
 tar.workspace = true
 ignore = "0.4.20"
 reqwest = { workspace = true, features = ["json"] }
-<<<<<<< HEAD
 url = { version = "2.4", features = ["serde"] }
-async-trait.workspace = true
-itertools.workspace = true
-colored = "2.0"
-=======
 async-trait = "0.1.74"
 itertools = "0.11.0"
 colored = "2.0.4"
->>>>>>> 9ed105da
 indoc.workspace = true
 thiserror.workspace = true