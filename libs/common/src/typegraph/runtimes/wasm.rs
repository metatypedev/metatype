// Copyright Metatype OÜ, licensed under the Elastic License 2.0.
// SPDX-License-Identifier: Elastic-2.0

<<<<<<< HEAD
use std::path::PathBuf;

#[cfg(feature = "codegen")]
use schemars::JsonSchema;
=======
>>>>>>> 5cc7729f
use serde::{Deserialize, Serialize};

#[derive(Serialize, Deserialize, Clone, Debug)]
#[serde(rename_all = "camelCase")]
pub struct WasmMatData {
    pub op_name: String,
}

#[derive(Serialize, Deserialize, Clone, Debug)]
pub struct WasmRuntimeData {
    pub wasm_artifact: PathBuf,
}<|MERGE_RESOLUTION|>--- conflicted
+++ resolved
@@ -1,14 +1,8 @@
 // Copyright Metatype OÜ, licensed under the Elastic License 2.0.
 // SPDX-License-Identifier: Elastic-2.0
 
-<<<<<<< HEAD
+use serde::{Deserialize, Serialize};
 use std::path::PathBuf;
-
-#[cfg(feature = "codegen")]
-use schemars::JsonSchema;
-=======
->>>>>>> 5cc7729f
-use serde::{Deserialize, Serialize};
 
 #[derive(Serialize, Deserialize, Clone, Debug)]
 #[serde(rename_all = "camelCase")]
