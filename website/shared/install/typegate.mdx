import Newsletter from "@site/src/components/Newsletter";


<<<<<<< HEAD
This is the easiest way to get started, yet it is not publicly accessible. You can sign up for the private beta below.
=======
### Using Metatype Cloud
>>>>>>> 60545347

This is the easiest way to get started, yet it's not publicly accessible. Signing up for the private beta will be available soon.

{/* TODO: uncomment when registration works */}
{/* <Newsletter /> */}

### Using Docker

Install [Docker](https://docs.docker.com/get-docker/) and use the following `compose.yml` to launch a typegate node. For multi-instance production workloads, Redis and an S3 object store provider are required but the typegate will run using in-memory stores if no `SYNC_*` environment variable is detected. More details can be found [here](/docs/reference/typegate/synchronization). In practice you might also want to add a database or other systems that the typegate can connect to.

```yml
services:
  typegate:
    image: ghcr.io/metatypedev/typegate:latest
    ports:
      - "7890:7890"
    extra_hosts:
      - "host.docker.internal:host-gateway"
    environment:
      # only for dev, generate secure values for production
      TG_SECRET: "a4lNi0PbEItlFZbus1oeH/+wyIxi9uH6TpL8AIqIaMBNvp7SESmuUBbfUwC0prxhGhZqHw8vMDYZAGMhSZ4fLw=="
      TG_ADMIN_PASSWORD: password
      DEBUG: "true"
```

```bash
# launch the containers
docker compose up --detach

# watch the typegate logs
docker compose logs typegate --follow
```
  TODO: Add result image/log<|MERGE_RESOLUTION|>--- conflicted
+++ resolved
@@ -1,11 +1,5 @@
 import Newsletter from "@site/src/components/Newsletter";
 
-
-<<<<<<< HEAD
-This is the easiest way to get started, yet it is not publicly accessible. You can sign up for the private beta below.
-=======
-### Using Metatype Cloud
->>>>>>> 60545347
 
 This is the easiest way to get started, yet it's not publicly accessible. Signing up for the private beta will be available soon.
 
