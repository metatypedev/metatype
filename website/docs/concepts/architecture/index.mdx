--- conflicted
+++ resolved
@@ -10,11 +10,6 @@
 While developing and building an application using _Metatype_, different types of artifacts can be used in different parts of the application.
 An artifact is an external file that your application uses as a dependency to execute tasks.
 
-<<<<<<< HEAD
-`Metatype` tracks these artifacts into two modes.
-- `Single Replica` mode: which stores the artifacts inside the [Typegate](/docs/reference/typegate) node to which the [Typegraph](/docs/reference/typegraph) was deployed to. The artifacts will be persisited to the local file system of the typegate.
-- `Sync` mode: which stores the artifacts in a cloud store. `S3` storage and `Redis` are a dependency in this mode. This will be useful when there are multiple typegate instances are running and they need to synchronize, and share artifacts. 
-=======
 For instance, while working with [PythonRuntime](/docs/reference/runtimes/python), we import an external Python script `artifacts/hasher.py` which has some hashing functionality.
 The script which we imported will be marked as an artifact and run inside the `PythonRuntime`.
 There can be numerous artifacts which can be used by different [Runtimes](/docs/reference/runtimes) inside Metatype. 
@@ -22,7 +17,6 @@
 The way _Metatype_ tracks depends on the mode in which the typegate is running.
 - In the _single-replica_ mode _(default)_, the artifacts are stored in only in the filesystem of the [Typegate](/docs/reference/typegate) node.
 - In the [_Synchronized_ mode](/docs/reference/typegate/synchronization), they are stored in a shared S3-compatible object store. 
->>>>>>> 50b064b3
 
 <div className="text-center md:float-right p-8">
 
