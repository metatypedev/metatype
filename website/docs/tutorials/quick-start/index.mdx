---
sidebar_position: 1
---

import InstallMetaCli from "../../../shared/install/meta-cli.mdx";
import InstallTypegate from "../../../shared/install/typegate.mdx";
import InstallTypegraph from "../../../shared/install/typegraph.mdx";
import FirstProject from "../../../shared/projects/first-project.mdx";

# Quick-start

**This page will show you how to install the different components used by Metatype. It will also go over a simple application to get you started.**

:::note You will learn

- how to install the meta CLI
- how to install the typegraph SDK
- how to run a typegate node
- how to bootstrap a Metatype application
- how to author typegraphs
- how to deploy and run typegraphs on a typegate node.

:::

## 1. Meta CLI

<InstallMetaCli />

## 2. Typegraph SDK

<InstallTypegraph />

## 3. Typegate node

<InstallTypegate />

## 4. Verify your installation

The doctor subcommand will attempt to detect all the components and report any potential issue. Please make sure to run it before opening an issue and include the output in your report.

```bash
meta doctor
```

After Sucessful installation, the above command produces an output somewhat similar to the one below.

```console
user@first-project:~$ meta doctor
——————————————————————————— Global ———————————————————————————
curr. directory      /Users/user/Documents/metatype-playground/projects/first-project
global config        /Users/user/Library/Application Support/dev.metatype.meta/config.json
meta-cli version     0.3.6
docker version       Docker version 24.0.7, build afdd53b
containers           bitnami/minio:2022 (Up 3 days), verdaccio/verdaccio (Up 3 days), postgres:15 (Up 3 days), bitnami/redis:7.0 (Up 3 days), envoyproxy/envoy:v1.26-latest (Up 3 days), redis:7 (Up 3 days), rabbitmq:3-management (Up 45 hours)

—————————————————————————— Project  ——————————————————————————
metatype file        metatype.yaml
targets              [2] deploy (remote, 3 secrets), dev (local, 3 secrets)
typegraphs           [0]

————————————————————————— Python SDK —————————————————————————
python version       Python 3.11.3
python bin           ../../../../../../Library/Caches/pypoetry/virtualenvs/example-paIt3smx-py3.11/bin/python
venv folder          not found
pyproject file       pyproject.toml
pipfile file         not found
requirements file    not found
typegraph version    0.3.6

——————————————————————— Typescript SDK ———————————————————————
deno version         deno 1.39.4
node version         v18.16.0

┌————————————————————————————————————————————————————————————┐
| In case of issue or question, please raise a ticket on:    |
| https://github.com/metatypedev/metatype/issues             |
| Or browse the documentation:                               |
| https://metatype.dev/docs                                  |
└————————————————————————————————————————————————————————————┘
```

## 5. Install the development tools (Optional)

<<<<<<< HEAD
:::warning

🚧 This is a work in progress and still experimental.

:::
=======
:::warning 🚧 This is a work in progress and still experimental. :::
>>>>>>> 174b7628

The development tools provide some additional real-time diagnostics on the typegraph definition and autocompletion (WIP).

Currently, it only works for TypeScript/JavaScript typegraph definitions and the VS Code editor.

### VS Code

VS Code users can use the [VSCode extension for Metatype](https://marketplace.visualstudio.com/items?itemName=metatypedev.vscode-metatype).

To install it, launch VS Code Quick Open (`Ctrl+P`), paste the following command, and press enter.

```
ext install metatypedev.vscode-metatype
```

Alternatively, you can download the `.vsix` file from the [releases page](https://github.com/metatypedev/metatype/releases) and manually install the extension.

## Writing your First App

<FirstProject /><|MERGE_RESOLUTION|>--- conflicted
+++ resolved
@@ -81,15 +81,11 @@
 
 ## 5. Install the development tools (Optional)
 
-<<<<<<< HEAD
 :::warning
 
 🚧 This is a work in progress and still experimental.
 
 :::
-=======
-:::warning 🚧 This is a work in progress and still experimental. :::
->>>>>>> 174b7628
 
 The development tools provide some additional real-time diagnostics on the typegraph definition and autocompletion (WIP).
 
