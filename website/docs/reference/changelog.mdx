--- conflicted
+++ resolved
@@ -5,30 +5,21 @@
 
 # Changelog
 
-## [v0.0.2-alpha.13](https://github.com/metatypedev/metatype/releases/tag/v0.0.2-alpha.13) (12/27/2022)
+## [v0.0.2-alpha.14](https://github.com/metatypedev/metatype/releases/tag/v0.0.2-alpha.14) (1/7/2023)
 
-<!-- Release notes generated using configuration in .github/release.yml at v0.0.2-alpha.13 -->
+<!-- Release notes generated using configuration in .github/release.yml at v0.0.2-alpha.14 -->
 
 ## What's Changed
 
 ### New features 🎉
 
-<<<<<<< HEAD
-- Bump certifi from 2022.9.24 to 2022.12.7 in /website by @dependabot in https://github.com/metatypedev/metatype/pull/2
-- Bump certifi from 2022.9.24 to 2022.12.7 in /typegraph by @dependabot in https://github.com/metatypedev/metatype/pull/3
-=======
-## [v0.0.2-alpha.14](https://github.com/metatypedev/metatype/releases/tag/v0.0.2-alpha.14) (1/7/2023)
-
-<!-- Release notes generated using configuration in .github/release.yml at v0.0.2-alpha.14 -->
-
-## What's Changed
-### New features 🎉
-* build: improve pipeline and refactor cache by @zifeo in https://github.com/metatypedev/metatype/pull/5
-* chore(deps): bump tokio from 1.23.0 to 1.23.1 by @dependabot in https://github.com/metatypedev/metatype/pull/6
-* chore: release a14 by @zifeo in https://github.com/metatypedev/metatype/pull/7
+- build: improve pipeline and refactor cache by @zifeo in https://github.com/metatypedev/metatype/pull/5
+- chore(deps): bump tokio from 1.23.0 to 1.23.1 by @dependabot in https://github.com/metatypedev/metatype/pull/6
+- chore: release a14 by @zifeo in https://github.com/metatypedev/metatype/pull/7
 
 ## New Contributors
-* @zifeo made their first contribution in https://github.com/metatypedev/metatype/pull/5
+
+- @zifeo made their first contribution in https://github.com/metatypedev/metatype/pull/5
 
 **Full Changelog**: https://github.com/metatypedev/metatype/compare/v0.0.2-alpha.13...v0.0.2-alpha.14
 
@@ -37,10 +28,10 @@
 <!-- Release notes generated using configuration in .github/release.yml at v0.0.2-alpha.13 -->
 
 ## What's Changed
+
 ### New features 🎉
-* Bump certifi from 2022.9.24 to 2022.12.7 in /website by @dependabot in https://github.com/metatypedev/metatype/pull/2
-* Bump certifi from 2022.9.24 to 2022.12.7 in /typegraph by @dependabot in https://github.com/metatypedev/metatype/pull/3
 
->>>>>>> 9832b757
+- Bump certifi from 2022.9.24 to 2022.12.7 in /website by @dependabot in https://github.com/metatypedev/metatype/pull/2
+- Bump certifi from 2022.9.24 to 2022.12.7 in /typegraph by @dependabot in https://github.com/metatypedev/metatype/pull/3
 
 **Full Changelog**: https://github.com/metatypedev/metatype/commits/v0.0.2-alpha.13