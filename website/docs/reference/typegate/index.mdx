---
sidebar_position: 6
---

import InstallTypegate from "../../../shared/install/typegate.mdx";

# Typegate

[![Typegate version](https://ghcr-badge.deta.dev/metatypedev/typegate/latest_tag?trim=major&label=typegate)](https://github.com/metatypedev/metatype/pkgs/container/typegate)

<InstallTypegate />

## Internal APIs

Most of the internal APIs are still unstable, and may change without notice. If you still want to experiment with them, you can use the GraphQL introspection to discover them.

- /typegate
- /prisma-migration

The typegate nodes - or typegates - are the central components of the ecosystems. They build and type check typegraphs, and expose them through a HTTP/GraphQL interface. They enforce the type safety of the data flows, connect to all the runtimes and orchestrate the execution of incoming requests.

## Request lifecycle

When a new request fires a trigger, the typegate orchestrates the following stages:

1. extract the secure request context from custom authentication or JSON Web Token (JWT)
1. retrieve cached execution plan or compute a new one
   - traverse the typegraph to create a DAG of the required types
   - optimize the DAG to reduce the number of calls to the runtimes
   - pre-compute all structural elements and data resolutions
1. execute the plan
   - type check the arguments
   - verify lazily policies on the need
   - run the DAG execution
   - enforce the rate-limiting
   - type check the response
1. manage metadata of the request

## HTTP/GraphQL interface

For now, the typegate nodes are only accessible through HTTP/1.1 and HTTP/2. More protocols could be supported in the future. Typegates expose a GraphQL interface which is the result of a [typegraph](./typegraph) projected onto corresponding GraphQL types. While this reduces the type safety of the data flowing, it makes more interoperable thanks to the many high-quality and well-known GraphQL tooling already available. The underlying types are also exposed in order for API clients to verify the underlying types.

GraphQL, being a query language, offers a great asset for Metatype's philosophy:

1. Efficient querying: the client can specify exactly what data it needs, reducing the amount of over- or under-fetching
2. Flexibility: allows for retrieving multiple resources in a single request, unlike REST, which often requires multiple ones
3. Typing: GraphQL has a built-in type system that allows for better documentation and stronger validation of the requests
4. Improved tooling: tools and libraries around GraphQL are rapidly growing and great a development experience

## Configuration

### Environment variables.

The following environment variables can be used to configure the typegate. `SYNC_*` variables have special semantics which you can read about [here](/docs/reference/typegate/synchronization).

<<<<<<< HEAD
|   Environment variables   |                                                   Desc                                                   |         Default         | Examples |
| ------------------------- | -------------------------------------------------------------------------------------------------------- | ----------------------- | -------- |
| HOSTNAME                  | Hostname that typegate is deployed on.                                                                   | `getHostname()` result. | `typegate-123` |
| TG_PORT                   | Tcp port to serve typegate APIs at.                                                                      | 7890                    | 7891     |
| TG_ADMIN_PASSWORD         | Password use by the CLI/SDK to configure the typegate.                                                   | **Required**            | My5up3r53cr37 |
| TG_SECRET                 | Symmetric key used to encrypt cookies and other things (64-byte binary string encoded in base64).        | **Required**.           | 0p64wJCpQCTiPqPOEze92HLBieszD3sGLtnx6tWm67kqo1tCYcNZ17rjFjEzMl7HJ/SOFZsTVWU0fUjndMrhsQ== |
| TMP_DIR                   | Top-level temporary directory.                                                                           | `$PWD/tmp`              | `/tmp/typegate-tmp-dir` |
| DEBUG                     | Enable debug output and other development paths.                                                         | false                   | true     |
| TIMER_MAX_TIMEOUT_MS      | Timeout for custom runtime functions and other proccesses.                                               | 3000                    | 5000     |
| TIMER_POLICY_EVAL_RETRIES | Number of retries when evaluating policies that have timed out                                           | 1                       | 3        |
| TIMER_DESTROY_RESOURCES   | Force abort and attempt to restart operations that did not respond after multiple retries                | true                    | false    |
| JWT_MAX_DURATION_SEC      | The lifetime of generated JWT access tokens.                                                             | `30 * 24 * 3600`        | `604800` |
| JWT_REFRESH_DURATION_SEC  | The lifetime of generated JWT refresh tokens.                                                            | `5 * 60`                | `600`    |
| SENTRY_DSN                | Data source name for sentry                                                                              | `null`                  | `https://public@sentry.example.com/1` |
| SENTRY_SAMPLE_RATE        | The rate of error events to be sent to Sentry (between 0.0 and 1.0)                                      | 1.0                     | 0.5      |
| SENTRY_TRACES_SAMPLE_RATE | The rate of transactions be sent to Sentry (between 0.0 and 1.0)                                         | 1.0                     | 0.2      |
| TRUST_PROXY               | Whether to accept proxy headers when resolving request contexts.                                         | false                   | true     |
| TRUST_HEADER_IP           | The header key on which to resolve request origin addresses.                                             | X-Forwarded-For         | X-Forwarded-For |
| DENO_V8_FLAGS             | Flags for tuning the v8 javascript engine. Use the `--help` flag here to see what options are available. |                         | `--stack-size=1968` |
| SYNC_REDIS_URL            | URL to the Redis database. Must include the database number.                                             | **Required (sync mode)  | `http://:password@localhost:6379/0` |
| SYNC_S3_HOST              | Hostname of the S3 store.                                                                                |  **Required (sync mode)                         | `play.min.io:9000` |
| SYNC_S3_REGION            | S3 region.                                                                                               | **Required (sync mode)** | `us-west-2` |
| SYNC_S3_ACCESS_KEY        | Access key for the S3 store credentials.                                                                 | **Required (sync mode)** | user     |
| SYNC_S3_SECRET_KEY        | Access key secret for the S3 store credentials.                                                          | **Required (sync mode)** | password |
| SYNC_S3_PATH_STYLE        | `true` or `false`, force path style if `true`.                                                           | `false`                 | `true`   |
| SYNC_S3_BUCKET            | The bucket to be used for the system (dedicated).                                                        | **Required (sync mode)** | `mybucket` |
=======
| Environment variables     | Desc                                                                                                     | Default                 |
| ------------------------- | -------------------------------------------------------------------------------------------------------- | ----------------------- |
| HOSTNAME                  | Hostname that typegate is deployed on.                                                                   | `getHostname()` result. |
| TG_PORT                   | Tcp port to serve typegate APIs at.                                                                      | 7890                    |
| TG_ADMIN_PASSWORD         | Password use by the CLI/SDK to configure the typegate.                                                   | **Required**            |
| TG_SECRET                 | Symmetric key used to encrypt cookies and other things.                                                  | **Required**.           |
| TMP_DIR                   | Top-level temporary directory.                                                                           | `$PWD/tmp`              |
| DEBUG                     | Enable debug output and other development paths.                                                         | false                   |
| TIMER_MAX_TIMEOUT_MS      | Timeout for custom runtime functions and other proccesses.                                               | 3000                    |
| TIMER_POLICY_EVAL_RETRIES | Number of retries when evaluating policies that have timed out                                           | 1                       |
| TIMER_DESTROY_RESOURCES   | Force abort and attempt to restart operations that did not respond after multiple retries                | true                    |
| JWT_MAX_DURATION_SEC      | The lifetime of generated JWT access tokens.                                                             | `30 * 24 * 3600`        |
| JWT_REFRESH_DURATION_SEC  | The lifetime of generated JWT refresh tokens.                                                            | `5 * 60`                |
| SENTRY_DSN                |                                                                                                          |                         |
| SENTRY_SAMPLE_RATE        |                                                                                                          | 1                       |
| SENTRY_TRACES_SAMPLE_RATE |                                                                                                          | 1                       |
| TRUST_PROXY               | Whether to accept proxy headers when resolving request contexts.                                         | false                   |
| TRUST_HEADER_IP           | The header key on which to resolve request origin addresses.                                             | X-Forwarded-For         |
| DENO_V8_FLAGS             | Flags for tuning the v8 javascript engine. Use the `--help` flag here to see what options are available. |                         |
| SYNC_REDIS_URL            | URL to the Redis database. Must include the database number.                                             |                         |
| SYNC_REDIS_PASSWORD       | Redis database password, can be included in SYNC_REDIS_URL.                                              |                         |
| SYNC_S3_HOST              | Hostname of the S3 store.                                                                                |                         |
| SYNC_S3_REGION            | S3 region.                                                                                               |                         |
| SYNC_S3_ACCESS_KEY        | Access key for the S3 store credentials.                                                                 |                         |
| SYNC_S3_SECRET_KEY        | Access key secret for the S3 store credentials.                                                          |                         |
| SYNC_S3_PATH_STYLE        | `true` or `false`, force path style if `true`.                                                           |                         |
| SYNC_S3_BUCKET            | The bucket to be used for the system (dedicated).                                                        |                         |
>>>>>>> 96d84138
<|MERGE_RESOLUTION|>--- conflicted
+++ resolved
@@ -53,7 +53,6 @@
 
 The following environment variables can be used to configure the typegate. `SYNC_*` variables have special semantics which you can read about [here](/docs/reference/typegate/synchronization).
 
-<<<<<<< HEAD
 |   Environment variables   |                                                   Desc                                                   |         Default         | Examples |
 | ------------------------- | -------------------------------------------------------------------------------------------------------- | ----------------------- | -------- |
 | HOSTNAME                  | Hostname that typegate is deployed on.                                                                   | `getHostname()` result. | `typegate-123` |
@@ -79,33 +78,4 @@
 | SYNC_S3_ACCESS_KEY        | Access key for the S3 store credentials.                                                                 | **Required (sync mode)** | user     |
 | SYNC_S3_SECRET_KEY        | Access key secret for the S3 store credentials.                                                          | **Required (sync mode)** | password |
 | SYNC_S3_PATH_STYLE        | `true` or `false`, force path style if `true`.                                                           | `false`                 | `true`   |
-| SYNC_S3_BUCKET            | The bucket to be used for the system (dedicated).                                                        | **Required (sync mode)** | `mybucket` |
-=======
-| Environment variables     | Desc                                                                                                     | Default                 |
-| ------------------------- | -------------------------------------------------------------------------------------------------------- | ----------------------- |
-| HOSTNAME                  | Hostname that typegate is deployed on.                                                                   | `getHostname()` result. |
-| TG_PORT                   | Tcp port to serve typegate APIs at.                                                                      | 7890                    |
-| TG_ADMIN_PASSWORD         | Password use by the CLI/SDK to configure the typegate.                                                   | **Required**            |
-| TG_SECRET                 | Symmetric key used to encrypt cookies and other things.                                                  | **Required**.           |
-| TMP_DIR                   | Top-level temporary directory.                                                                           | `$PWD/tmp`              |
-| DEBUG                     | Enable debug output and other development paths.                                                         | false                   |
-| TIMER_MAX_TIMEOUT_MS      | Timeout for custom runtime functions and other proccesses.                                               | 3000                    |
-| TIMER_POLICY_EVAL_RETRIES | Number of retries when evaluating policies that have timed out                                           | 1                       |
-| TIMER_DESTROY_RESOURCES   | Force abort and attempt to restart operations that did not respond after multiple retries                | true                    |
-| JWT_MAX_DURATION_SEC      | The lifetime of generated JWT access tokens.                                                             | `30 * 24 * 3600`        |
-| JWT_REFRESH_DURATION_SEC  | The lifetime of generated JWT refresh tokens.                                                            | `5 * 60`                |
-| SENTRY_DSN                |                                                                                                          |                         |
-| SENTRY_SAMPLE_RATE        |                                                                                                          | 1                       |
-| SENTRY_TRACES_SAMPLE_RATE |                                                                                                          | 1                       |
-| TRUST_PROXY               | Whether to accept proxy headers when resolving request contexts.                                         | false                   |
-| TRUST_HEADER_IP           | The header key on which to resolve request origin addresses.                                             | X-Forwarded-For         |
-| DENO_V8_FLAGS             | Flags for tuning the v8 javascript engine. Use the `--help` flag here to see what options are available. |                         |
-| SYNC_REDIS_URL            | URL to the Redis database. Must include the database number.                                             |                         |
-| SYNC_REDIS_PASSWORD       | Redis database password, can be included in SYNC_REDIS_URL.                                              |                         |
-| SYNC_S3_HOST              | Hostname of the S3 store.                                                                                |                         |
-| SYNC_S3_REGION            | S3 region.                                                                                               |                         |
-| SYNC_S3_ACCESS_KEY        | Access key for the S3 store credentials.                                                                 |                         |
-| SYNC_S3_SECRET_KEY        | Access key secret for the S3 store credentials.                                                          |                         |
-| SYNC_S3_PATH_STYLE        | `true` or `false`, force path style if `true`.                                                           |                         |
-| SYNC_S3_BUCKET            | The bucket to be used for the system (dedicated).                                                        |                         |
->>>>>>> 96d84138
+| SYNC_S3_BUCKET            | The bucket to be used for the system (dedicated).                                                        | **Required (sync mode)** | `mybucket` |