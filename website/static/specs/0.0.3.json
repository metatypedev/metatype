--- conflicted
+++ resolved
@@ -2762,19 +2762,6 @@
         }
       }
     },
-<<<<<<< HEAD
-    "WasiMatData": {
-      "title": "WasiMatData",
-      "type": "object",
-      "required": [
-        "func",
-        "wasmArtifact"
-      ],
-      "properties": {
-        "func": {
-          "type": "string"
-        },
-=======
     "WasmMatData": {
       "title": "WasmMatData",
       "type": "object",
@@ -2782,7 +2769,6 @@
         "wasmArtifact"
       ],
       "properties": {
->>>>>>> be89ada0
         "wasmArtifact": {
           "type": "string"
         }
