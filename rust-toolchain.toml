[toolchain]
<<<<<<< HEAD
channel = "1.78.0"
=======
channel = "1.77.1"
>>>>>>> 2fd452b5
components = ["rustfmt", "clippy"]
targets = [ "wasm32-unknown-unknown", "wasm32-wasi" ]<|MERGE_RESOLUTION|>--- conflicted
+++ resolved
@@ -1,8 +1,4 @@
 [toolchain]
-<<<<<<< HEAD
-channel = "1.78.0"
-=======
 channel = "1.77.1"
->>>>>>> 2fd452b5
 components = ["rustfmt", "clippy"]
-targets = [ "wasm32-unknown-unknown", "wasm32-wasi" ]+targets = ["wasm32-unknown-unknown", "wasm32-wasi"]