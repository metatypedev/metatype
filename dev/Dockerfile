# disable SHELL cmd down below if switching to non-debug
ARG RUST_VERSION=1.74.1
ARG DENO_VERSION=1.39.0
ARG DISTROLESS_TAG=debug-nonroot

#
# must match distroless debian version
FROM rust:${RUST_VERSION}-slim-bullseye AS base

WORKDIR /app

RUN cargo install cargo-chef --locked

FROM base as plan

COPY . .

RUN cargo chef prepare --recipe-path recipe.json

#
# provides ARM binaries: https://github.com/LukeChannings/deno-arm64
FROM lukechannings/deno:v${DENO_VERSION} AS deno-bin

#
FROM base AS builder

ENV DENO_DIR /deno-dir/
ENV DENO_INSTALL /root/.deno
ENV PATH "${DENO_INSTALL}/bin:${PATH}"

COPY --from=deno-bin /usr/bin/deno /bin/deno

RUN set -eux; \
    export DEBIAN_FRONTEND=noninteractive; \
    apt update; \
    apt install --yes --no-install-recommends \
        # typegate build \
        make \
        ## libffi-sys\
        automake \
        ## wasmedge-sys \
        libclang-dev \
        ## openssl deps \
        pkg-config \
        libssl-dev \
        # base ghjk deps \
        git \
        curl \
        # asdf deps \
        xz-utils \
        unzip \
        ; \
    apt clean autoclean; apt autoremove --yes; rm -rf /var/lib/{apt,dpkg,cache,log}/;

<<<<<<< HEAD
ARG GHJK_VERSION=c6f46a3
=======
ARG GHJK_VERSION=dc9b402
>>>>>>> 943cda1b
RUN GHJK_INSTALL_EXE_DIR=/usr/bin GHJK_INSTALL_HOOK_SHELLS=bash \
    deno run -A https://raw.github.com/metatypedev/ghjk/$GHJK_VERSION/install.ts

COPY ghjk.ts .
RUN CI=1 NO_PYTHON=1 ghjk ports sync
ENV GHJK_ENV=/root/.local/share/ghjk/env.sh

COPY --from=plan /app/recipe.json recipe.json

RUN . $GHJK_ENV \
    && cargo chef cook --recipe-path recipe.json --release --package typegate \
    && rm recipe.json

COPY . .

RUN . $GHJK_ENV \
    && cargo build --release --package typegate

RUN . $GHJK_ENV \
    && deno run -A dev/update.ts --cache-only --src-only \
    && mkdir -p typegate/tmp

#
FROM builder as dev

RUN . $GHJK_ENV \
    && mv target /tmp/target \
    && rm -rf * \
    && mv /tmp/target .

#
FROM builder AS runtime-bin

ARG TINI_VERSION=v0.19.0
ARG TARGETARCH

ADD https://github.com/krallin/tini/releases/download/${TINI_VERSION}/tini-${TARGETARCH} /tini

RUN . $GHJK_ENV \
    && chmod +x /tini \
    && mkdir -p /lib/sym \
    && ln -s /lib/aarch64-linux-gnu /lib/sym/arm64 \
    && ln -s /lib/x86_64-linux-gnu /lib/sym/amd64 \
    && cp $(dirname $(realpath $(which wasmedge)))/.. /.wasmedge -r

#
FROM gcr.io/distroless/cc-debian11:${DISTROLESS_TAG} as prd

SHELL ["/busybox/sh", "-c"]

ARG TARGETARCH

ENV NO_COLOR true
ENV DENO_DIR /deno-dir/
ENV LD_LIBRARY_PATH "${LD_LIBRARY_PATH}:/.wasmedge/lib64"

WORKDIR /app

COPY --from=runtime-bin /tini /tini
COPY --from=runtime-bin /lib/sym /lib/sym
COPY --from=runtime-bin /.wasmedge /.wasmedge
COPY --from=builder /lib/*-linux-gnu/libz.so* /lib/sym/${TARGETARCH}

COPY --from=builder /app/target/release/typegate /bin/typegate
# the typegate ecma sources
COPY --from=builder /app/typegate/deno.jsonc /app/typegate/import_map.json ./typegate/
COPY --from=builder /app/typegate/engine/*.js /app/typegate/engine/*.ts ./typegate/engine/
COPY --from=builder /app/typegate/src ./typegate/src/
COPY dev/LICENSE-Elastic-2.0.md LICENSE.md

# writeable
COPY --from=builder --chown=nonroot:nonroot /deno-dir /deno-dir
COPY --from=builder --chown=nonroot:nonroot /app/typegate/deno.lock ./typegate/
COPY --from=builder --chown=nonroot:nonroot /app/typegate/tmp ./

USER nonroot
EXPOSE 7890

ENTRYPOINT ["/tini", "--"]
CMD ["/bin/typegate"]<|MERGE_RESOLUTION|>--- conflicted
+++ resolved
@@ -34,29 +34,25 @@
     export DEBIAN_FRONTEND=noninteractive; \
     apt update; \
     apt install --yes --no-install-recommends \
-        # typegate build \
-        make \
-        ## libffi-sys\
-        automake \
-        ## wasmedge-sys \
-        libclang-dev \
-        ## openssl deps \
-        pkg-config \
-        libssl-dev \
-        # base ghjk deps \
-        git \
-        curl \
-        # asdf deps \
-        xz-utils \
-        unzip \
-        ; \
+    # typegate build \
+    make \
+    ## libffi-sys\
+    automake \
+    ## wasmedge-sys \
+    libclang-dev \
+    ## openssl deps \
+    pkg-config \
+    libssl-dev \
+    # base ghjk deps \
+    git \
+    curl \
+    # asdf deps \
+    xz-utils \
+    unzip \
+    ; \
     apt clean autoclean; apt autoremove --yes; rm -rf /var/lib/{apt,dpkg,cache,log}/;
 
-<<<<<<< HEAD
-ARG GHJK_VERSION=c6f46a3
-=======
 ARG GHJK_VERSION=dc9b402
->>>>>>> 943cda1b
 RUN GHJK_INSTALL_EXE_DIR=/usr/bin GHJK_INSTALL_HOOK_SHELLS=bash \
     deno run -A https://raw.github.com/metatypedev/ghjk/$GHJK_VERSION/install.ts
 
