--- conflicted
+++ resolved
@@ -1,9 +1,5 @@
 # disable SHELL cmd down below if switching to non-debug
-<<<<<<< HEAD
-ARG RUST_VERSION=1.78.0
-=======
 ARG RUST_VERSION=1.77.1
->>>>>>> 2fd452b5
 ARG DENO_VERSION=1.41.0
 ARG DISTROLESS_TAG=debug-nonroot
 
