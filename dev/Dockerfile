--- conflicted
+++ resolved
@@ -1,10 +1,5 @@
-<<<<<<< HEAD
-ARG RUST_VERSION=1.72.1
+ARG RUST_VERSION=1.70.0
 ARG DENO_VERSION=1.37.1
-=======
-ARG RUST_VERSION=1.70.0
-ARG DENO_VERSION=1.37.0
->>>>>>> 55996ab5
 ARG DISTROLESS_TAG=nonroot
 
 # must match distroless version
