--- conflicted
+++ resolved
@@ -69,13 +69,8 @@
     WASMTIME_VERSION: 13.0.2
     WASMEDGE_VERSION: 0.12.1
     TYPEGRAPH_VERSION: 0.0.2
-<<<<<<< HEAD
     PRISMA_VERSION: 5.4.2
-    METATYPE_VERSION: 0.2.1
-=======
-    PRISMA_VERSION: 5.4.0-dev.31
     METATYPE_VERSION: 0.2.2
->>>>>>> bf5df69b
     WASM_OPT_VERSION: 0.114.1
     TAGLINE: >-
       Declarative API development platform. Build serverless backends with
