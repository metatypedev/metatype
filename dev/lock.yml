--- conflicted
+++ resolved
@@ -22,11 +22,8 @@
       (const\s+MOLD_VERSION\s*=\s*").*(";): MOLD_VERSION
       (const\s+CMAKE_VERSION\s*=\s*").*(";): CMAKE_VERSION
       (const\s+CARGO_INSTA_VERSION\s*=\s*").*(";): CARGO_INSTA_VERSION
-<<<<<<< HEAD
+      (const\s+TEMPORAL_VERSION\s*=\s*").*(";): TEMPORAL_VERSION
       (const\s+METATYPE_VERSION\s*=\s*").*(";): METATYPE_VERSION
-=======
-      (const\s+TEMPORAL_VERSION\s*=\s*").*(";): TEMPORAL_VERSION
->>>>>>> b48d7198
     .github/*/*.yml:
       '(  GHJK_VERSION: ").+(")': GHJK_VERSION
       '(  DENO_VERSION: ").+(")': DENO_VERSION
