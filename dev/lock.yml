dev:
  files:
    dev/LICENSE-MPL-2.0.md:
      - typegraph/python/LICENSE.md
      - typegraph/node/LICENSE.md
      - typegraph/node/sdk/LICENSE.md
  lines:
    installer.sh:
      (WASMEDGE_VERSION=").+("): WASMEDGE_VERSION
    rust-toolchain.toml:
      (channel = ").+("): RUST_VERSION
    ghjk.ts:
      '(.*/metatypedev/ghjk/)[^/]*(/.*)': GHJK_VERSION
      (const\s+PROTOC_VERSION\s*=\s*").*(";): PROTOC_VERSION
      (const\s+PYTHON_VERSION\s*=\s*").*(";): PYTHON_VERSION
      (const\s+POETRY_VERSION\s*=\s*").*(";): POETRY_VERSION
      (const\s+PNPM_VERSION\s*=\s*").*(";): PNPM_VERSION
      (const\s+WASM_TOOLS_VERSION = ").*(";): WASM_TOOLS_VERSION
      (const\s+JCO_VERSION =\s*").*(";): JCO_VERSION
      (const\s+WASMEDGE_VERSION\s*=\s*").*(";): WASMEDGE_VERSION
      (const\s+WASM_OPT_VERSION\s*=\s*").*(";): WASM_OPT_VERSION
      (const\s+MOLD_VERSION\s*=\s*").*(";): MOLD_VERSION
      (const\s+CMAKE_VERSION\s*=\s*").*(";): CMAKE_VERSION
      (const\s+CARGO_INSTA_VERSION\s*=\s*").*(";): CARGO_INSTA_VERSION
    .github/*/*.yml:
      '(  GHJK_VERSION: ").+(")': GHJK_VERSION
      '(  DENO_VERSION: ").+(")': DENO_VERSION
      '([\s-]+uses:\s+metatypedev/setup-ghjk@).+()': GHJK_ACTION_VERSION
    dev-tools/package.json:
      '(\s*"version"\s*:\s*").+(",?)': METATYPE_VERSION
    dev-tools/ts-language-server/package.json:
      '(\s*"version"\s*:\s*").+(",?)': METATYPE_VERSION
    dev-tools/vscode-metatype-support/package.json:
      '(\s*"version"\s*:\s*").+(",?)': METATYPE_VERSION
    typegraph/python/typegraph/__init__.py:
      (version = ").+("): METATYPE_VERSION
    typegraph/node/sdk/package.json:
      '(\s*"version"\s*:\s*").+(",?)': METATYPE_VERSION
      '(\s*"description"\s*:\s*").*(",?)': TAGLINE
    typegraph/node/sdk/src/tg_manage.ts:
      (const\s+VERSION\s*=\s*").*(";): METATYPE_VERSION
    typegraph/python/typegraph/graph/tg_manage.py:
      (VERSION\s*=\s*").*("): METATYPE_VERSION
    typegraph/node/package.json:
      '(\s*"version"\s*:\s*").+(",?)': METATYPE_VERSION
      '(\s*"description"\s*:\s*").*(",?)': TAGLINE
    typegraph/python/pyproject.toml:
      (description = ").+("): TAGLINE
    '**/Cargo.toml':
      (version = ").+("): METATYPE_VERSION
      (description = ").+("): TAGLINE
      '([\w-]+\s*=\s*\{\s*git\s*=\s*"https:\/\/github\.com\/prisma\/prisma-engines"\s*,\s*tag\s*=\s*").+("\s*\})': PRISMA_VERSION
      '(deno\s*=\s*\{\s*git\s*=\s*"https:\/\/github\.com\/metatypedev\/deno"\s*,\s*branch\s*=\s*"v).+(-embeddable"\s*\})': DENO_VERSION
    dev/cross.Dockerfile:
      (ARG GHJK_VERSION=).*(): GHJK_VERSION
    dev/Dockerfile:
      (ARG DENO_VERSION=).*(): DENO_VERSION
      (ARG RUST_VERSION=).*(): RUST_VERSION
      (ARG GHJK_VERSION=).*(): GHJK_VERSION
      (ARG WASM_OPT_VERSION=).*(): WASM_OPT_VERSION
      (ARG WASM_TOOLS_VERSION=).*(): WASM_TOOLS_VERSION
    typegate/src/typegraph/versions.ts:
      (const typegraphVersion = ").*(";): TYPEGRAPH_VERSION
    typegraph/core/src/typegraph.rs:
      '(static TYPEGRAPH_VERSION: &str = ").*(";)': TYPEGRAPH_VERSION
    whiz.yaml:
      '(  TYPEGRAPH_VERSION: ").+(")': TYPEGRAPH_VERSION
      '(    GHJK_VERSION: ").+(")': GHJK_VERSION
    website/docusaurus.config.js:
      '(  tagline: ").+(",)': TAGLINE
    examples/**/compose.yml:
      '(    image: ghcr.io/metatypedev/typegate:v).+()': METATYPE_VERSION
    '**/pyproject.toml':
      (version = ").+("): METATYPE_VERSION
      (wasmtime = "\^).+("): WASMTIME_VERSION
    examples/**/pyproject.toml:
      (typegraph = ").+("): METATYPE_VERSION
    examples/**/package.json:
      '(\s*"@typegraph\/sdk"\s*:\s*"\^).+(",?)': PUBLISHED_VERSION
    examples/**/*.ts:
      '(import\s+.+\s+from "npm:@typegraph\/sdk@)[^\/]+(\/.+";)': PUBLISHED_VERSION
  lock:
    GHJK_VERSION: f380522
    GHJK_ACTION_VERSION: a7bbf22959e3c0f80b8ba9f800b0a9f1ff17fa7b
    PYTHON_VERSION: 3.8.18
    POETRY_VERSION: 1.7.0
    PROTOC_VERSION: v24.1
    RUST_VERSION: 1.75.0
    DENO_VERSION: 1.41.0
    NODE_VERSION: 20.8.0
    PNPM_VERSION: v8.15.2
    CARGO_INSTA_VERSION: 1.33.0
    WASM_TOOLS_VERSION: 1.0.53
    JCO_VERSION: 1.0.0
    WASMTIME_VERSION: 18.0.2
    WASMEDGE_VERSION: 0.13.5
    TYPEGRAPH_VERSION: 0.0.3
    PRISMA_VERSION: 5.5.2
<<<<<<< HEAD
    METATYPE_VERSION: 0.3.5
    PUBLISHED_VERSION: 0.3.5
=======
    METATYPE_VERSION: 0.3.6-0
    PUBLISHED_VERSION: 0.3.4
>>>>>>> 69c43edb
    WASM_OPT_VERSION: 0.116.0
    MOLD_VERSION: v2.4.0
    CMAKE_VERSION: 3.28.0-rc6
    TAGLINE: >-
      Declarative API development platform. Build serverless backends with
      zero-trust and less code, no matter where and how your (legacy) systems
      are.<|MERGE_RESOLUTION|>--- conflicted
+++ resolved
@@ -96,13 +96,8 @@
     WASMEDGE_VERSION: 0.13.5
     TYPEGRAPH_VERSION: 0.0.3
     PRISMA_VERSION: 5.5.2
-<<<<<<< HEAD
-    METATYPE_VERSION: 0.3.5
+    METATYPE_VERSION: 0.3.6-0
     PUBLISHED_VERSION: 0.3.5
-=======
-    METATYPE_VERSION: 0.3.6-0
-    PUBLISHED_VERSION: 0.3.4
->>>>>>> 69c43edb
     WASM_OPT_VERSION: 0.116.0
     MOLD_VERSION: v2.4.0
     CMAKE_VERSION: 3.28.0-rc6
