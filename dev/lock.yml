dev:
  files:
    dev/LICENSE-MPL-2.0.md:
      - typegraph/python/LICENSE.md
      - typegraph/deno/LICENSE.md
  lines:
    rust-toolchain.toml:
      (channel = ").+("): RUST_VERSION
    .github/*/*.yml:
      '(  PYTHON_VERSION: ").+(")': PYTHON_VERSION
      '(  POETRY_VERSION: ").+(")': POETRY_VERSION
      '(  DENO_BINDGEN_URL: ).+()': DENO_BINDGEN_URL
      '(  DENO_VERSION: ").+(")': DENO_VERSION
      '(  PNPM_VERSION: ").+(")': PNPM_VERSION
      '(  NODE_VERSION: ").+(")': NODE_VERSION
      '(  PROTOC_VERSION: ").+(")': PROTOC_VERSION
      '(  WASM_TOOLS_VERSION: ").+(")': WASM_TOOLS_VERSION
      '(  JCO_VERSION: ").+(")': JCO_VERSION
      '(  WASMEDGE_VERSION: ").+(")': WASMEDGE_VERSION
    typegraph/python/typegraph/__init__.py:
      (version = ").+("): METATYPE_VERSION
    typegraph/python_next/typegraph_next/__init__.py:
      (version = ").+("): METATYPE_VERSION
    typegraph/python/pyproject.toml:
      (description = ").+("): TAGLINE
    typegraph/python_next/pyproject.toml:
      (description = ").+("): TAGLINE
    '**/Cargo.toml':
      (version = ").+("): METATYPE_VERSION
      (description = ").+("): TAGLINE
      '([\w-]+\s*=\s*\{\s*git\s*=\s*"https:\/\/github\.com\/prisma\/prisma-engines"\s*,\s*tag\s*=\s*").+("\s*\})': PRISMA_VERSION
    dev/Dockerfile:
      (ARG DENO_VERSION=).*(): DENO_VERSION
      (ARG DENO_BINDGEN_URL=).*(): DENO_BINDGEN_URL
      (ARG RUST_VERSION=).*(): RUST_VERSION
      (ARG WASMEDGE_VERSION=).*(): WASMEDGE_VERSION
    typegate/src/typegraph/versions.ts:
      (const typegraphVersion = ").*(";): TYPEGRAPH_VERSION
    typegraph/python/typegraph/graph/typegraph.py:
      (typegraph_version = ").*("): TYPEGRAPH_VERSION
    typegraph/core/src/typegraph.rs:
      '(static TYPEGRAPH_VERSION: &str = ").*(";)': TYPEGRAPH_VERSION
    whiz.yaml:
      '(  TYPEGRAPH_VERSION: ").+(")': TYPEGRAPH_VERSION
      '(    DENO_BINDGEN_URL: ").+(")': DENO_BINDGEN_URL
      '(    WASM_TOOLS_VERSION: ").+(")': WASM_TOOLS_VERSION
      '(    CARGO_INSTA_VERSION: ").+(")': CARGO_INSTA_VERSION
      '(    JCO_VERSION: ").+(")': JCO_VERSION
      '(    WASMEDGE_VERSION: ").+(")': WASMEDGE_VERSION
      '(    DENO_VERSION: ").+(")': DENO_VERSION
    website/docusaurus.config.js:
      '(  tagline: ").+(",)': TAGLINE
    examples/**/compose.yml:
      '(    image: ghcr.io/metatypedev/typegate:v).+()': METATYPE_VERSION
    '**/pyproject.toml':
      (version = ").+("): METATYPE_VERSION
      (wasmtime = "\^).+("): WASMTIME_VERSION
    examples/**/pyproject.toml:
      (typegraph = ").+("): METATYPE_VERSION
  lock:
    PYTHON_VERSION: '3.8'
    POETRY_VERSION: 1.4.1
<<<<<<< HEAD
    PROTOC_VERSION: 3.x
    RUST_VERSION: 1.72.1
=======
    PROTOC_VERSION: v24.x
    RUST_VERSION: 1.70.0
>>>>>>> 4b9df0d8
    DENO_BINDGEN_URL: 'https://deno.land/x/deno_bindgen@0.8.1/cli.ts'
    DENO_VERSION: 1.37.0
    NODE_VERSION: 19.8.1
    PNPM_VERSION: 8.6.11
    CARGO_INSTA_VERSION: 1.30.0
    WASM_TOOLS_VERSION: 1.0.37
    JCO_VERSION: 0.9.4
    WASMTIME_VERSION: 10.0.1
    WASMEDGE_VERSION: 0.12.1
    TYPEGRAPH_VERSION: 0.0.2
    PRISMA_VERSION: 5.4.0-dev.31
    METATYPE_VERSION: 0.2.0-alpha.1
    TAGLINE: >-
      Declarative API development platform. Build serverless backends with
      zero-trust and less code, no matter where and how your (legacy) systems
      are.<|MERGE_RESOLUTION|>--- conflicted
+++ resolved
@@ -60,13 +60,8 @@
   lock:
     PYTHON_VERSION: '3.8'
     POETRY_VERSION: 1.4.1
-<<<<<<< HEAD
-    PROTOC_VERSION: 3.x
-    RUST_VERSION: 1.72.1
-=======
     PROTOC_VERSION: v24.x
     RUST_VERSION: 1.70.0
->>>>>>> 4b9df0d8
     DENO_BINDGEN_URL: 'https://deno.land/x/deno_bindgen@0.8.1/cli.ts'
     DENO_VERSION: 1.37.0
     NODE_VERSION: 19.8.1
