dev:
  files:
    dev/LICENSE-MPL-2.0.md:
      - typegraph/python/LICENSE.md
      - typegraph/deno/LICENSE.md
  lines:
    rust-toolchain.toml:
      (channel = ").+("): RUST_VERSION
    .github/*/*.yml:
      '(  PYTHON_VERSION: ").+(")': PYTHON_VERSION
      '(  POETRY_VERSION: ").+(")': POETRY_VERSION
      '(  DENO_VERSION: ").+(")': DENO_VERSION
      '(  PNPM_VERSION: ").+(")': PNPM_VERSION
      '(  NODE_VERSION: ").+(")': NODE_VERSION
      '(  PROTOC_VERSION: ").+(")': PROTOC_VERSION
      '(  WASM_TOOLS_VERSION: ").+(")': WASM_TOOLS_VERSION
      '(  JCO_VERSION: ").+(")': JCO_VERSION
      '(  WASMEDGE_VERSION: ").+(")': WASMEDGE_VERSION
      '(  WASM_OPT_VERSION: ").+(")': WASM_OPT_VERSION
    typegraph/python/typegraph/__init__.py:
      (version = ").+("): METATYPE_VERSION
    typegraph/python/pyproject.toml:
      (description = ").+("): TAGLINE
    '**/Cargo.toml':
      (version = ").+("): METATYPE_VERSION
      (description = ").+("): TAGLINE
      '([\w-]+\s*=\s*\{\s*git\s*=\s*"https:\/\/github\.com\/prisma\/prisma-engines"\s*,\s*tag\s*=\s*").+("\s*\})': PRISMA_VERSION
      '(deno\s*=\s*\{\s*git\s*=\s*"https:\/\/github\.com\/metatypedev\/deno"\s*,\s*branch\s*=\s*"v).+(-embeddable"\s*\})': DENO_VERSION
    dev/Dockerfile:
      (ARG DENO_VERSION=).*(): DENO_VERSION
      (ARG RUST_VERSION=).*(): RUST_VERSION
      (ARG WASMEDGE_VERSION=).*(): WASMEDGE_VERSION
    typegate/src/typegraph/versions.ts:
      (const typegraphVersion = ").*(";): TYPEGRAPH_VERSION
    typegraph/core/src/typegraph.rs:
      '(static TYPEGRAPH_VERSION: &str = ").*(";)': TYPEGRAPH_VERSION
    whiz.yaml:
      '(  TYPEGRAPH_VERSION: ").+(")': TYPEGRAPH_VERSION
      '(    WASM_TOOLS_VERSION: ").+(")': WASM_TOOLS_VERSION
      '(    CARGO_INSTA_VERSION: ").+(")': CARGO_INSTA_VERSION
      '(    JCO_VERSION: ").+(")': JCO_VERSION
      '(    WASMEDGE_VERSION: ").+(")': WASMEDGE_VERSION
      '(    WASM_OPT_VERSION: ").+(")': WASM_OPT_VERSION
    website/docusaurus.config.js:
      '(  tagline: ").+(",)': TAGLINE
    examples/**/compose.yml:
      '(    image: ghcr.io/metatypedev/typegate:v).+()': METATYPE_VERSION
    '**/pyproject.toml':
      (version = ").+("): METATYPE_VERSION
      (wasmtime = "\^).+("): WASMTIME_VERSION
    examples/**/pyproject.toml:
      (typegraph = ").+("): METATYPE_VERSION
    examples/**/package.json:
      '(\s*"@typegraph\/sdk"\s*:\s*"\^).+(",?)': PUBLISHED_VERSION
    examples/**/*.ts:
      '(import\s+.+\s+from "npm:@typegraph\/sdk@)[^\/]+(\/.+";)': PUBLISHED_VERSION
  lock:
    PYTHON_VERSION: '3.8'
    POETRY_VERSION: 1.7.0
    PROTOC_VERSION: v24.x
<<<<<<< HEAD
    RUST_VERSION: 1.73.0
    DENO_VERSION: 1.38.1
=======
    RUST_VERSION: 1.74.1
    DENO_VERSION: 1.38.5
>>>>>>> e193ea1d
    NODE_VERSION: 20.8.0
    PNPM_VERSION: 8.8.0
    CARGO_INSTA_VERSION: 1.33.0
    WASM_TOOLS_VERSION: 1.0.45
    JCO_VERSION: 0.12.1
    WASMTIME_VERSION: 13.0.2
    WASMEDGE_VERSION: 0.13.5
    TYPEGRAPH_VERSION: 0.0.3
    PRISMA_VERSION: 5.5.2
    METATYPE_VERSION: 0.3.1
    PUBLISHED_VERSION: 0.2.4
    WASM_OPT_VERSION: 0.116.0
    TAGLINE: >-
      Declarative API development platform. Build serverless backends with
      zero-trust and less code, no matter where and how your (legacy) systems
      are.<|MERGE_RESOLUTION|>--- conflicted
+++ resolved
@@ -58,13 +58,8 @@
     PYTHON_VERSION: '3.8'
     POETRY_VERSION: 1.7.0
     PROTOC_VERSION: v24.x
-<<<<<<< HEAD
-    RUST_VERSION: 1.73.0
-    DENO_VERSION: 1.38.1
-=======
     RUST_VERSION: 1.74.1
     DENO_VERSION: 1.38.5
->>>>>>> e193ea1d
     NODE_VERSION: 20.8.0
     PNPM_VERSION: 8.8.0
     CARGO_INSTA_VERSION: 1.33.0
