services:
  envoy:
    image: docker.io/envoyproxy/envoy:v1.26-latest
    restart: unless-stopped
    ports:
      - "9901:9901"
      - "7890:10000"
    volumes:
      - ../envoy.yaml:/etc/envoy/envoy.yaml:ro
    extra_hosts:
      - "host.docker.internal:host-gateway"

  redis:
    image: docker.io/bitnami/redis:7.0
    restart: unless-stopped
    ports:
      - "6379:6379"
    environment:
      REDIS_PASSWORD: password

  minio:
<<<<<<< HEAD
    image: docker.io/bitnami/minio:2022
=======
    image: bitnami/minio:2024
>>>>>>> 2845190a
    platform: linux/amd64
    restart: unless-stopped
    ports:
      - "9000:9000"
      - "9001:9001"
    environment:
      MINIO_REGION_NAME: local
      MINIO_ROOT_USER: minio
      MINIO_ROOT_PASSWORD: password
      MINIO_DEFAULT_BUCKETS: "gate2"<|MERGE_RESOLUTION|>--- conflicted
+++ resolved
@@ -19,11 +19,7 @@
       REDIS_PASSWORD: password
 
   minio:
-<<<<<<< HEAD
-    image: docker.io/bitnami/minio:2022
-=======
     image: bitnami/minio:2024
->>>>>>> 2845190a
     platform: linux/amd64
     restart: unless-stopped
     ports:
