--- conflicted
+++ resolved
@@ -13,33 +13,29 @@
 # in the target arch
 ENV ARCH=$CROSS_DEB_ARCH
 RUN set -eux \
-    && dpkg --add-architecture $ARCH \
-    && apt-get update \
-    && apt install --fix-broken --assume-yes --no-install-recommends \
-                make \
-                # libffi-sys cate build dep\
-                automake \
-                # protoc\
-                libprotoc-dev:$ARCH \
-                # wasmedge-sys crate build dep\
-                libclang-dev \
-                # openssl crate build deps \
-                pkg-config \
-                libssl-dev:$ARCH \
-                zlib1g-dev \
-                zlib1g-dev:$ARCH \
-                # base ghjk deps \ 
-                git \
-                curl \
-                # asdf deps \
-                xz-utils \
-                unzip
+   && dpkg --add-architecture $ARCH \
+   && apt-get update \
+   && apt install --fix-broken --assume-yes --no-install-recommends \
+   make \
+   # libffi-sys cate build dep\
+   automake \
+   # protoc\
+   libprotoc-dev:$ARCH \
+   # wasmedge-sys crate build dep\
+   libclang-dev \
+   # openssl crate build deps \
+   pkg-config \
+   libssl-dev:$ARCH \
+   zlib1g-dev \
+   zlib1g-dev:$ARCH \
+   # base ghjk deps \ 
+   git \
+   curl \
+   # asdf deps \
+   xz-utils \
+   unzip
 
-<<<<<<< HEAD
 ARG GHJK_VERSION=423d38e
-=======
-ARG GHJK_VERSION=423d38
->>>>>>> 3f43eb3b
 ENV GHJK_SHARE_DIR=/ghjk
 RUN curl -fsSL https://raw.github.com/metatypedev/ghjk/$GHJK_VERSION/install.sh \
    | GHJK_INSTALL_EXE_DIR=/usr/bin GHJK_INSTALL_HOOK_SHELLS=bash sh 
