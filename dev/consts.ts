--- conflicted
+++ resolved
@@ -10,14 +10,9 @@
 export const TYPEGRAPH_VERSION = "0.0.3";
 export const PRISMA_VERSION = "5.6.0";
 export const METATYPE_VERSION = "0.4.4-0";
-<<<<<<< HEAD
 export const PUBLISHED_VERSION = "0.4.3";
-=======
-export const PUBLISHED_VERSION = "0.4.2";
 export const SDK_PACKAGE_NAME_TS = "@typegraph/sdk";
->>>>>>> 2e98f8db
-export const TAGLINE =
-  `Declarative API development platform. Build backend components with WASM, Typescript and Python, no matter where and how your (legacy) systems are.`;
+export const TAGLINE = `Declarative API development platform. Build backend components with WASM, Typescript and Python, no matter where and how your (legacy) systems are.`;
 
 export const sedLockLines: Record<string, [string | RegExp, string][]> = {
   "rust-toolchain.toml": [[/(channel = ").+(")/, RUST_VERSION]],
@@ -40,25 +35,10 @@
   ],
   "typegraph/python/typegraph/__init__.py": [
     ['(version = ").+(")', METATYPE_VERSION],
-<<<<<<< HEAD
-  ],
-  "typegraph/node/sdk/package.json": [
-    [/(\s*"version"\s*:\s*").+(",?)/, METATYPE_VERSION],
-    [/(\s*"description"\s*:\s*").*(",?)/, TAGLINE],
   ],
   "typegraph/core/src/global_store.rs": [
     [/(\s{4}pub static SDK_VERSION.+=\s?").*(".+;)/, METATYPE_VERSION],
   ],
-  "typegraph/node/package.json": [
-    [/(\s*"version"\s*:\s*").+(",?)/, METATYPE_VERSION],
-    [/(\s*"description"\s*:\s*").*(",?)/, TAGLINE],
-  ],
-=======
-  ],
-  "typegraph/core/src/global_store.rs": [
-    [/(\s{4}pub static SDK_VERSION.+=\s?").*(".+;)/, METATYPE_VERSION],
-  ],
->>>>>>> 2e98f8db
   "typegraph/python/pyproject.toml": [['(description = ").+(")', TAGLINE]],
   "**/Cargo.toml": [
     [/^(version = ").+(")/, METATYPE_VERSION],
@@ -111,18 +91,5 @@
       METATYPE_VERSION,
     ],
   ],
-<<<<<<< HEAD
-  "typegate/import_map.json": [
-    [
-      /(\s*"@typegraph\/sdk"\s*:\s*"npm:@typegraph\/sdk@).+(",?)/,
-      METATYPE_VERSION,
-    ],
-    [
-      /(\s*"@typegraph\/sdk\/"\s*:\s*"npm:\/@typegraph\/sdk@).+(\/",?)/,
-      METATYPE_VERSION,
-    ],
-  ],
-=======
->>>>>>> 2e98f8db
   "CONTRIBUTING.md": [[/(GHJK_VERSION=").*(")/, GHJK_VERSION]],
 };