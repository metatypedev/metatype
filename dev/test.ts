--- conflicted
+++ resolved
@@ -31,65 +31,68 @@
 } from "./deps.ts";
 import { projectDir } from "./utils.ts";
 
-export async function testE2e(
-  args: {
-    files: string[];
-    filter?: string;
-    threads?: number;
-    flags?: string[];
-  },
-) {
+export async function testE2e(args: {
+  files: string[];
+  filter?: string;
+  threads?: number;
+  flags?: string[];
+}) {
   const { filter, threads = 4, flags = [] } = args;
   const wd = $.path(projectDir);
   const testFiles = [] as string[];
   if (args.files.length > 0) {
     await $.co(
-      args.files.map(
-        async (inPath) => {
-          let path = wd.resolve(inPath);
-          let stat = await path.stat();
+      args.files.map(async (inPath) => {
+        let path = wd.resolve(inPath);
+        let stat = await path.stat();
+        if (!stat) {
+          path = wd.resolve("typegate/tests", inPath);
+          stat = await path.stat();
           if (!stat) {
-            path = wd.resolve("typegate/tests", inPath);
-            stat = await path.stat();
-            if (!stat) {
-              throw new Error(`unable to resolve test files under "${inPath}"`);
-            }
+            throw new Error(`unable to resolve test files under "${inPath}"`);
           }
-          if (stat.isDirectory) {
-            testFiles.push(
-              ...(await Array.fromAsync(
-                path
-                  .expandGlob("**/*_test.ts", { globstar: true }),
-              )).map((ent) => ent.path.toString()),
-            );
-            return;
-          }
-          if (!stat.isFile) {
-            throw new Error(`Not a file: ${path}`);
-          }
-          if (path.basename().match(/_test\.ts$/) != null) {
-            testFiles.push(path.resolve().toString());
-          } else {
-            throw new Error(`Not a valid test file: ${path}`);
-          }
-        },
-      ),
+        }
+        if (stat.isDirectory) {
+          testFiles.push(
+            ...(
+              await Array.fromAsync(
+                path.expandGlob("**/*_test.ts", { globstar: true }),
+              )
+            ).map((ent) => ent.path.toString()),
+          );
+          return;
+        }
+        if (!stat.isFile) {
+          throw new Error(`Not a file: ${path}`);
+        }
+        if (path.basename().match(/_test\.ts$/) != null) {
+          testFiles.push(path.resolve().toString());
+        } else {
+          throw new Error(`Not a valid test file: ${path}`);
+        }
+      }),
     );
   } else {
     // run all the tests
     testFiles.push(
-      ...(await Array.fromAsync(
-        wd.join("typegate/tests")
-          .expandGlob("**/*_test.ts", { globstar: true }),
-      )).map((ent) => ent.path.toString()),
+      ...(
+        await Array.fromAsync(
+          wd
+            .join("typegate/tests")
+            .expandGlob("**/*_test.ts", { globstar: true }),
+        )
+      ).map((ent) => ent.path.toString()),
     );
   }
   const prefixLength = `${projectDir}/typegate/tests/`.length;
-  const fuse = new Fuse(testFiles.map((f) => f.slice(prefixLength)), {
-    includeScore: true,
-    useExtendedSearch: true,
-    threshold: 0.4,
-  });
+  const fuse = new Fuse(
+    testFiles.map((f) => f.slice(prefixLength)),
+    {
+      includeScore: true,
+      useExtendedSearch: true,
+      threshold: 0.4,
+    },
+  );
   const filtered = filter ? fuse.search(filter) : null;
   const filteredTestFiles = filtered?.map((res) => testFiles[res.refIndex]) ??
     testFiles;
@@ -100,25 +103,25 @@
 
   const tmpDir = wd.join("tmp");
   const env: Record<string, string> = {
-    "CLICOLOR_FORCE": "1",
-    "RUST_LOG": "off,xtask=debug,meta=debug",
-    "RUST_SPANTRACE": "1",
+    CLICOLOR_FORCE: "1",
+    RUST_LOG: "off,xtask=debug,meta=debug",
+    RUST_SPANTRACE: "1",
     // "RUST_BACKTRACE": "short",
-    "RUST_MIN_STACK": "8388608",
-    "LOG_LEVEL": "DEBUG",
+    RUST_MIN_STACK: "8388608",
+    LOG_LEVEL: "DEBUG",
     // "NO_COLOR": "1",
-    "DEBUG": "true",
-    "PACKAGED": "false",
-    "TG_SECRET":
+    DEBUG: "true",
+    PACKAGED: "false",
+    TG_SECRET:
       "a4lNi0PbEItlFZbus1oeH/+wyIxi9uH6TpL8AIqIaMBNvp7SESmuUBbfUwC0prxhGhZqHw8vMDYZAGMhSZ4fLw==",
-    "TG_ADMIN_PASSWORD": "password",
-    "DENO_TESTING": "true",
-    "TMP_DIR": tmpDir.toString(),
-    "TIMER_MAX_TIMEOUT_MS": "30000",
-    "NPM_CONFIG_REGISTRY": "http://localhost:4873",
+    TG_ADMIN_PASSWORD: "password",
+    DENO_TESTING: "true",
+    TMP_DIR: tmpDir.toString(),
+    TIMER_MAX_TIMEOUT_MS: "30000",
+    NPM_CONFIG_REGISTRY: "http://localhost:4873",
     // NOTE: ordering of the variables is important as we want the
     // `meta` build to be resolved before any system meta builds
-    "PATH": `${wd.join("target/debug").toString()}:${Deno.env.get("PATH")}`,
+    PATH: `${wd.join("target/debug").toString()}:${Deno.env.get("PATH")}`,
   };
 
   if (await wd.join(".venv").exists()) {
@@ -128,58 +131,12 @@
   await tmpDir.ensureDir();
   // remove non-vendored caches
   for await (const cache of tmpDir.readDir()) {
-    if (
-      cache.name.endsWith(".wasm") || cache.name == "libpython"
-    ) {
+    if (cache.name.endsWith(".wasm") || cache.name == "libpython") {
       continue;
     }
     await tmpDir.join(cache.name).remove({ recursive: true });
   }
 
-<<<<<<< HEAD
-const filter: string | undefined = flags.filter || flags.f;
-const prefixLength = `${projectDir}/typegate/tests/`.length;
-const fuse = new Fuse(
-  testFiles.map((f) => f.slice(prefixLength)),
-  {
-    includeScore: true,
-    useExtendedSearch: true,
-    threshold: 0.4,
-  },
-);
-const filtered = filter ? fuse.search(filter) : null;
-const filteredTestFiles = filtered?.map((res) => testFiles[res.refIndex]) ??
-  testFiles;
-
-const tmpDir = join(projectDir, "tmp");
-const env: Record<string, string> = {
-  CLICOLOR_FORCE: "1",
-  RUST_LOG: "off,xtask=debug,meta=debug",
-  RUST_SPANTRACE: "1",
-  // "RUST_BACKTRACE": "short",
-  RUST_MIN_STACK: "8388608",
-  LOG_LEVEL: "DEBUG",
-  // "NO_COLOR": "1",
-  DEBUG: "true",
-  PACKAGED: "false",
-  TG_SECRET:
-    "a4lNi0PbEItlFZbus1oeH/+wyIxi9uH6TpL8AIqIaMBNvp7SESmuUBbfUwC0prxhGhZqHw8vMDYZAGMhSZ4fLw==",
-  TG_ADMIN_PASSWORD: "password",
-  DENO_TESTING: "true",
-  TMP_DIR: tmpDir,
-  TIMER_MAX_TIMEOUT_MS: "30000",
-  NPM_CONFIG_REGISTRY: "http://localhost:4873",
-  // NOTE: ordering of the variables is important as we want the
-  // `meta` build to be resolved before any system meta builds
-  PATH: `${join(projectDir, "target/debug")}:${Deno.env.get("PATH")}`,
-};
-
-await Deno.mkdir(tmpDir, { recursive: true });
-// remove non-vendored caches
-for await (const cache of Deno.readDir(tmpDir)) {
-  if (cache.name.endsWith(".wasm") || cache.name == "libpython") {
-    continue;
-=======
   const prefix = "[dev/test.ts]";
   $.logStep(`${prefix} Testing with ${threads} threads`);
 
@@ -187,84 +144,13 @@
     testFile: string;
     duration: number;
     success: boolean;
->>>>>>> 96d84138
-  }
-
-<<<<<<< HEAD
-if (!Deno.env.get(libPath)?.includes(wasmEdgeLib)) {
-  env[libPath] = `${wasmEdgeLib}:${Deno.env.get(libPath) ?? ""}`;
-}
-
-const threads = flags.threads ? parseInt(flags.threads) : 4;
-const prefix = "[dev/test.ts]";
-console.log(`${prefix} Testing with ${threads} threads`);
-
-interface Result {
-  testFile: string;
-  duration: number;
-  success: boolean;
-}
-
-interface Run {
-  promise: Promise<Result>;
-  output: ReadableStream<string>;
-  done: boolean;
-  streamed: boolean;
-}
-
-const xtask = join(projectDir, "target/debug/xtask");
-const denoConfig = join(projectDir, "typegate/deno.jsonc");
-
-function createRun(testFile: string): Run {
-  const start = Date.now();
-  const child = new Deno.Command(xtask, {
-    args: ["deno", "test", `--config=${denoConfig}`, testFile, ...flags["--"]],
-    cwd: projectDir,
-    stdout: "piped",
-    stderr: "piped",
-    env: { ...Deno.env.toObject(), ...env },
-  }).spawn();
-
-  const output = mergeReadableStreams(child.stdout, child.stderr)
-    .pipeThrough(new TextDecoderStream())
-    .pipeThrough(new TextLineStream());
-
-  const promise = child.status
-    .then(({ success }) => {
-      const end = Date.now();
-      return { success, testFile, duration: end - start };
-    })
-    .catch(({ success }) => {
-      const end = Date.now();
-      return { success, testFile, duration: end - start };
-    });
-
-  return {
-    promise,
-    output,
-    done: false,
-    streamed: false,
-  };
-}
-
-async function buildXtask() {
-  console.log(`${prefix} Building xtask...`);
-  const child = new Deno.Command("cargo", {
-    args: ["build", "--package", "xtask"],
-    cwd: projectDir,
-    stdout: "inherit",
-    stderr: "inherit",
-  }).spawn();
-  const status = await child.status;
-  if (!status.success) {
-    throw new Error("Failed to build xtask");
-=======
+  }
+
   interface Run {
     promise: Promise<Result>;
     output: ReadableStream<string>;
     done: boolean;
     streamed: boolean;
->>>>>>> 96d84138
   }
 
   const xtask = wd.join("target/debug/xtask");
@@ -308,8 +194,7 @@
   // launch a promise that doesnt get awaited
   (async () => {
     while (queues.length > 0) {
-      const current = Object
-        .values(runs)
+      const current = Object.values(runs)
         .filter((r) => !r.done)
         .map((r) => r.promise);
       if (current.length <= threads) {
@@ -324,8 +209,7 @@
 
   let nexts = Object.keys(runs);
   do {
-    const file = nexts.find((f) => !runs[f].done) ??
-      nexts[0];
+    const file = nexts.find((f) => !runs[f].done) ?? nexts[0];
     const run = runs[file];
     run.streamed = true;
 
@@ -338,28 +222,6 @@
       $.log(line);
     }
 
-<<<<<<< HEAD
-void (async () => {
-  while (queues.length > 0) {
-    const current = Object.values(runs)
-      .filter((r) => !r.done)
-      .map((r) => r.promise);
-    if (current.length <= threads) {
-      const next = queues.shift()!;
-      runs[next] = createRun(next);
-    } else {
-      const result = await Promise.any(current);
-      runs[result.testFile].done = true;
-    }
-  }
-})();
-
-let nexts = Object.keys(runs);
-do {
-  const file = nexts.find((f) => !runs[f].done) ?? nexts[0];
-  const run = runs[file];
-  run.streamed = true;
-=======
     const { duration } = await run.promise;
     $.logStep(
       `${prefix} Completed ${wd.relative(file)} in ${duration / 1_000}s`,
@@ -367,24 +229,18 @@
 
     nexts = Object.keys(runs).filter((f) => !runs[f].streamed);
   } while (nexts.length > 0);
->>>>>>> 96d84138
 
   const globalDuration = Date.now() - globalStart;
   const finished = await Promise.all(Object.values(runs).map((r) => r.promise));
   const successes = finished.filter((r) => r.success);
   const failures = finished.filter((r) => !r.success);
 
-<<<<<<< HEAD
-  const { duration } = await run.promise;
-  console.log(`${prefix} Completed ${relPath(file)} in ${duration / 1_000}s`);
-=======
   $.log();
   $.log(
     `Tests completed in ${Math.floor(globalDuration / 60_000)}m${
       Math.floor(globalDuration / 1_000) % 60
     }s:`,
   );
->>>>>>> 96d84138
 
   for (const run of finished.sort((a, b) => a.duration - b.duration)) {
     $.log(
@@ -394,17 +250,11 @@
     );
   }
 
-  $.log(
-    `  successes: ${successes.length}/${filteredTestFiles.length}`,
-  );
-  $.log(
-    `  failures: ${failures.length}/${filteredTestFiles.length}`,
-  );
+  $.log(`  successes: ${successes.length}/${filteredTestFiles.length}`);
+  $.log(`  failures: ${failures.length}/${filteredTestFiles.length}`);
   const filteredOutCount = testFiles.length - filteredTestFiles.length;
   if (filteredOutCount > 0) {
-    $.log(
-      `  ${filteredOutCount} test files were filtered out`,
-    );
+    $.log(`  ${filteredOutCount} test files were filtered out`);
   }
 
   $.log("");
@@ -420,13 +270,6 @@
   }
 }
 
-<<<<<<< HEAD
-console.log(`  successes: ${successes.length}/${filteredTestFiles.length}`);
-console.log(`  failures: ${failures.length}/${filteredTestFiles.length}`);
-const filteredOutCount = testFiles.length - filteredTestFiles.length;
-if (filteredOutCount > 0) {
-  console.log(`  ${filteredOutCount} test files were filtered out`);
-=======
 export async function testE2eCli(argv: string[]) {
   const flags = parseArgs(argv, {
     "--": true,
@@ -438,7 +281,6 @@
     filter: flags.filter ?? flags.f,
     flags: flags["--"],
   });
->>>>>>> 96d84138
 }
 
 if (import.meta.main) {
