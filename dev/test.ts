--- conflicted
+++ resolved
@@ -56,9 +56,9 @@
           testFiles.push(
             ...(
               await Array.fromAsync(
-                path.expandGlob("**/*_test.ts", { globstar: true }),
+                path.expandGlob("**/*_test.ts", { globstar: true })
               )
-            ).map((ent) => ent.path.toString()),
+            ).map((ent) => ent.path.toString())
           );
           return;
         }
@@ -70,7 +70,7 @@
         } else {
           throw new Error(`Not a valid test file: ${path}`);
         }
-      }),
+      })
     );
   } else {
     // run all the tests
@@ -79,9 +79,9 @@
         await Array.fromAsync(
           wd
             .join("typegate/tests")
-            .expandGlob("**/*_test.ts", { globstar: true }),
+            .expandGlob("**/*_test.ts", { globstar: true })
         )
-      ).map((ent) => ent.path.toString()),
+      ).map((ent) => ent.path.toString())
     );
   }
   const prefixLength = `${projectDir}/typegate/tests/`.length;
@@ -91,7 +91,7 @@
       includeScore: true,
       useExtendedSearch: true,
       threshold: 0.4,
-    },
+    }
   );
   const filtered = filter ? fuse.search(filter) : null;
   const filteredTestFiles =
@@ -131,15 +131,11 @@
   await tmpDir.ensureDir();
   // remove non-vendored caches
   for await (const cache of tmpDir.readDir()) {
-<<<<<<< HEAD
     if (
       cache.name.endsWith(".wasm") ||
       cache.name == "libpython" ||
       cache.name.startsWith("meta-cli")
     ) {
-=======
-    if (cache.name.endsWith(".wasm") || cache.name == "libpython") {
->>>>>>> 1d62c032
       continue;
     }
     await tmpDir.join(cache.name).remove({ recursive: true });
@@ -232,7 +228,7 @@
 
     const { duration } = await run.promise;
     $.logStep(
-      `${prefix} Completed ${wd.relative(file)} in ${duration / 1_000}s`,
+      `${prefix} Completed ${wd.relative(file)} in ${duration / 1_000}s`
     );
 
     nexts = Object.keys(runs).filter((f) => !runs[f].streamed);
@@ -247,14 +243,14 @@
   $.log(
     `Tests completed in ${Math.floor(globalDuration / 60_000)}m${
       Math.floor(globalDuration / 1_000) % 60
-    }s:`,
+    }s:`
   );
 
   for (const run of finished.sort((a, b) => a.duration - b.duration)) {
     $.log(
       ` - ${Math.floor(run.duration / 60_000)}m${
         Math.floor(run.duration / 1_000) % 60
-      }s -- ${run.success ? "" : "FAILED -"}${wd.relative(run.testFile)}`,
+      }s -- ${run.success ? "" : "FAILED -"}${wd.relative(run.testFile)}`
     );
   }
 
