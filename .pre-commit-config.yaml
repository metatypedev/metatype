repos:
  - repo: https://github.com/pre-commit/pre-commit-hooks
    rev: v4.4.0
    hooks:
      - id: check-added-large-files
        args:
          - --maxkb=768
      - id: check-ast
      - id: check-json
        exclude: .vscode/.*\.json
      - id: check-toml
      - id: check-yaml
      - id: check-case-conflict
      - id: check-executables-have-shebangs
      - id: check-merge-conflict
      - id: end-of-file-fixer
        # exclude all generated files
        exclude: (typegate/deno.lock|.*\.snap$|typegate/src/typegraphs/.*\.json|website/docs/reference/)
  - repo: https://github.com/charliermarsh/ruff-pre-commit
<<<<<<< HEAD
    rev: "v0.0.280"
=======
    rev: "v0.0.282"
>>>>>>> 34feae68
    hooks:
      - id: ruff
  - repo: https://github.com/psf/black
    rev: 23.7.0
    hooks:
      - id: black
  - repo: https://github.com/commitizen-tools/commitizen
<<<<<<< HEAD
    rev: 3.5.3
=======
    rev: 3.6.0
>>>>>>> 34feae68
    hooks:
      - id: commitizen
        stages: [commit-msg]
  - repo: https://github.com/doublify/pre-commit-rust
    rev: v1.0
    hooks:
      - id: fmt
      - id: cargo-check
        args: ["--locked"]
      - id: clippy
        args: ["--locked", "-F", "wasm", "--", "--deny", "warnings"]
  - repo: local
    hooks:
      - id: deno-fmt
        name: Deno format
        language: system
        entry: bash -c 'cd typegate && deno fmt --ignore=native,src/typegraphs,tmp && cd ../dev && deno fmt'
        pass_filenames: false
        types:
          - ts
        files: ^(typegate|dev)/
      - id: deno-lint
        name: Deno lint
        language: system
        entry: bash -c 'cd typegate && deno lint --rules-exclude=no-explicit-any --ignore=native,tmp && cd ../dev && deno lint'
        pass_filenames: false
        types:
          - ts
        files: ^(typegate|dev)/
      - id: es-lint
        name: Eslint
        language: system
        entry: bash -c 'cd website && [ -f node_modules/.bin/eslint ] && pnpm lint'
        pass_filenames: false
        types_or:
          - ts
          - tsx
        files: ^website/
      - id: version
        name: "Lock versions"
        always_run: true
        language: system
        entry: bash -c 'deno run -A dev/lock.ts --check'
        pass_filenames: false
  - repo: https://github.com/Lucas-C/pre-commit-hooks
    rev: v1.5.1
    hooks:
      - id: insert-license
        name: "License MPL-2.0 python"
        args:
          #- --remove-header
          - --license-filepath=dev/license-header-MPL-2.0.txt
          - "--comment-style=#"
          - "--skip-license-insertion-comment=no-auto-license-header"
        types_or:
          - python
        files: ^typegraph/
      - id: insert-license
        name: "License Elastic-2.0 rust"
        args:
          #- --remove-header
          - --license-filepath=dev/license-header-Elastic-2.0.txt
          - "--comment-style=//"
          - "--skip-license-insertion-comment=no-auto-license-header"
        types_or:
          - rust
        files: ^(typegate|libs)/
      - id: insert-license
        name: "License MPL-2.0 rust"
        args:
          #- --remove-header
          - --license-filepath=dev/license-header-MPL-2.0.txt
          - "--comment-style=//"
          - "--skip-license-insertion-comment=no-auto-license-header"
        types_or:
          - rust
        files: ^(meta-cli|typegraph)/
      - id: insert-license
        name: "License Elastic-2.0 deno"
        args:
          #- --remove-header
          - --license-filepath=dev/license-header-Elastic-2.0.txt
          - "--comment-style=//"
          - "--skip-license-insertion-comment=no-auto-license-header"
        types_or:
          - ts
        files: ^(typegate|dev)/
      - id: insert-license
        name: "License Elastic-2.0 typescript"
        args:
          #- --remove-header
          - --license-filepath=dev/license-header-Elastic-2.0.txt
          - "--comment-style=//"
          - "--skip-license-insertion-comment=no-auto-license-header"
        types_or:
          - ts
          - tsx
        files: ^website/<|MERGE_RESOLUTION|>--- conflicted
+++ resolved
@@ -17,11 +17,7 @@
         # exclude all generated files
         exclude: (typegate/deno.lock|.*\.snap$|typegate/src/typegraphs/.*\.json|website/docs/reference/)
   - repo: https://github.com/charliermarsh/ruff-pre-commit
-<<<<<<< HEAD
-    rev: "v0.0.280"
-=======
     rev: "v0.0.282"
->>>>>>> 34feae68
     hooks:
       - id: ruff
   - repo: https://github.com/psf/black
@@ -29,11 +25,7 @@
     hooks:
       - id: black
   - repo: https://github.com/commitizen-tools/commitizen
-<<<<<<< HEAD
-    rev: 3.5.3
-=======
     rev: 3.6.0
->>>>>>> 34feae68
     hooks:
       - id: commitizen
         stages: [commit-msg]
