--- conflicted
+++ resolved
@@ -82,11 +82,7 @@
       - id: check-merge-conflict
       - id: end-of-file-fixer
         # exclude all generated files
-<<<<<<< HEAD
-        exclude: (?x)( .ghjk/.* |.*deno.lock |.*\.snap$|typegate/src/typegraphs/.*\.json |website/docs/reference/ |libs/pyrt_wit_wire/pyrt |tests/prisma-migrations/.*\.toml)
-=======
         exclude: (?x)( .ghjk/.* |.*deno.lock |.*\.snap$|typegate/src/typegraphs/.*\.json |website/docs/reference/ |libs/pyrt_wit_wire/pyrt | migration_lock.toml)
->>>>>>> 7d817c88
   - repo: https://github.com/Lucas-C/pre-commit-hooks
     rev: v1.5.5
     hooks:
