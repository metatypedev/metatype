--- conflicted
+++ resolved
@@ -1,8 +1,6 @@
 repos:
   - repo: local
     hooks:
-<<<<<<< HEAD
-=======
       - id: poetry-lock
         name: "Check poetry lock"
         always_run: true
@@ -15,7 +13,6 @@
         language: system
         entry: bash -c 'poetry -C ./typegraph/python check --lock'
         pass_filenames: false
->>>>>>> 1f2f7cee
       - id: version
         name: "Lock versions"
         always_run: true
