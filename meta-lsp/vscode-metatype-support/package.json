--- conflicted
+++ resolved
@@ -2,11 +2,7 @@
   "name": "vscode-metatype-support",
   "description": "VSCode extension for Metatype support",
   "author": "Metatype Team",
-<<<<<<< HEAD
-  "version": "0.4.6",
-=======
   "version": "0.4.7-0",
->>>>>>> 2845190a
   "repository": {
     "type": "git",
     "url": "https://github.com/metatypedev/metatype"
