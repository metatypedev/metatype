{
<<<<<<< HEAD
    "name": "vscode-metatype",
    "displayName": "Metatype",
    "description": "VSCode extension for Metatype support",
    "icon": "logo.png",
    "author": "Metatype Team",
    "version": "0.4.2",
    "repository": {
        "type": "git",
        "url": "https://github.com/metatypedev/metatype"
    },
    "publisher": "metatypedev",
    "engines": {
        "vscode": "^1.75.0"
    },
    "activationEvents": [
        "onLanguage:typescript",
        "onLanguage:javascript"
    ],
    "main": "./vscode-metatype-support/out/extension",
    "scripts": {
        "compile:ts-server": "pnpm esbuild ./ts-language-server/src/server.ts --bundle --outfile=ts-language-server/out/server.js --packages=external --format=cjs --platform=node",
        "dev:ts-server": "cd ts-language-server && pnpm dev",
        "compile:vscode": "pnpm esbuild ./vscode-metatype-support/src/extension.ts --bundle --outfile=vscode-metatype-support/out/extension.js --external:vscode --format=cjs --platform=node",
        "vscode:prepublish": "pnpm run compile:ts-server && pnpm run compile:vscode",
        "lint": "pnpm eslint ./ts-language-server/src ./vscode-metatype-support/src --ext .ts",
        "vscode:package": "pnpm vsce package --no-dependencies",
        "vscode:publish": "pnpm vsce publish --no-dependencies",
        "test:ts-server": "cd ts-language-server && pnpm test",
        "clean": "rm -rf ./ts-language-server/out && rm -rf ./vscode-metatype-support/out"
    },
    "devDependencies": {
        "@types/node": "^16.18.65",
        "@types/vscode": "^1.75.0",
        "@typescript-eslint/eslint-plugin": "^6.14.0",
        "@typescript-eslint/parser": "^6.14.0",
        "@vscode/vsce": "^2.22.0",
        "esbuild": "^0.19.10",
        "eslint": "^8.54.0",
        "eslint-config-standard-with-typescript": "^42.0.0",
        "eslint-plugin-import": "^2.25.2",
        "eslint-plugin-n": "^15.0.0 || ^16.0.0 ",
        "eslint-plugin-promise": "^6.0.0",
        "typescript": "^5.3.2",
        "tsx": "4.7",
        "lcov": "1.16"
    }
=======
  "name": "vscode-metatype",
  "displayName": "Metatype",
  "description": "VSCode extension for Metatype support",
  "icon": "logo.png",
  "author": "Metatype Team",
  "version": "0.4.2",
  "repository": {
    "type": "git",
    "url": "https://github.com/metatypedev/metatype"
  },
  "publisher": "metatypedev",
  "engines": {
    "vscode": "^1.75.0"
  },
  "activationEvents": [
    "onLanguage:typescript",
    "onLanguage:javascript"
  ],
  "main": "./vscode-metatype-support/out/extension",
  "scripts": {
    "compile:ts-server": "pnpm esbuild ./ts-language-server/src/server.ts --bundle --outfile=ts-language-server/out/server.js --packages=external --format=cjs --platform=node",
    "dev:ts-server": "cd ts-language-server && pnpm dev",
    "compile:vscode": "pnpm esbuild ./vscode-metatype-support/src/extension.ts --bundle --outfile=vscode-metatype-support/out/extension.js --external:vscode --format=cjs --platform=node",
    "vscode:prepublish": "pnpm run compile:ts-server && pnpm run compile:vscode",
    "lint": "pnpm eslint ./ts-language-server/src ./vscode-metatype-support/src --ext .ts",
    "vscode:package": "pnpm vsce package --no-dependencies",
    "vscode:publish": "pnpm vsce publish --no-dependencies",
    "test:ts-server": "cd ts-language-server && pnpm test",
    "clean": "rm -rf ./ts-language-server/out && rm -rf ./vscode-metatype-support/out"
  },
  "devDependencies": {
    "@types/node": "^16.18.65",
    "@types/vscode": "^1.75.0",
    "@typescript-eslint/eslint-plugin": "^6.14.0",
    "@typescript-eslint/parser": "^6.14.0",
    "@vscode/vsce": "^2.22.0",
    "esbuild": "^0.19.10",
    "eslint": "^8.54.0",
    "eslint-config-standard-with-typescript": "^42.0.0",
    "eslint-plugin-import": "^2.25.2",
    "eslint-plugin-n": "^15.0.0 || ^16.0.0 ",
    "eslint-plugin-promise": "^6.0.0",
    "typescript": "^5.3.2",
    "tsx": "4.7",
    "lcov": "1.16"
  }
>>>>>>> 1f2f7cee
}<|MERGE_RESOLUTION|>--- conflicted
+++ resolved
@@ -1,52 +1,4 @@
 {
-<<<<<<< HEAD
-    "name": "vscode-metatype",
-    "displayName": "Metatype",
-    "description": "VSCode extension for Metatype support",
-    "icon": "logo.png",
-    "author": "Metatype Team",
-    "version": "0.4.2",
-    "repository": {
-        "type": "git",
-        "url": "https://github.com/metatypedev/metatype"
-    },
-    "publisher": "metatypedev",
-    "engines": {
-        "vscode": "^1.75.0"
-    },
-    "activationEvents": [
-        "onLanguage:typescript",
-        "onLanguage:javascript"
-    ],
-    "main": "./vscode-metatype-support/out/extension",
-    "scripts": {
-        "compile:ts-server": "pnpm esbuild ./ts-language-server/src/server.ts --bundle --outfile=ts-language-server/out/server.js --packages=external --format=cjs --platform=node",
-        "dev:ts-server": "cd ts-language-server && pnpm dev",
-        "compile:vscode": "pnpm esbuild ./vscode-metatype-support/src/extension.ts --bundle --outfile=vscode-metatype-support/out/extension.js --external:vscode --format=cjs --platform=node",
-        "vscode:prepublish": "pnpm run compile:ts-server && pnpm run compile:vscode",
-        "lint": "pnpm eslint ./ts-language-server/src ./vscode-metatype-support/src --ext .ts",
-        "vscode:package": "pnpm vsce package --no-dependencies",
-        "vscode:publish": "pnpm vsce publish --no-dependencies",
-        "test:ts-server": "cd ts-language-server && pnpm test",
-        "clean": "rm -rf ./ts-language-server/out && rm -rf ./vscode-metatype-support/out"
-    },
-    "devDependencies": {
-        "@types/node": "^16.18.65",
-        "@types/vscode": "^1.75.0",
-        "@typescript-eslint/eslint-plugin": "^6.14.0",
-        "@typescript-eslint/parser": "^6.14.0",
-        "@vscode/vsce": "^2.22.0",
-        "esbuild": "^0.19.10",
-        "eslint": "^8.54.0",
-        "eslint-config-standard-with-typescript": "^42.0.0",
-        "eslint-plugin-import": "^2.25.2",
-        "eslint-plugin-n": "^15.0.0 || ^16.0.0 ",
-        "eslint-plugin-promise": "^6.0.0",
-        "typescript": "^5.3.2",
-        "tsx": "4.7",
-        "lcov": "1.16"
-    }
-=======
   "name": "vscode-metatype",
   "displayName": "Metatype",
   "description": "VSCode extension for Metatype support",
@@ -93,5 +45,4 @@
     "tsx": "4.7",
     "lcov": "1.16"
   }
->>>>>>> 1f2f7cee
 }