// @ts-nocheck: Deno file

import { METATYPE_VERSION, PUBLISHED_VERSION } from "./tools/consts.ts";
import { file, ports, sedLock, semver, stdDeps } from "./tools/deps.ts";
import installs from "./tools/installs.ts";
import tasks from "./tools/tasks/mod.ts";

const ghjk = file({
  defaultEnv: Deno.env.get("CI") ? "ci" : Deno.env.get("OCI") ? "oci" : "dev",
  tasks,
});
export const sophon = ghjk.sophon;
const { env, task } = ghjk;

env("main")
  .install(installs.deno)
  .vars({
    RUST_LOG: "info,deno=warn,swc_ecma_codegen=off,tracing::span=off",
    TYPEGRAPH_VERSION: "0.0.3",
    CLICOLOR_FORCE: "1",
    CROSS_CONFIG: "tools/Cross.toml",
    GIT_CLIFF_CONFIG: "tools/cliff.toml",
  })
  .allowedBuildDeps(
    ...stdDeps(),
    installs.python_latest,
    installs.node,
    installs.rust_stable,
  );

env("_rust").install(
  // use rustup for the actual toolchain
<<<<<<< HEAD
  ports.protoc({ version: "v25.1" }),
=======
  ports.protoc({ version: "v24.4" }),
>>>>>>> 28f66cc8
  ports.cmake()[0],
);

if (Deno.build.os == "linux" && !Deno.env.has("NO_MOLD")) {
  const mold = ports.mold({
    version: "v2.4.0",
    replaceLd: true,
  });
  env("dev").install(mold);
  env("oci").install(mold);
}

env("_ecma").install(
  installs.node,
  ports.pnpm({ version: "v9.4.0" }),
  ports.npmi({ packageName: "node-gyp", version: "10.0.1" })[0],
);

env("_python").install(
  installs.python,
  ports.pipi({
    packageName: "ruff",
    version: "0.4.7",
  })[0],
  ports.pipi({
    packageName: "poetry",
    version: "1.8.3",
  })[0],
);

env("_wasm").install(
  ports.cargobi({
    crateName: "wasm-opt",
    version: "0.116.1",
    locked: true,
  }),
  ports.cargobi({
    crateName: "wasm-tools",
    version: "1.208.1",
    locked: true,
  }),
  ports.pipi({ packageName: "componentize-py", version: "0.13.4" })[0],
  // FIXME: jco installs node as a dep
  ports.npmi({
    packageName: "@bytecodealliance/jco",
    version: "1.3.0",
  })[0],
);

env("oci").inherit(["_rust", "_wasm"]);

env("ci")
  .inherit(["_rust", "_python", "_ecma", "_wasm"])
  .install(
    ports.pipi({ packageName: "pre-commit", version: "3.7.1" })[0],
    ports.temporal_cli({ version: "v0.13.1" }),
    ports.cargobi({
      crateName: "cargo-insta",
      version: "1.33.0",
      locked: true,
    }),
    ports.cargobi({
      crateName: "cross",
      version: "0.2.5",
      locked: true,
    }),
  );

env("dev")
  .inherit("ci")
  .install(
    ports.act(),
    ports.cargobi({ crateName: "whiz", locked: true }),
    ports.cargobi({ crateName: "wit-deps-cli", locked: true }),
    ports.cargobi({ crateName: "git-cliff", locked: true }),
  );

task("version-print", () => console.log(METATYPE_VERSION), {
  desc: "Print $METATYPE_VERSION",
});

task("version-bump", async ($) => {
  const bumps = [
    "major",
    "premajor",
    "minor",
    "preminor",
    "patch",
    "prepatch",
    "prerelease",
  ];
  const bump = $.argv[0];

  if (!bumps.includes(bump)) {
    throw new Error(
      `invalid argument "${bump}", valid are: ${bumps.join(", ")}`,
    );
  }

  const newVersion = semver.format(
    semver.increment(
      semver.parse(METATYPE_VERSION),
      bump as semver.ReleaseType,
      {
        prerelease: "rc",
      },
    ),
  );

  $.logStep(`Bumping ${METATYPE_VERSION} → ${newVersion}`);
  const lines = [[/^(export const METATYPE_VERSION = ").*(";)$/, newVersion]];
  if (bump === "prerelease") {
    $.logStep(
      `Bumping published version ${PUBLISHED_VERSION} → ${METATYPE_VERSION}`,
    );
    lines.push([
      /^(export const PUBLISHED_VERSION = ").*(";)$/,
      METATYPE_VERSION,
    ]);
  }

  await sedLock($.workingDir, {
    lines: {
      "./tools/consts.ts": lines,
    },
  });
  await $`ghjk x lock-sed`;
});<|MERGE_RESOLUTION|>--- conflicted
+++ resolved
@@ -25,17 +25,13 @@
     ...stdDeps(),
     installs.python_latest,
     installs.node,
-    installs.rust_stable,
+    installs.rust_stable
   );
 
 env("_rust").install(
   // use rustup for the actual toolchain
-<<<<<<< HEAD
   ports.protoc({ version: "v25.1" }),
-=======
-  ports.protoc({ version: "v24.4" }),
->>>>>>> 28f66cc8
-  ports.cmake()[0],
+  ports.cmake()[0]
 );
 
 if (Deno.build.os == "linux" && !Deno.env.has("NO_MOLD")) {
@@ -50,7 +46,7 @@
 env("_ecma").install(
   installs.node,
   ports.pnpm({ version: "v9.4.0" }),
-  ports.npmi({ packageName: "node-gyp", version: "10.0.1" })[0],
+  ports.npmi({ packageName: "node-gyp", version: "10.0.1" })[0]
 );
 
 env("_python").install(
@@ -62,7 +58,7 @@
   ports.pipi({
     packageName: "poetry",
     version: "1.8.3",
-  })[0],
+  })[0]
 );
 
 env("_wasm").install(
@@ -81,7 +77,7 @@
   ports.npmi({
     packageName: "@bytecodealliance/jco",
     version: "1.3.0",
-  })[0],
+  })[0]
 );
 
 env("oci").inherit(["_rust", "_wasm"]);
@@ -100,7 +96,7 @@
       crateName: "cross",
       version: "0.2.5",
       locked: true,
-    }),
+    })
   );
 
 env("dev")
@@ -109,7 +105,7 @@
     ports.act(),
     ports.cargobi({ crateName: "whiz", locked: true }),
     ports.cargobi({ crateName: "wit-deps-cli", locked: true }),
-    ports.cargobi({ crateName: "git-cliff", locked: true }),
+    ports.cargobi({ crateName: "git-cliff", locked: true })
   );
 
 task("version-print", () => console.log(METATYPE_VERSION), {
@@ -130,7 +126,7 @@
 
   if (!bumps.includes(bump)) {
     throw new Error(
-      `invalid argument "${bump}", valid are: ${bumps.join(", ")}`,
+      `invalid argument "${bump}", valid are: ${bumps.join(", ")}`
     );
   }
 
@@ -140,15 +136,15 @@
       bump as semver.ReleaseType,
       {
         prerelease: "rc",
-      },
-    ),
+      }
+    )
   );
 
   $.logStep(`Bumping ${METATYPE_VERSION} → ${newVersion}`);
   const lines = [[/^(export const METATYPE_VERSION = ").*(";)$/, newVersion]];
   if (bump === "prerelease") {
     $.logStep(
-      `Bumping published version ${PUBLISHED_VERSION} → ${METATYPE_VERSION}`,
+      `Bumping published version ${PUBLISHED_VERSION} → ${METATYPE_VERSION}`
     );
     lines.push([
       /^(export const PUBLISHED_VERSION = ").*(";)$/,
