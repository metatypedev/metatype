export { ghjk } from "https://raw.github.com/metatypedev/ghjk/423d38e/mod.ts";
import * as ghjk from "https://raw.github.com/metatypedev/ghjk/423d38e/mod.ts";
import * as ports from "https://raw.github.com/metatypedev/ghjk/423d38e/ports/mod.ts";

const PROTOC_VERSION = "v24.1";
const POETRY_VERSION = "1.7.0";
const PYTHON_VERSION = "3.8.18";
const PNPM_VERSION = "v8.15.2";
const WASM_TOOLS_VERSION = "1.0.53";
const JCO_VERSION = "1.0.0";
const WASMEDGE_VERSION = "0.13.5";
const WASM_OPT_VERSION = "0.116.0";
const MOLD_VERSION = "v2.4.0";
const CMAKE_VERSION = "3.28.0-rc6";
const CARGO_INSTA_VERSION = "1.33.0";
const NODE_VERSION = "20.8.0";
<<<<<<< HEAD
const METATYPE_VERSION = "0.3.7-0";
=======
const TEMPORAL_VERSION = "0.10.7";
>>>>>>> b48d7198

ghjk.install(
  ports.wasmedge({ version: WASMEDGE_VERSION }),
  ports.protoc({ version: PROTOC_VERSION }),
  ports.asdf({
    pluginRepo: "https://github.com/asdf-community/asdf-cmake",
    installType: "version",
    version: CMAKE_VERSION,
  }),
  ports.cargo_binstall(),
  ports.temporal_cli({ version: TEMPORAL_VERSION }),
);

if (!Deno.env.has("OCI")) {
  ghjk.install(
<<<<<<< HEAD
    // FIXME: use cargobi when avail
    ports.cargobi({ crateName: "wasm-opt", version: WASM_OPT_VERSION, locked: true }),
    ports.cargobi({ crateName: "wasm-tools", version: WASM_TOOLS_VERSION, locked: true}),
=======
    ports.cargobi({ crateName: "wasm-opt", version: WASM_OPT_VERSION }),
    ports.cargobi({ crateName: "wasm-tools", version: WASM_TOOLS_VERSION }),
>>>>>>> b48d7198
    // these aren't required by the typegate build process
    ports.cargobi({ crateName: "cargo-insta", version: CARGO_INSTA_VERSION, locked: true }),
    ports.node({ version: NODE_VERSION }),
    ports.pnpm({ version: PNPM_VERSION }),
    // FIXME: jco installs node as a dep
    ports.npmi({
      packageName: "@bytecodealliance/jco",
      version: JCO_VERSION,
    })[0],
    ports.npmi({ packageName: "node-gyp", version: "10.0.1" })[0],
  );
}

if (Deno.build.os == "linux" && !Deno.env.has("NO_MOLD")) {
  ghjk.install(
    ports.mold({
      version: MOLD_VERSION,
      replaceLd: Deno.env.has("CI") || Deno.env.has("OCI"),
    }),
  );
}

if (!Deno.env.has("NO_PYTHON")) {
  ghjk.install(
    ports.cpy_bs({ version: PYTHON_VERSION }),
    ports.pipi({
      packageName: "poetry",
      version: POETRY_VERSION,
    })[0],
  );
  if (!Deno.env.has("CI") && !Deno.env.has("OCI")) {
    ghjk.install(
      ports.pipi({ packageName: "pre-commit" })[0],
    );
  }
}

if (!Deno.env.has("CI") && !Deno.env.has("OCI")) {
  ghjk.install(
    ports.act({}),
    ports.cargobi({ crateName: "whiz", locked: true }),
  );
}

ghjk.task("clean-deno-lock", {
  installs: [
    // jq
  ],
  async fn({ $ }) {
    const jqOp1 = `del(.packages.specifiers["npm:@typegraph/sdk@${METATYPE_VERSION}"])`;
    const jqOp2 = `del(.packages.npm["@typegraph/sdk@${METATYPE_VERSION}"])`;
    const jqOp = `${jqOp1} | ${jqOp2}`;
    const lock = await $`jq ${jqOp} typegate/deno.lock`.text();
    await Deno.writeTextFile("typegate/deno.lock", lock);
  }
});

export const secureConfig = ghjk.secureConfig({
  allowedPortDeps: [...ghjk.stdDeps({ enableRuntimes: true })],
});<|MERGE_RESOLUTION|>--- conflicted
+++ resolved
@@ -14,11 +14,8 @@
 const CMAKE_VERSION = "3.28.0-rc6";
 const CARGO_INSTA_VERSION = "1.33.0";
 const NODE_VERSION = "20.8.0";
-<<<<<<< HEAD
+const TEMPORAL_VERSION = "0.10.7";
 const METATYPE_VERSION = "0.3.7-0";
-=======
-const TEMPORAL_VERSION = "0.10.7";
->>>>>>> b48d7198
 
 ghjk.install(
   ports.wasmedge({ version: WASMEDGE_VERSION }),
@@ -34,16 +31,23 @@
 
 if (!Deno.env.has("OCI")) {
   ghjk.install(
-<<<<<<< HEAD
     // FIXME: use cargobi when avail
-    ports.cargobi({ crateName: "wasm-opt", version: WASM_OPT_VERSION, locked: true }),
-    ports.cargobi({ crateName: "wasm-tools", version: WASM_TOOLS_VERSION, locked: true}),
-=======
-    ports.cargobi({ crateName: "wasm-opt", version: WASM_OPT_VERSION }),
-    ports.cargobi({ crateName: "wasm-tools", version: WASM_TOOLS_VERSION }),
->>>>>>> b48d7198
+    ports.cargobi({
+      crateName: "wasm-opt",
+      version: WASM_OPT_VERSION,
+      locked: true,
+    }),
+    ports.cargobi({
+      crateName: "wasm-tools",
+      version: WASM_TOOLS_VERSION,
+      locked: true,
+    }),
     // these aren't required by the typegate build process
-    ports.cargobi({ crateName: "cargo-insta", version: CARGO_INSTA_VERSION, locked: true }),
+    ports.cargobi({
+      crateName: "cargo-insta",
+      version: CARGO_INSTA_VERSION,
+      locked: true,
+    }),
     ports.node({ version: NODE_VERSION }),
     ports.pnpm({ version: PNPM_VERSION }),
     // FIXME: jco installs node as a dep
@@ -91,12 +95,13 @@
     // jq
   ],
   async fn({ $ }) {
-    const jqOp1 = `del(.packages.specifiers["npm:@typegraph/sdk@${METATYPE_VERSION}"])`;
+    const jqOp1 =
+      `del(.packages.specifiers["npm:@typegraph/sdk@${METATYPE_VERSION}"])`;
     const jqOp2 = `del(.packages.npm["@typegraph/sdk@${METATYPE_VERSION}"])`;
     const jqOp = `${jqOp1} | ${jqOp2}`;
     const lock = await $`jq ${jqOp} typegate/deno.lock`.text();
     await Deno.writeTextFile("typegate/deno.lock", lock);
-  }
+  },
 });
 
 export const secureConfig = ghjk.secureConfig({
