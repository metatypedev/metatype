--- conflicted
+++ resolved
@@ -1,8 +1,4 @@
-<<<<<<< HEAD
-from typegraph import Effect
-=======
 from typegraph import effects
->>>>>>> 3f698fa3
 from typegraph import policies
 from typegraph import t
 from typegraph import TypeGraph
@@ -27,11 +23,7 @@
             }
         ),
         t.struct({"success": t.boolean(), "error": t.string().optional()}),
-<<<<<<< HEAD
-        f.imp("default", effect=Effect.create()),
-=======
         f.imp("default", effect=effects.create()),
->>>>>>> 3f698fa3
     ).rate(weight=2)
 
 
