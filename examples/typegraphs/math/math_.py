<<<<<<< HEAD
from typegraph import Effect
=======
from typegraph import effects
>>>>>>> 3f698fa3
from typegraph import policies
from typegraph import t
from typegraph import TypeGraph
from typegraph.policies import Policy
from typegraph.runtimes.deno import DenoRuntime
from typegraph.runtimes.deno import ModuleMat
from typegraph.runtimes.deno import PureFunMat

with TypeGraph(name="math") as g:
    worker = DenoRuntime(worker="worker 1")

    public = policies.public()

    restrict_referer = Policy(
        PureFunMat(
            '(context) => context["headers"]["referer"] && new URL(context["headers"]["referer"]).pathname === "/math"',
            runtime=worker,
        ),
    ).named("restrict_referer_policy")

    fib = ModuleMat("fib.ts", runtime=worker)

    random_item_fn = "({ items }) => items[Math.floor(Math.random() * items.length)]"

    g.expose(
        fib=t.func(
            t.struct({"size": t.integer()}),
            t.array(t.float()),
            fib.imp("default", effect=Effect.none()),
        ).add_policy(restrict_referer),
        random=t.func(
            t.struct(),
            t.float(),
            PureFunMat("() => Math.random()"),
        ).add_policy(public),
        randomItem=t.func(
            t.struct({"items": t.array(t.string())}),
            t.string(),
            PureFunMat(random_item_fn, runtime=worker),
        ).add_policy(public),
        randomIntInRange=t.func(
            t.struct({"from": t.integer(), "to": t.integer()}),
            t.integer(),
            ModuleMat(
                code="""
                    export default function(
                        { from, to }: { from: number, to: number },
                        context: Record<string, string>,
                    ) {
                        const extent = to - from;
                        if (extent <= 0) throw new Error("invalid range");
                        return from + Math.floor(Math.random() * extent);
                    }
                    """,
                runtime=worker,
<<<<<<< HEAD
            ).imp("default", effect=Effect.none()),
=======
            ).imp("default", effect=effects.none()),
>>>>>>> 3f698fa3
        ).add_policy(public),
    )<|MERGE_RESOLUTION|>--- conflicted
+++ resolved
@@ -1,8 +1,4 @@
-<<<<<<< HEAD
-from typegraph import Effect
-=======
 from typegraph import effects
->>>>>>> 3f698fa3
 from typegraph import policies
 from typegraph import t
 from typegraph import TypeGraph
@@ -31,7 +27,7 @@
         fib=t.func(
             t.struct({"size": t.integer()}),
             t.array(t.float()),
-            fib.imp("default", effect=Effect.none()),
+            fib.imp("default", effect=effects.none()),
         ).add_policy(restrict_referer),
         random=t.func(
             t.struct(),
@@ -58,10 +54,6 @@
                     }
                     """,
                 runtime=worker,
-<<<<<<< HEAD
-            ).imp("default", effect=Effect.none()),
-=======
             ).imp("default", effect=effects.none()),
->>>>>>> 3f698fa3
         ).add_policy(public),
     )