--- conflicted
+++ resolved
@@ -1,10 +1,4 @@
-<<<<<<< HEAD
-from typegraph import policies
-from typegraph import t
-from typegraph import TypeGraph
-=======
-from typegraph import TypeGraph, effects, policies, t
->>>>>>> 37ee7861
+from typegraph import TypeGraph, policies, t
 from typegraph.policies import Policy
 from typegraph.runtimes.deno import DenoRuntime, ModuleMat, PureFunMat
 
