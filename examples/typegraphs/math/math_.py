from typegraph import Effect
from typegraph import policies
from typegraph import t
from typegraph import TypeGraph
from typegraph.policies import Policy
from typegraph.runtimes.deno import DenoRuntime
from typegraph.runtimes.deno import ModuleMat
from typegraph.runtimes.deno import PureFunMat

with TypeGraph(name="math") as g:
    worker = DenoRuntime(worker="worker 1")

    public = policies.public()

    restrict_referer = Policy(
        PureFunMat(
            '(context) => context["headers"]["referer"] && new URL(context["headers"]["referer"]).pathname === "/math"',
            runtime=worker,
        ),
    ).named("restrict_referer_policy")

    fib = ModuleMat("fib.ts", runtime=worker)

    random_item_fn = "({ items }) => items[Math.floor(Math.random() * items.length)]"

    g.expose(
        fib=t.func(
            t.struct({"size": t.integer()}),
            t.array(t.float()),
            fib.imp("default", effect=Effect.none()),
        ).add_policy(restrict_referer),
        random=t.func(
            t.struct(),
            t.float(),
<<<<<<< HEAD
            PureFunMat("() => Math.random()"),
        ).add_policy(allow_all),
        randomItem=t.func(
            t.struct({"items": t.array(t.string())}),
            t.string(),
            PureFunMat(random_item_fn, runtime=worker),
        ).add_policy(allow_all),
=======
            FunMat("() => Math.random()"),
        ).add_policy(public),
        randomItem=t.func(
            t.struct({"items": t.array(t.string())}),
            t.string(),
            FunMat(random_item_fn, runtime=worker),
        ).add_policy(public),
>>>>>>> 9bd396a2
        randomIntInRange=t.func(
            t.struct({"from": t.integer(), "to": t.integer()}),
            t.integer(),
            ModuleMat(
                code="""
                    export default function(
                        { from, to }: { from: number, to: number },
                        context: Record<string, string>,
                    ) {
                        const extent = to - from;
                        if (extent <= 0) throw new Error("invalid range");
                        return from + Math.floor(Math.random() * extent);
                    }
                    """,
                runtime=worker,
<<<<<<< HEAD
            ).imp("default", effect=Effect.none()),
        ).add_policy(allow_all),
=======
            ).imp("default"),
        ).add_policy(public),
>>>>>>> 9bd396a2
    )<|MERGE_RESOLUTION|>--- conflicted
+++ resolved
@@ -32,23 +32,13 @@
         random=t.func(
             t.struct(),
             t.float(),
-<<<<<<< HEAD
             PureFunMat("() => Math.random()"),
-        ).add_policy(allow_all),
+        ).add_policy(public),
         randomItem=t.func(
             t.struct({"items": t.array(t.string())}),
             t.string(),
             PureFunMat(random_item_fn, runtime=worker),
-        ).add_policy(allow_all),
-=======
-            FunMat("() => Math.random()"),
         ).add_policy(public),
-        randomItem=t.func(
-            t.struct({"items": t.array(t.string())}),
-            t.string(),
-            FunMat(random_item_fn, runtime=worker),
-        ).add_policy(public),
->>>>>>> 9bd396a2
         randomIntInRange=t.func(
             t.struct({"from": t.integer(), "to": t.integer()}),
             t.integer(),
@@ -64,11 +54,6 @@
                     }
                     """,
                 runtime=worker,
-<<<<<<< HEAD
             ).imp("default", effect=Effect.none()),
-        ).add_policy(allow_all),
-=======
-            ).imp("default"),
         ).add_policy(public),
->>>>>>> 9bd396a2
     )