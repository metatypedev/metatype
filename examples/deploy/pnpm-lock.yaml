lockfileVersion: '9.0'

settings:
  autoInstallPeers: true
  excludeLinksFromLockfile: false

importers:

  .:
    dependencies:
      '@typegraph/sdk':
<<<<<<< HEAD
        specifier: link:../../typegraph/node
        version: link:../../typegraph/node
    devDependencies:
      tsx:
        specifier: ^3.13.0
        version: 3.14.0
      typescript:
        specifier: ^5.2.2
        version: 5.4.5

packages:

  '@esbuild/android-arm64@0.18.20':
    resolution: {integrity: sha512-Nz4rJcchGDtENV0eMKUNa6L12zz2zBDXuhj/Vjh18zGqB44Bi7MBMSXjgunJgjRhCmKOjnPuZp4Mb6OKqtMHLQ==}
    engines: {node: '>=12'}
    cpu: [arm64]
    os: [android]

  '@esbuild/android-arm@0.18.20':
    resolution: {integrity: sha512-fyi7TDI/ijKKNZTUJAQqiG5T7YjJXgnzkURqmGj13C6dCqckZBLdl4h7bkhHt/t0WP+zO9/zwroDvANaOqO5Sw==}
    engines: {node: '>=12'}
    cpu: [arm]
    os: [android]

  '@esbuild/android-x64@0.18.20':
    resolution: {integrity: sha512-8GDdlePJA8D6zlZYJV/jnrRAi6rOiNaCC/JclcXpB+KIuvfBN4owLtgzY2bsxnx666XjJx2kDPUmnTtR8qKQUg==}
    engines: {node: '>=12'}
    cpu: [x64]
    os: [android]

  '@esbuild/darwin-arm64@0.18.20':
    resolution: {integrity: sha512-bxRHW5kHU38zS2lPTPOyuyTm+S+eobPUnTNkdJEfAddYgEcll4xkT8DB9d2008DtTbl7uJag2HuE5NZAZgnNEA==}
    engines: {node: '>=12'}
    cpu: [arm64]
    os: [darwin]

  '@esbuild/darwin-x64@0.18.20':
    resolution: {integrity: sha512-pc5gxlMDxzm513qPGbCbDukOdsGtKhfxD1zJKXjCCcU7ju50O7MeAZ8c4krSJcOIJGFR+qx21yMMVYwiQvyTyQ==}
    engines: {node: '>=12'}
    cpu: [x64]
    os: [darwin]

  '@esbuild/freebsd-arm64@0.18.20':
    resolution: {integrity: sha512-yqDQHy4QHevpMAaxhhIwYPMv1NECwOvIpGCZkECn8w2WFHXjEwrBn3CeNIYsibZ/iZEUemj++M26W3cNR5h+Tw==}
    engines: {node: '>=12'}
    cpu: [arm64]
    os: [freebsd]

  '@esbuild/freebsd-x64@0.18.20':
    resolution: {integrity: sha512-tgWRPPuQsd3RmBZwarGVHZQvtzfEBOreNuxEMKFcd5DaDn2PbBxfwLcj4+aenoh7ctXcbXmOQIn8HI6mCSw5MQ==}
    engines: {node: '>=12'}
    cpu: [x64]
    os: [freebsd]

  '@esbuild/linux-arm64@0.18.20':
    resolution: {integrity: sha512-2YbscF+UL7SQAVIpnWvYwM+3LskyDmPhe31pE7/aoTMFKKzIc9lLbyGUpmmb8a8AixOL61sQ/mFh3jEjHYFvdA==}
    engines: {node: '>=12'}
    cpu: [arm64]
    os: [linux]

  '@esbuild/linux-arm@0.18.20':
    resolution: {integrity: sha512-/5bHkMWnq1EgKr1V+Ybz3s1hWXok7mDFUMQ4cG10AfW3wL02PSZi5kFpYKrptDsgb2WAJIvRcDm+qIvXf/apvg==}
    engines: {node: '>=12'}
    cpu: [arm]
    os: [linux]

  '@esbuild/linux-ia32@0.18.20':
    resolution: {integrity: sha512-P4etWwq6IsReT0E1KHU40bOnzMHoH73aXp96Fs8TIT6z9Hu8G6+0SHSw9i2isWrD2nbx2qo5yUqACgdfVGx7TA==}
    engines: {node: '>=12'}
    cpu: [ia32]
    os: [linux]

  '@esbuild/linux-loong64@0.18.20':
    resolution: {integrity: sha512-nXW8nqBTrOpDLPgPY9uV+/1DjxoQ7DoB2N8eocyq8I9XuqJ7BiAMDMf9n1xZM9TgW0J8zrquIb/A7s3BJv7rjg==}
    engines: {node: '>=12'}
    cpu: [loong64]
    os: [linux]

  '@esbuild/linux-mips64el@0.18.20':
    resolution: {integrity: sha512-d5NeaXZcHp8PzYy5VnXV3VSd2D328Zb+9dEq5HE6bw6+N86JVPExrA6O68OPwobntbNJ0pzCpUFZTo3w0GyetQ==}
    engines: {node: '>=12'}
    cpu: [mips64el]
    os: [linux]

  '@esbuild/linux-ppc64@0.18.20':
    resolution: {integrity: sha512-WHPyeScRNcmANnLQkq6AfyXRFr5D6N2sKgkFo2FqguP44Nw2eyDlbTdZwd9GYk98DZG9QItIiTlFLHJHjxP3FA==}
    engines: {node: '>=12'}
    cpu: [ppc64]
    os: [linux]

  '@esbuild/linux-riscv64@0.18.20':
    resolution: {integrity: sha512-WSxo6h5ecI5XH34KC7w5veNnKkju3zBRLEQNY7mv5mtBmrP/MjNBCAlsM2u5hDBlS3NGcTQpoBvRzqBcRtpq1A==}
    engines: {node: '>=12'}
    cpu: [riscv64]
    os: [linux]

  '@esbuild/linux-s390x@0.18.20':
    resolution: {integrity: sha512-+8231GMs3mAEth6Ja1iK0a1sQ3ohfcpzpRLH8uuc5/KVDFneH6jtAJLFGafpzpMRO6DzJ6AvXKze9LfFMrIHVQ==}
    engines: {node: '>=12'}
    cpu: [s390x]
    os: [linux]

  '@esbuild/linux-x64@0.18.20':
    resolution: {integrity: sha512-UYqiqemphJcNsFEskc73jQ7B9jgwjWrSayxawS6UVFZGWrAAtkzjxSqnoclCXxWtfwLdzU+vTpcNYhpn43uP1w==}
    engines: {node: '>=12'}
    cpu: [x64]
    os: [linux]

  '@esbuild/netbsd-x64@0.18.20':
    resolution: {integrity: sha512-iO1c++VP6xUBUmltHZoMtCUdPlnPGdBom6IrO4gyKPFFVBKioIImVooR5I83nTew5UOYrk3gIJhbZh8X44y06A==}
    engines: {node: '>=12'}
    cpu: [x64]
    os: [netbsd]

  '@esbuild/openbsd-x64@0.18.20':
    resolution: {integrity: sha512-e5e4YSsuQfX4cxcygw/UCPIEP6wbIL+se3sxPdCiMbFLBWu0eiZOJ7WoD+ptCLrmjZBK1Wk7I6D/I3NglUGOxg==}
    engines: {node: '>=12'}
    cpu: [x64]
    os: [openbsd]

  '@esbuild/sunos-x64@0.18.20':
    resolution: {integrity: sha512-kDbFRFp0YpTQVVrqUd5FTYmWo45zGaXe0X8E1G/LKFC0v8x0vWrhOWSLITcCn63lmZIxfOMXtCfti/RxN/0wnQ==}
    engines: {node: '>=12'}
    cpu: [x64]
    os: [sunos]

  '@esbuild/win32-arm64@0.18.20':
    resolution: {integrity: sha512-ddYFR6ItYgoaq4v4JmQQaAI5s7npztfV4Ag6NrhiaW0RrnOXqBkgwZLofVTlq1daVTQNhtI5oieTvkRPfZrePg==}
    engines: {node: '>=12'}
    cpu: [arm64]
    os: [win32]

  '@esbuild/win32-ia32@0.18.20':
    resolution: {integrity: sha512-Wv7QBi3ID/rROT08SABTS7eV4hX26sVduqDOTe1MvGMjNd3EjOz4b7zeexIR62GTIEKrfJXKL9LFxTYgkyeu7g==}
    engines: {node: '>=12'}
    cpu: [ia32]
    os: [win32]

  '@esbuild/win32-x64@0.18.20':
    resolution: {integrity: sha512-kTdfRcSiDfQca/y9QIkng02avJ+NCaQvrMejlsB3RRv5sE9rRoeBPISaZpKxHELzRxZyLvNts1P27W3wV+8geQ==}
    engines: {node: '>=12'}
    cpu: [x64]
    os: [win32]

  buffer-from@1.1.2:
    resolution: {integrity: sha512-E+XQCRwSbaaiChtv6k6Dwgc+bx+Bs6vuKJHHl5kox/BaKbhiXzqQOwK4cO22yElGp2OCmjwVhT3HmxgyPGnJfQ==}

  esbuild@0.18.20:
    resolution: {integrity: sha512-ceqxoedUrcayh7Y7ZX6NdbbDzGROiyVBgC4PriJThBKSVPWnnFHZAkfI1lJT8QFkOwH4qOS2SJkS4wvpGl8BpA==}
    engines: {node: '>=12'}
    hasBin: true

  fsevents@2.3.3:
    resolution: {integrity: sha512-5xoDfX+fL7faATnagmWPpbFtwh/R77WmMMqqHGS65C3vvB0YHrgF+B1YmZ3441tMj5n63k0212XNoJwzlhffQw==}
    engines: {node: ^8.16.0 || ^10.6.0 || >=11.0.0}
    os: [darwin]

  get-tsconfig@4.7.5:
    resolution: {integrity: sha512-ZCuZCnlqNzjb4QprAzXKdpp/gh6KTxSJuw3IBsPnV/7fV4NxC9ckB+vPTt8w7fJA0TaSD7c55BR47JD6MEDyDw==}

  resolve-pkg-maps@1.0.0:
    resolution: {integrity: sha512-seS2Tj26TBVOC2NIc2rOe2y2ZO7efxITtLZcGSOnHHNOQ7CkiUBfw0Iw2ck6xkIhPwLhKNLS8BO+hEpngQlqzw==}

  source-map-support@0.5.21:
    resolution: {integrity: sha512-uBHU3L3czsIyYXKX88fdrGovxdSCoTGDRZ6SYXtSRxLZUzHg5P/66Ht6uoUlHu9EZod+inXhKo3qQgwXUT/y1w==}

  source-map@0.6.1:
    resolution: {integrity: sha512-UjgapumWlbMhkBgzT7Ykc5YXUT46F0iKu8SGXq0bcwP5dz/h0Plj6enJqjz1Zbq2l5WaqYnrVbwWOWMyF3F47g==}
    engines: {node: '>=0.10.0'}

  tsx@3.14.0:
    resolution: {integrity: sha512-xHtFaKtHxM9LOklMmJdI3BEnQq/D5F73Of2E1GDrITi9sgoVkvIsrQUTY1G8FlmGtA+awCI4EBlTRRYxkL2sRg==}
    hasBin: true

  typescript@5.4.5:
    resolution: {integrity: sha512-vcI4UpRgg81oIRUFwR0WSIHKt11nJ7SAVlYNIu+QpqeyXP+gpQJy/Z4+F0aGxSE4MqwjyXvW/TzgkLAx2AGHwQ==}
    engines: {node: '>=14.17'}
    hasBin: true

snapshots:

  '@esbuild/android-arm64@0.18.20':
    optional: true

  '@esbuild/android-arm@0.18.20':
    optional: true

  '@esbuild/android-x64@0.18.20':
    optional: true

  '@esbuild/darwin-arm64@0.18.20':
    optional: true

  '@esbuild/darwin-x64@0.18.20':
    optional: true

  '@esbuild/freebsd-arm64@0.18.20':
    optional: true

  '@esbuild/freebsd-x64@0.18.20':
    optional: true

  '@esbuild/linux-arm64@0.18.20':
    optional: true

  '@esbuild/linux-arm@0.18.20':
    optional: true

  '@esbuild/linux-ia32@0.18.20':
    optional: true

  '@esbuild/linux-loong64@0.18.20':
    optional: true

  '@esbuild/linux-mips64el@0.18.20':
    optional: true

  '@esbuild/linux-ppc64@0.18.20':
    optional: true

  '@esbuild/linux-riscv64@0.18.20':
    optional: true

  '@esbuild/linux-s390x@0.18.20':
    optional: true

  '@esbuild/linux-x64@0.18.20':
    optional: true

  '@esbuild/netbsd-x64@0.18.20':
    optional: true

  '@esbuild/openbsd-x64@0.18.20':
    optional: true

  '@esbuild/sunos-x64@0.18.20':
    optional: true

  '@esbuild/win32-arm64@0.18.20':
    optional: true

  '@esbuild/win32-ia32@0.18.20':
    optional: true

  '@esbuild/win32-x64@0.18.20':
    optional: true

  buffer-from@1.1.2: {}

  esbuild@0.18.20:
    optionalDependencies:
      '@esbuild/android-arm': 0.18.20
      '@esbuild/android-arm64': 0.18.20
      '@esbuild/android-x64': 0.18.20
      '@esbuild/darwin-arm64': 0.18.20
      '@esbuild/darwin-x64': 0.18.20
      '@esbuild/freebsd-arm64': 0.18.20
      '@esbuild/freebsd-x64': 0.18.20
      '@esbuild/linux-arm': 0.18.20
      '@esbuild/linux-arm64': 0.18.20
      '@esbuild/linux-ia32': 0.18.20
      '@esbuild/linux-loong64': 0.18.20
      '@esbuild/linux-mips64el': 0.18.20
      '@esbuild/linux-ppc64': 0.18.20
      '@esbuild/linux-riscv64': 0.18.20
      '@esbuild/linux-s390x': 0.18.20
      '@esbuild/linux-x64': 0.18.20
      '@esbuild/netbsd-x64': 0.18.20
      '@esbuild/openbsd-x64': 0.18.20
      '@esbuild/sunos-x64': 0.18.20
      '@esbuild/win32-arm64': 0.18.20
      '@esbuild/win32-ia32': 0.18.20
      '@esbuild/win32-x64': 0.18.20

  fsevents@2.3.3:
    optional: true

  get-tsconfig@4.7.5:
    dependencies:
      resolve-pkg-maps: 1.0.0

  resolve-pkg-maps@1.0.0: {}

  source-map-support@0.5.21:
    dependencies:
      buffer-from: 1.1.2
      source-map: 0.6.1

  source-map@0.6.1: {}

  tsx@3.14.0:
    dependencies:
      esbuild: 0.18.20
      get-tsconfig: 4.7.5
      source-map-support: 0.5.21
    optionalDependencies:
      fsevents: 2.3.3

  typescript@5.4.5: {}
=======
        specifier: link:../../typegraph/node/sdk/dist
        version: link:../../typegraph/node/sdk/dist
>>>>>>> 96d84138
<|MERGE_RESOLUTION|>--- conflicted
+++ resolved
@@ -1,315 +1,12 @@
-lockfileVersion: '9.0'
+lockfileVersion: "9.0"
 
 settings:
   autoInstallPeers: true
   excludeLinksFromLockfile: false
 
 importers:
-
   .:
     dependencies:
-      '@typegraph/sdk':
-<<<<<<< HEAD
-        specifier: link:../../typegraph/node
-        version: link:../../typegraph/node
-    devDependencies:
-      tsx:
-        specifier: ^3.13.0
-        version: 3.14.0
-      typescript:
-        specifier: ^5.2.2
-        version: 5.4.5
-
-packages:
-
-  '@esbuild/android-arm64@0.18.20':
-    resolution: {integrity: sha512-Nz4rJcchGDtENV0eMKUNa6L12zz2zBDXuhj/Vjh18zGqB44Bi7MBMSXjgunJgjRhCmKOjnPuZp4Mb6OKqtMHLQ==}
-    engines: {node: '>=12'}
-    cpu: [arm64]
-    os: [android]
-
-  '@esbuild/android-arm@0.18.20':
-    resolution: {integrity: sha512-fyi7TDI/ijKKNZTUJAQqiG5T7YjJXgnzkURqmGj13C6dCqckZBLdl4h7bkhHt/t0WP+zO9/zwroDvANaOqO5Sw==}
-    engines: {node: '>=12'}
-    cpu: [arm]
-    os: [android]
-
-  '@esbuild/android-x64@0.18.20':
-    resolution: {integrity: sha512-8GDdlePJA8D6zlZYJV/jnrRAi6rOiNaCC/JclcXpB+KIuvfBN4owLtgzY2bsxnx666XjJx2kDPUmnTtR8qKQUg==}
-    engines: {node: '>=12'}
-    cpu: [x64]
-    os: [android]
-
-  '@esbuild/darwin-arm64@0.18.20':
-    resolution: {integrity: sha512-bxRHW5kHU38zS2lPTPOyuyTm+S+eobPUnTNkdJEfAddYgEcll4xkT8DB9d2008DtTbl7uJag2HuE5NZAZgnNEA==}
-    engines: {node: '>=12'}
-    cpu: [arm64]
-    os: [darwin]
-
-  '@esbuild/darwin-x64@0.18.20':
-    resolution: {integrity: sha512-pc5gxlMDxzm513qPGbCbDukOdsGtKhfxD1zJKXjCCcU7ju50O7MeAZ8c4krSJcOIJGFR+qx21yMMVYwiQvyTyQ==}
-    engines: {node: '>=12'}
-    cpu: [x64]
-    os: [darwin]
-
-  '@esbuild/freebsd-arm64@0.18.20':
-    resolution: {integrity: sha512-yqDQHy4QHevpMAaxhhIwYPMv1NECwOvIpGCZkECn8w2WFHXjEwrBn3CeNIYsibZ/iZEUemj++M26W3cNR5h+Tw==}
-    engines: {node: '>=12'}
-    cpu: [arm64]
-    os: [freebsd]
-
-  '@esbuild/freebsd-x64@0.18.20':
-    resolution: {integrity: sha512-tgWRPPuQsd3RmBZwarGVHZQvtzfEBOreNuxEMKFcd5DaDn2PbBxfwLcj4+aenoh7ctXcbXmOQIn8HI6mCSw5MQ==}
-    engines: {node: '>=12'}
-    cpu: [x64]
-    os: [freebsd]
-
-  '@esbuild/linux-arm64@0.18.20':
-    resolution: {integrity: sha512-2YbscF+UL7SQAVIpnWvYwM+3LskyDmPhe31pE7/aoTMFKKzIc9lLbyGUpmmb8a8AixOL61sQ/mFh3jEjHYFvdA==}
-    engines: {node: '>=12'}
-    cpu: [arm64]
-    os: [linux]
-
-  '@esbuild/linux-arm@0.18.20':
-    resolution: {integrity: sha512-/5bHkMWnq1EgKr1V+Ybz3s1hWXok7mDFUMQ4cG10AfW3wL02PSZi5kFpYKrptDsgb2WAJIvRcDm+qIvXf/apvg==}
-    engines: {node: '>=12'}
-    cpu: [arm]
-    os: [linux]
-
-  '@esbuild/linux-ia32@0.18.20':
-    resolution: {integrity: sha512-P4etWwq6IsReT0E1KHU40bOnzMHoH73aXp96Fs8TIT6z9Hu8G6+0SHSw9i2isWrD2nbx2qo5yUqACgdfVGx7TA==}
-    engines: {node: '>=12'}
-    cpu: [ia32]
-    os: [linux]
-
-  '@esbuild/linux-loong64@0.18.20':
-    resolution: {integrity: sha512-nXW8nqBTrOpDLPgPY9uV+/1DjxoQ7DoB2N8eocyq8I9XuqJ7BiAMDMf9n1xZM9TgW0J8zrquIb/A7s3BJv7rjg==}
-    engines: {node: '>=12'}
-    cpu: [loong64]
-    os: [linux]
-
-  '@esbuild/linux-mips64el@0.18.20':
-    resolution: {integrity: sha512-d5NeaXZcHp8PzYy5VnXV3VSd2D328Zb+9dEq5HE6bw6+N86JVPExrA6O68OPwobntbNJ0pzCpUFZTo3w0GyetQ==}
-    engines: {node: '>=12'}
-    cpu: [mips64el]
-    os: [linux]
-
-  '@esbuild/linux-ppc64@0.18.20':
-    resolution: {integrity: sha512-WHPyeScRNcmANnLQkq6AfyXRFr5D6N2sKgkFo2FqguP44Nw2eyDlbTdZwd9GYk98DZG9QItIiTlFLHJHjxP3FA==}
-    engines: {node: '>=12'}
-    cpu: [ppc64]
-    os: [linux]
-
-  '@esbuild/linux-riscv64@0.18.20':
-    resolution: {integrity: sha512-WSxo6h5ecI5XH34KC7w5veNnKkju3zBRLEQNY7mv5mtBmrP/MjNBCAlsM2u5hDBlS3NGcTQpoBvRzqBcRtpq1A==}
-    engines: {node: '>=12'}
-    cpu: [riscv64]
-    os: [linux]
-
-  '@esbuild/linux-s390x@0.18.20':
-    resolution: {integrity: sha512-+8231GMs3mAEth6Ja1iK0a1sQ3ohfcpzpRLH8uuc5/KVDFneH6jtAJLFGafpzpMRO6DzJ6AvXKze9LfFMrIHVQ==}
-    engines: {node: '>=12'}
-    cpu: [s390x]
-    os: [linux]
-
-  '@esbuild/linux-x64@0.18.20':
-    resolution: {integrity: sha512-UYqiqemphJcNsFEskc73jQ7B9jgwjWrSayxawS6UVFZGWrAAtkzjxSqnoclCXxWtfwLdzU+vTpcNYhpn43uP1w==}
-    engines: {node: '>=12'}
-    cpu: [x64]
-    os: [linux]
-
-  '@esbuild/netbsd-x64@0.18.20':
-    resolution: {integrity: sha512-iO1c++VP6xUBUmltHZoMtCUdPlnPGdBom6IrO4gyKPFFVBKioIImVooR5I83nTew5UOYrk3gIJhbZh8X44y06A==}
-    engines: {node: '>=12'}
-    cpu: [x64]
-    os: [netbsd]
-
-  '@esbuild/openbsd-x64@0.18.20':
-    resolution: {integrity: sha512-e5e4YSsuQfX4cxcygw/UCPIEP6wbIL+se3sxPdCiMbFLBWu0eiZOJ7WoD+ptCLrmjZBK1Wk7I6D/I3NglUGOxg==}
-    engines: {node: '>=12'}
-    cpu: [x64]
-    os: [openbsd]
-
-  '@esbuild/sunos-x64@0.18.20':
-    resolution: {integrity: sha512-kDbFRFp0YpTQVVrqUd5FTYmWo45zGaXe0X8E1G/LKFC0v8x0vWrhOWSLITcCn63lmZIxfOMXtCfti/RxN/0wnQ==}
-    engines: {node: '>=12'}
-    cpu: [x64]
-    os: [sunos]
-
-  '@esbuild/win32-arm64@0.18.20':
-    resolution: {integrity: sha512-ddYFR6ItYgoaq4v4JmQQaAI5s7npztfV4Ag6NrhiaW0RrnOXqBkgwZLofVTlq1daVTQNhtI5oieTvkRPfZrePg==}
-    engines: {node: '>=12'}
-    cpu: [arm64]
-    os: [win32]
-
-  '@esbuild/win32-ia32@0.18.20':
-    resolution: {integrity: sha512-Wv7QBi3ID/rROT08SABTS7eV4hX26sVduqDOTe1MvGMjNd3EjOz4b7zeexIR62GTIEKrfJXKL9LFxTYgkyeu7g==}
-    engines: {node: '>=12'}
-    cpu: [ia32]
-    os: [win32]
-
-  '@esbuild/win32-x64@0.18.20':
-    resolution: {integrity: sha512-kTdfRcSiDfQca/y9QIkng02avJ+NCaQvrMejlsB3RRv5sE9rRoeBPISaZpKxHELzRxZyLvNts1P27W3wV+8geQ==}
-    engines: {node: '>=12'}
-    cpu: [x64]
-    os: [win32]
-
-  buffer-from@1.1.2:
-    resolution: {integrity: sha512-E+XQCRwSbaaiChtv6k6Dwgc+bx+Bs6vuKJHHl5kox/BaKbhiXzqQOwK4cO22yElGp2OCmjwVhT3HmxgyPGnJfQ==}
-
-  esbuild@0.18.20:
-    resolution: {integrity: sha512-ceqxoedUrcayh7Y7ZX6NdbbDzGROiyVBgC4PriJThBKSVPWnnFHZAkfI1lJT8QFkOwH4qOS2SJkS4wvpGl8BpA==}
-    engines: {node: '>=12'}
-    hasBin: true
-
-  fsevents@2.3.3:
-    resolution: {integrity: sha512-5xoDfX+fL7faATnagmWPpbFtwh/R77WmMMqqHGS65C3vvB0YHrgF+B1YmZ3441tMj5n63k0212XNoJwzlhffQw==}
-    engines: {node: ^8.16.0 || ^10.6.0 || >=11.0.0}
-    os: [darwin]
-
-  get-tsconfig@4.7.5:
-    resolution: {integrity: sha512-ZCuZCnlqNzjb4QprAzXKdpp/gh6KTxSJuw3IBsPnV/7fV4NxC9ckB+vPTt8w7fJA0TaSD7c55BR47JD6MEDyDw==}
-
-  resolve-pkg-maps@1.0.0:
-    resolution: {integrity: sha512-seS2Tj26TBVOC2NIc2rOe2y2ZO7efxITtLZcGSOnHHNOQ7CkiUBfw0Iw2ck6xkIhPwLhKNLS8BO+hEpngQlqzw==}
-
-  source-map-support@0.5.21:
-    resolution: {integrity: sha512-uBHU3L3czsIyYXKX88fdrGovxdSCoTGDRZ6SYXtSRxLZUzHg5P/66Ht6uoUlHu9EZod+inXhKo3qQgwXUT/y1w==}
-
-  source-map@0.6.1:
-    resolution: {integrity: sha512-UjgapumWlbMhkBgzT7Ykc5YXUT46F0iKu8SGXq0bcwP5dz/h0Plj6enJqjz1Zbq2l5WaqYnrVbwWOWMyF3F47g==}
-    engines: {node: '>=0.10.0'}
-
-  tsx@3.14.0:
-    resolution: {integrity: sha512-xHtFaKtHxM9LOklMmJdI3BEnQq/D5F73Of2E1GDrITi9sgoVkvIsrQUTY1G8FlmGtA+awCI4EBlTRRYxkL2sRg==}
-    hasBin: true
-
-  typescript@5.4.5:
-    resolution: {integrity: sha512-vcI4UpRgg81oIRUFwR0WSIHKt11nJ7SAVlYNIu+QpqeyXP+gpQJy/Z4+F0aGxSE4MqwjyXvW/TzgkLAx2AGHwQ==}
-    engines: {node: '>=14.17'}
-    hasBin: true
-
-snapshots:
-
-  '@esbuild/android-arm64@0.18.20':
-    optional: true
-
-  '@esbuild/android-arm@0.18.20':
-    optional: true
-
-  '@esbuild/android-x64@0.18.20':
-    optional: true
-
-  '@esbuild/darwin-arm64@0.18.20':
-    optional: true
-
-  '@esbuild/darwin-x64@0.18.20':
-    optional: true
-
-  '@esbuild/freebsd-arm64@0.18.20':
-    optional: true
-
-  '@esbuild/freebsd-x64@0.18.20':
-    optional: true
-
-  '@esbuild/linux-arm64@0.18.20':
-    optional: true
-
-  '@esbuild/linux-arm@0.18.20':
-    optional: true
-
-  '@esbuild/linux-ia32@0.18.20':
-    optional: true
-
-  '@esbuild/linux-loong64@0.18.20':
-    optional: true
-
-  '@esbuild/linux-mips64el@0.18.20':
-    optional: true
-
-  '@esbuild/linux-ppc64@0.18.20':
-    optional: true
-
-  '@esbuild/linux-riscv64@0.18.20':
-    optional: true
-
-  '@esbuild/linux-s390x@0.18.20':
-    optional: true
-
-  '@esbuild/linux-x64@0.18.20':
-    optional: true
-
-  '@esbuild/netbsd-x64@0.18.20':
-    optional: true
-
-  '@esbuild/openbsd-x64@0.18.20':
-    optional: true
-
-  '@esbuild/sunos-x64@0.18.20':
-    optional: true
-
-  '@esbuild/win32-arm64@0.18.20':
-    optional: true
-
-  '@esbuild/win32-ia32@0.18.20':
-    optional: true
-
-  '@esbuild/win32-x64@0.18.20':
-    optional: true
-
-  buffer-from@1.1.2: {}
-
-  esbuild@0.18.20:
-    optionalDependencies:
-      '@esbuild/android-arm': 0.18.20
-      '@esbuild/android-arm64': 0.18.20
-      '@esbuild/android-x64': 0.18.20
-      '@esbuild/darwin-arm64': 0.18.20
-      '@esbuild/darwin-x64': 0.18.20
-      '@esbuild/freebsd-arm64': 0.18.20
-      '@esbuild/freebsd-x64': 0.18.20
-      '@esbuild/linux-arm': 0.18.20
-      '@esbuild/linux-arm64': 0.18.20
-      '@esbuild/linux-ia32': 0.18.20
-      '@esbuild/linux-loong64': 0.18.20
-      '@esbuild/linux-mips64el': 0.18.20
-      '@esbuild/linux-ppc64': 0.18.20
-      '@esbuild/linux-riscv64': 0.18.20
-      '@esbuild/linux-s390x': 0.18.20
-      '@esbuild/linux-x64': 0.18.20
-      '@esbuild/netbsd-x64': 0.18.20
-      '@esbuild/openbsd-x64': 0.18.20
-      '@esbuild/sunos-x64': 0.18.20
-      '@esbuild/win32-arm64': 0.18.20
-      '@esbuild/win32-ia32': 0.18.20
-      '@esbuild/win32-x64': 0.18.20
-
-  fsevents@2.3.3:
-    optional: true
-
-  get-tsconfig@4.7.5:
-    dependencies:
-      resolve-pkg-maps: 1.0.0
-
-  resolve-pkg-maps@1.0.0: {}
-
-  source-map-support@0.5.21:
-    dependencies:
-      buffer-from: 1.1.2
-      source-map: 0.6.1
-
-  source-map@0.6.1: {}
-
-  tsx@3.14.0:
-    dependencies:
-      esbuild: 0.18.20
-      get-tsconfig: 4.7.5
-      source-map-support: 0.5.21
-    optionalDependencies:
-      fsevents: 2.3.3
-
-  typescript@5.4.5: {}
-=======
+      "@typegraph/sdk":
         specifier: link:../../typegraph/node/sdk/dist
-        version: link:../../typegraph/node/sdk/dist
->>>>>>> 96d84138
+        version: link:../../typegraph/node/sdk/dist