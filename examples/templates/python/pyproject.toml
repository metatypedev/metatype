[tool.poetry]
name = "example"
<<<<<<< HEAD
version = "0.4.6"
=======
version = "0.4.7-0"
>>>>>>> 2845190a
description = ""
authors = []

[tool.poetry.dependencies]
python = ">=3.8,<4.0"
<<<<<<< HEAD
typegraph = "0.4.6"
=======
typegraph = "0.4.7-0"
>>>>>>> 2845190a

[build-system]
requires = ["poetry-core"]
build-backend = "poetry.core.masonry.api"<|MERGE_RESOLUTION|>--- conflicted
+++ resolved
@@ -1,20 +1,12 @@
 [tool.poetry]
 name = "example"
-<<<<<<< HEAD
-version = "0.4.6"
-=======
 version = "0.4.7-0"
->>>>>>> 2845190a
 description = ""
 authors = []
 
 [tool.poetry.dependencies]
 python = ">=3.8,<4.0"
-<<<<<<< HEAD
-typegraph = "0.4.6"
-=======
 typegraph = "0.4.7-0"
->>>>>>> 2845190a
 
 [build-system]
 requires = ["poetry-core"]
