services:
  typegate:
<<<<<<< HEAD
    image: ghcr.io/metatypedev/typegate:v0.4.6
=======
    image: ghcr.io/metatypedev/typegate:v0.4.7-0
>>>>>>> 2845190a
    restart: always
    ports:
      - "7890:7890"
    extra_hosts:
      - "host.docker.internal:host-gateway"
    environment:
      # only for dev, generate secure values for production
      TG_SECRET: "a4lNi0PbEItlFZbus1oeH/+wyIxi9uH6TpL8AIqIaMBNvp7SESmuUBbfUwC0prxhGhZqHw8vMDYZAGMhSZ4fLw=="
      TG_ADMIN_PASSWORD: password
      REDIS_URL: redis://:password@redis:6379/0
      DEBUG: "true"
    depends_on:
      - redis

  redis:
    image: redis:7
    restart: always
    command: --requirepass password

  # for prisma runtime with postgres
  # postgresql://postgres:password@localhost:5432/db
  # see metatype.yml
  postgres:
    image: postgres:16
    restart: always
    environment:
      POSTGRES_DB: db
      POSTGRES_USER: postgres
      POSTGRES_PASSWORD: password
    ports:
      - "5432:5432"
    volumes:
      - pgdata:/var/lib/postgresql/data

  # for prisma runtime with mongo
  # mongodb://root:password@mongo:27017/db
  # see metatype.yml
  mongo:
    image: mongo:7
    restart: always
    environment:
      MONGO_INITDB_ROOT_USERNAME: root
      MONGO_INITDB_ROOT_PASSWORD: password
    ports:
      - "27017:27017"
    volumes:
      - mongodata:/data/db

volumes:
  pgdata:
  mongodata:<|MERGE_RESOLUTION|>--- conflicted
+++ resolved
@@ -1,10 +1,6 @@
 services:
   typegate:
-<<<<<<< HEAD
-    image: ghcr.io/metatypedev/typegate:v0.4.6
-=======
     image: ghcr.io/metatypedev/typegate:v0.4.7-0
->>>>>>> 2845190a
     restart: always
     ports:
       - "7890:7890"
