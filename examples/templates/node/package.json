{
  "name": "example",
  "type": "module",
  "version": "1.0.0",
  "scripts": {
    "dev": "MCLI_LOADER_CMD='npm x tsx' meta dev"
  },
  "dependencies": {
<<<<<<< HEAD
    "@typegraph/sdk": "^0.4.6"
=======
    "@typegraph/sdk": "^0.4.7-0"
>>>>>>> 2845190a
  },
  "devDependencies": {
    "tsx": "^3.13.0",
    "typescript": "^5.2.2"
  }
}<|MERGE_RESOLUTION|>--- conflicted
+++ resolved
@@ -6,11 +6,7 @@
     "dev": "MCLI_LOADER_CMD='npm x tsx' meta dev"
   },
   "dependencies": {
-<<<<<<< HEAD
-    "@typegraph/sdk": "^0.4.6"
-=======
     "@typegraph/sdk": "^0.4.7-0"
->>>>>>> 2845190a
   },
   "devDependencies": {
     "tsx": "^3.13.0",
