--- conflicted
+++ resolved
@@ -10,12 +10,7 @@
 # typegraph-std = "^0.0.1"
 
 [tool.poetry.group.dev.dependencies]
-<<<<<<< HEAD
-ruff = "^0.0.291"
-=======
-pydoc-markdown = { git = "https://github.com/metatypedev/pydoc-markdown", branch = "develop" }
 ruff = "^0.1.3"
->>>>>>> 5a0667e3
 black = "^23.9.1"
 respx = "^0.20.2"
 
