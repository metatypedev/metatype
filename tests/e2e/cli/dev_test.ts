// Copyright Metatype OÜ, licensed under the Mozilla Public License Version 2.0.
// SPDX-License-Identifier: MPL-2.0

import { gql, Meta, sleep } from "test-utils/mod.ts";
import { join, resolve } from "@std/path";
import { assert, assertEquals, assertRejects } from "@std/assert";
import { randomSchema, reset } from "test-utils/database.ts";
import { TestModule } from "test-utils/test_module.ts";
import { $ } from "@david/dax";
import {
  ctrlcProcess,
  enumerateAllChildUNIX,
  isPIDAliveUNIX,
  Lines,
  LineWriter,
  termProcess,
} from "../../utils/process.ts";
import { workspaceDir } from "../../utils/dir.ts";

const m = new TestModule(import.meta);

// both dev_test and deploy_test rely on the same typegraph
// we need to do different versions of the typegraph to avoid
// races during testing
const testCode = "dev";
const tgName = `migration-failure-test-${testCode}`;
/**
 * These tests use different ports for the virtual typegate instance to avoid
 * conflicts with one another when running in parallel.
 */

async function writeTypegraph(
  version: number | null,
  target = `migration_${testCode}.py`,
) {
  if (version == null) {
    await m.shell([
      "bash",
      "-c",
      `cat ./templates/migration.py | sed -e "s/migration_failure_test_code/migration_failure_test_${testCode}/" > ${target}`,
    ]);
  } else {
    await m.shell([
      "bash",
      "select.sh",
      "templates/migration.py",
      `${version}`,
      testCode,
      target,
    ]);
  }
}

//Meta.test(
//  {
//    name: "meta dev: choose to reset the database",
//    gitRepo: {
//      content: {
//        "metatype.yml": "metatype.yml",
//      },
//    },
//  },
//  async (t) => {
//    const schema = randomSchema();
//    const tgDefPath = join(t.workingDir, "migration.py");
//
//    await t.should("load first version of the typegraph", async () => {
//      await reset(tgName, schema);
//      await writeTypegraph(null, tgDefPath);
//    });
//
//    const metadev = new Deno.Command("meta", {
//      cwd: t.workingDir,
//      args: [
//        "dev",
//        "--target=dev",
//        `--gate=http://localhost:${t.port}`,
//        "--secret",
//        `${tgName}:POSTGRES=postgresql://postgres:password@localhost:5432/db?schema=${schema}`,
//      ],
//      // stdout: "piped",
//      stderr: "piped",
//      stdin: "piped",
//    }).spawn();
//    const stderr = new Lines(metadev.stderr);
//    const stdin = new LineWriter(metadev.stdin);
//
//    t.addCleanup(async () => {
//      await stderr.close();
//      await stdin.close();
//      await termProcess(metadev);
//    });
//
//    await stderr.readWhile((line) => {
//      // console.log("meta dev>", line);
//      return !$.stripAnsi(line).includes(
//        `successfully deployed typegraph ${tgName} from migration.py`,
//      );
//    });
//
//    await t.should("insert records", async () => {
//      const e = t.getTypegraphEngine(tgName);
//      if (!e) {
//        throw new Error("typegraph not found");
//      }
//      await gql`
//        mutation {
//          createRecord(data: {}) {
//            id
//          }
//        }
//      `
//        .expectData({
//          createRecord: {
//            id: 1,
//          },
//        })
//        .on(e);
//    });
//
//    await t.should("load second version of the typegraph", async () => {
//      await writeTypegraph(1, tgDefPath);
//      await stderr.readWhile((line) => {
//        // console.log("line:", line);
//        return !line.includes("[select]");
//      });
//
//      await stdin.writeLine("3");
//    });
//
//    await stderr.readWhile((line) => {
//      // console.log("meta dev>", line);
//      return !$.stripAnsi(line).includes(
//        `successfully deployed typegraph ${tgName}`,
//      );
//    });
//
//    await t.should("database be empty", async () => {
//      const e = t.getTypegraphEngine(tgName);
//      if (!e) {
//        throw new Error("typegraph not found");
//      }
//      await gql`
//        query {
//          findRecords {
//            id
//            age
//          }
//        }
//      `
//        .expectData({
//          findRecords: [],
//        })
//        .on(e);
//    });
//  },
//);

async function listSubdirs(path: string): Promise<string[]> {
  const subdirs: string[] = [];
  for await (const entry of Deno.readDir(path)) {
    if (entry.isDirectory) {
      subdirs.push(entry.name);
    }
  }
  return subdirs;
}

<<<<<<< HEAD
//Meta.test(
//  {
//    name: "meta dev: remove latest migration",
//    gitRepo: {
//      content: {
//        "metatype.yml": "metatype.yml",
//      },
//    },
//  },
//  async (t) => {
//    const schema = randomSchema();
//    const tgDefFile = join(t.workingDir, `migration.py`);
//
//    await t.should("have no migration file", async () => {
//      await assertRejects(() =>
//        Deno.lstat(resolve(t.workingDir, "prisma-migrations"))
//      );
//    });
//
//    await t.should("load first version of the typegraph", async () => {
//      await reset(tgName, schema);
//      await writeTypegraph(null, tgDefFile);
//    });
//
//    const metadev = new Deno.Command("meta", {
//      cwd: t.workingDir,
//      args: [
//        "dev",
//        "--target=dev",
//        `--gate=http://localhost:${t.port}`,
//        `--secret=${tgName}:POSTGRES=postgresql://postgres:password@localhost:5432/db?schema=${schema}`,
//      ],
//      // stdout: "piped",
//      stderr: "piped",
//      stdin: "piped",
//    }).spawn();
//
//    const stderr = new Lines(metadev.stderr);
//    const stdin = new LineWriter(metadev.stdin);
//
//    t.addCleanup(async () => {
//      await stderr.close();
//      await stdin.close();
//      await termProcess(metadev);
//    });
//
//    await stderr.readWhile((line) => {
//      console.log("line:", line);
//      return !$.stripAnsi(line).includes(
//        `successfully deployed typegraph ${tgName}`,
//      );
//    });
//
//    await t.should("have created migration", async () => {
//      await Deno.lstat(resolve(t.workingDir, "prisma-migrations"));
//    });
//
//    await t.should("insert records", async () => {
//      const e = t.getTypegraphEngine(tgName);
//      if (!e) {
//        throw new Error("typegraph not found");
//      }
//      await gql`
//        mutation {
//          createRecord(data: {}) {
//            id
//          }
//        }
//      `
//        .expectData({
//          createRecord: {
//            id: 1,
//          },
//        })
//        .on(e);
//    });
//
//    const migrationsDir = resolve(
//      t.workingDir,
//      "prisma-migrations",
//      `${tgName}/main`,
//    );
//    console.log("Typegate migration dir", migrationsDir);
//
//    await t.should("load second version of the typegraph", async () => {
//      await writeTypegraph(1, tgDefFile);
//      await stderr.readWhile((line) => {
//        // console.log("line:", line);
//        return !line.includes("[select]");
//      });
//
//      assert((await listSubdirs(migrationsDir)).length === 2);
//
//      await stdin.writeLine("1");
//    });
//
//    await stderr.readWhile((line) => {
//      // console.log("line:", line);
//      return !line.includes("Removed migration directory");
//    });
//
//    await t.should("have removed latest migration", async () => {
//      assert((await listSubdirs(migrationsDir)).length === 1);
//    });
//  },
//);
=======
Meta.test(
  {
    name: "meta dev: remove latest migration",
    gitRepo: {
      content: {
        "metatype.yml": "metatype.yml",
      },
    },
  },
  async (t) => {
    const schema = randomSchema();
    const tgDefFile = join(t.workingDir, `migration.py`);

    await t.should("have no migration file", async () => {
      await assertRejects(() =>
        Deno.lstat(resolve(t.workingDir, "prisma-migrations")),
      );
    });

    await t.should("load first version of the typegraph", async () => {
      await reset(tgName, schema);
      await writeTypegraph(null, tgDefFile);
    });

    const metadev = new Deno.Command("meta", {
      cwd: t.workingDir,
      args: [
        "dev",
        "--target=dev",
        `--gate=http://localhost:${t.port}`,
        `--secret=${tgName}:POSTGRES=postgresql://postgres:password@localhost:5432/db?schema=${schema}`,
      ],
      // stdout: "piped",
      stderr: "piped",
      stdin: "piped",
    }).spawn();

    const stderr = new Lines(metadev.stderr);
    const stdin = new LineWriter(metadev.stdin);

    t.addCleanup(async () => {
      await stderr.close();
      await stdin.close();
      await termProcess(metadev);
    });

    await stderr.readWhile((line) => {
      console.log("line:", line);
      return !$.stripAnsi(line).includes(
        `successfully deployed typegraph ${tgName}`,
      );
    });

    await t.should("have created migration", async () => {
      await Deno.lstat(resolve(t.workingDir, "prisma-migrations"));
    });

    await t.should("insert records", async () => {
      const e = t.getTypegraphEngine(tgName);
      if (!e) {
        throw new Error("typegraph not found");
      }
      await gql`
        mutation {
          createRecord(data: {}) {
            id
          }
        }
      `
        .expectData({
          createRecord: {
            id: 1,
          },
        })
        .on(e);
    });

    const migrationsDir = resolve(
      t.workingDir,
      "prisma-migrations",
      `${tgName}/main`,
    );
    console.log("Typegate migration dir", migrationsDir);

    await t.should("load second version of the typegraph", async () => {
      await writeTypegraph(1, tgDefFile);
      await stderr.readWhile((line) => {
        // console.log("line:", line);
        return !line.includes("[select]");
      });

      assert((await listSubdirs(migrationsDir)).length === 2);

      await stdin.writeLine("1");
    });

    await stderr.readWhile((line) => {
      // console.log("line:", line);
      return !line.includes("Removed migration directory");
    });

    await t.should("have removed latest migration", async () => {
      assert((await listSubdirs(migrationsDir)).length === 1);
    });
  },
);
>>>>>>> 4824d968

const examplesDir = $.path(workspaceDir).join("examples");

const skipDeployed = new Set(["play.ts"]);

const expectedDeployed = [
  ["authentication.ts", "authentication"],
  ["backend-for-frontend.ts", "backend-for-frontend"],
  ["basic.ts", "basic-authentication"],
  ["cors.ts", "cors"],
  ["database.ts", "database"],
  ["deno-import.ts", "deno-import"],
  ["deno.ts", "deno"],
  ["example_rest.ts", "example-rest"],
  ["execute.ts", "roadmap-execute"],
  ["faas-runner.ts", "faas-runner"],
  ["files-upload.ts", "files-upload"],
  ["first-typegraph.ts", "first-typegraph"],
  ["func-ctx.ts", "func-ctx"],
  ["func-gql.ts", "func-gql"],
  ["func.ts", "roadmap-func"],
  ["graphql-server.ts", "graphql-server"],
  ["graphql.ts", "graphql"],
  ["grpc.ts", "grpc"],
  ["http-runtime.ts", "http-runtime"],
  ["iam-provider.ts", "iam-provider"],
  ["index.ts", "homepage"],
  ["injections.ts", "injection-example"],
  ["jwt.ts", "jwt-authentication"],
  ["math.ts", "math"],
  ["metagen-deno.ts", "metagen-deno"],
  ["metagen-py.ts", "metagen-py"],
  ["metagen-rs.ts", "metagen-rs"],
  ["metagen-sdk.ts", "metagen-sdk"],
  ["microservice-orchestration.ts", "team-a"],
  ["microservice-orchestration.ts", "team-b"],
  ["oauth2.ts", "oauth2-authentication"],
  ["policies.ts", "policies"],
  ["prisma-runtime.ts", "prisma-runtime"],
  ["prisma.ts", "roadmap-prisma"],
  ["programmable-api-gateway.ts", "programmable-api-gateway"],
  ["quick-start-project.ts", "quick-start-project"],
  ["random-field.ts", "random-field"],
  ["rate.ts", "rate"],
  ["reduce.ts", "roadmap-reduce"],
  ["rest.ts", "roadmap-rest"],
  ["roadmap-policies.ts", "roadmap-policies"],
  ["roadmap-random.ts", "roadmap-random"],
  ["triggers.ts", "triggers"],
  ["union-either.ts", "union-either"],
];

Meta.test(
  {
    name: "meta dev with typegate",
  },
  async (t) => {
    await $`bash build.sh`.cwd(examplesDir.join("typegraphs/metagen/rs"));

    const metadev = new Deno.Command("meta-full", {
      cwd: examplesDir.toString(),
      args: [
        "dev",
        `--main-url`,
        import.meta.resolve("../../../src/typegate/src/main.ts"),
        `--import-map-url`,
        import.meta.resolve("../../../import_map.json"),
        `--gate=http://localhost:0`,
      ],
      stdout: "piped",
      stderr: "piped",
      stdin: "piped",
      env: {
        MCLI_LOADER_CMD: "deno run -A --config deno.jsonc",
      },
    }).spawn();
    const stderr = new Lines(metadev.stderr);
    const stdout = new Lines(metadev.stdout);

    const deployed: [string, string][] = [];

    console.log(new Date());
    stdout.readWhile((line) => {
      console.log("meta-full dev>", line);
      return true;
    }, null);

    await stderr.readWhile(
      (rawLine) => {
        console.log("meta-full dev[E]>", rawLine);
        const line = $.stripAnsi(rawLine);
        if (line.match(/failed to deploy/i)) {
          throw new Error("error detected on line: " + rawLine);
        }
        const match = line.match(
          /successfully deployed typegraph ([\w_-]+) from (.+)$/,
        );
        if (match) {
          const prefix = "typegraphs/";
          if (!match[2].startsWith(prefix)) {
            throw new Error("unexpected");
          }
          const file = match[2].slice(prefix.length);
          if (!skipDeployed.has(file)) {
            deployed.push([file, match[1]]);
          }
        }
        return deployed.length != expectedDeployed.length;
      },
      3 * 60 * 1000,
    );

    await t.should("have deployed all the typegraphs", () => {
      // TODO use `meta list`
      assertEquals(deployed.sort(), expectedDeployed);
    });

    await t.should("kill meta-full process", async () => {
      const parentPID = metadev.pid;
      console.log("meta-full PID", parentPID);

      await metadev.stdin.close();
      await stdout.close();
      await stderr.close();

      const childrenPIDs = await enumerateAllChildUNIX(parentPID);
      console.log("children", childrenPIDs);

      // FIXME: SIGTERM not working in tests
      // Also tried a manual kill -SIGTERM PID_THIS_META_FULL, same issue.
      // But it will work with "./target/debug/meta dev" or "cargo run --features typegate  -p meta-cli -- dev"
      // await termProcess(metadev);

      await ctrlcProcess(metadev);

      // No handle for the children status
      // This is the simplest way to get around it
      await sleep(10000);
      assert(
        (await isPIDAliveUNIX(parentPID)) == false,
        `Parent ${parentPID} should be cleaned up`,
      );

      for (const child of childrenPIDs) {
        assert(
          (await isPIDAliveUNIX(child)) == false,
          `Child PID ${child} should be cleaned up`,
        );
      }
    });
  },
);<|MERGE_RESOLUTION|>--- conflicted
+++ resolved
@@ -166,7 +166,6 @@
   return subdirs;
 }
 
-<<<<<<< HEAD
 //Meta.test(
 //  {
 //    name: "meta dev: remove latest migration",
@@ -273,114 +272,6 @@
 //    });
 //  },
 //);
-=======
-Meta.test(
-  {
-    name: "meta dev: remove latest migration",
-    gitRepo: {
-      content: {
-        "metatype.yml": "metatype.yml",
-      },
-    },
-  },
-  async (t) => {
-    const schema = randomSchema();
-    const tgDefFile = join(t.workingDir, `migration.py`);
-
-    await t.should("have no migration file", async () => {
-      await assertRejects(() =>
-        Deno.lstat(resolve(t.workingDir, "prisma-migrations")),
-      );
-    });
-
-    await t.should("load first version of the typegraph", async () => {
-      await reset(tgName, schema);
-      await writeTypegraph(null, tgDefFile);
-    });
-
-    const metadev = new Deno.Command("meta", {
-      cwd: t.workingDir,
-      args: [
-        "dev",
-        "--target=dev",
-        `--gate=http://localhost:${t.port}`,
-        `--secret=${tgName}:POSTGRES=postgresql://postgres:password@localhost:5432/db?schema=${schema}`,
-      ],
-      // stdout: "piped",
-      stderr: "piped",
-      stdin: "piped",
-    }).spawn();
-
-    const stderr = new Lines(metadev.stderr);
-    const stdin = new LineWriter(metadev.stdin);
-
-    t.addCleanup(async () => {
-      await stderr.close();
-      await stdin.close();
-      await termProcess(metadev);
-    });
-
-    await stderr.readWhile((line) => {
-      console.log("line:", line);
-      return !$.stripAnsi(line).includes(
-        `successfully deployed typegraph ${tgName}`,
-      );
-    });
-
-    await t.should("have created migration", async () => {
-      await Deno.lstat(resolve(t.workingDir, "prisma-migrations"));
-    });
-
-    await t.should("insert records", async () => {
-      const e = t.getTypegraphEngine(tgName);
-      if (!e) {
-        throw new Error("typegraph not found");
-      }
-      await gql`
-        mutation {
-          createRecord(data: {}) {
-            id
-          }
-        }
-      `
-        .expectData({
-          createRecord: {
-            id: 1,
-          },
-        })
-        .on(e);
-    });
-
-    const migrationsDir = resolve(
-      t.workingDir,
-      "prisma-migrations",
-      `${tgName}/main`,
-    );
-    console.log("Typegate migration dir", migrationsDir);
-
-    await t.should("load second version of the typegraph", async () => {
-      await writeTypegraph(1, tgDefFile);
-      await stderr.readWhile((line) => {
-        // console.log("line:", line);
-        return !line.includes("[select]");
-      });
-
-      assert((await listSubdirs(migrationsDir)).length === 2);
-
-      await stdin.writeLine("1");
-    });
-
-    await stderr.readWhile((line) => {
-      // console.log("line:", line);
-      return !line.includes("Removed migration directory");
-    });
-
-    await t.should("have removed latest migration", async () => {
-      assert((await listSubdirs(migrationsDir)).length === 1);
-    });
-  },
-);
->>>>>>> 4824d968
 
 const examplesDir = $.path(workspaceDir).join("examples");
 
