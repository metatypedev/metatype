--- conflicted
+++ resolved
@@ -31,11 +31,8 @@
       async teardown() {
         await testConfig.clearSyncData();
       },
-<<<<<<< HEAD
-=======
       // TODO re-enable after next release
       ignore: true,
->>>>>>> 1c5420ac
     },
     async (t) => {
       const { publishedBin, examplesDir } = await downloadSteps(t, version);
