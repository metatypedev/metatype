--- conflicted
+++ resolved
@@ -74,18 +74,6 @@
     },
   },
   async (t) => {
-<<<<<<< HEAD
-    await t.should("cleanup if forceRemove is true", async () => {
-      const _engine = await t.engine("sync/sync.py", {
-        secrets: {
-          ULTRA_SECRET: "if_you_can_read_me_on_an_ERROR_there_is_a_bug",
-        },
-      });
-
-      const s3 = new S3Client(syncConfig.s3);
-      const initialObjects = await listObjects(s3, syncConfig.s3Bucket);
-      assertEquals(initialObjects?.length, 2);
-=======
     await t.should(
       "cleanup if forceRemove is true",
       async () => {
@@ -101,7 +89,6 @@
         const s3 = new S3Client(syncConfig.s3);
         const initialObjects = await listObjects(s3, syncConfig.s3Bucket);
         assertEquals(initialObjects?.length, 4);
->>>>>>> 68cfb17b
 
       const gateNoRemove = await spawnGate(syncConfig);
       const namesNoRemove = gateNoRemove.register
