--- conflicted
+++ resolved
@@ -1,11 +1,6 @@
-<<<<<<< HEAD
-import { basicTestTemplate, inputMutationTemplate } from "./common.ts";
-=======
 // Copyright Metatype OÜ, licensed under the Mozilla Public License Version 2.0.
 // SPDX-License-Identifier: MPL-2.0
-
-import { basicTestTemplate } from "./common.ts";
->>>>>>> 7681e247
+import { basicTestTemplate, inputMutationTemplate } from "./common.ts";
 
 basicTestTemplate("memory", {
   secrets: { MY_SECRET: "Hello" },
