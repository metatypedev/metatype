--- conflicted
+++ resolved
@@ -718,70 +718,6 @@
     return {};
   },
   
-  Post(): NodeMeta {
-    return {
-      subNodes: [
-        ["id", nodeMetas.scalar],
-        ["slug", nodeMetas.scalar],
-        ["title", nodeMetas.scalar],
-      ],
-    };
-  },
-<<<<<<< HEAD
-  RootCompositeNoArgsFn(): NodeMeta {
-    return {
-      ...nodeMetas.Post(),
-    };
-  },
-  RootCompositeArgsFn(): NodeMeta {
-    return {
-      ...nodeMetas.Post(),
-      argumentTypes: {
-        id: "RootScalarNoArgsFnOutput",
-      },
-    };
-  },
-  RootScalarUnionFn(): NodeMeta {
-    return {
-      ...nodeMetas.scalar(),
-      argumentTypes: {
-        id: "RootScalarNoArgsFnOutput",
-      },
-    };
-  },
-=======
->>>>>>> cae13427
-  RootGetPostsFn(): NodeMeta {
-    return {
-      ...nodeMetas.Post(),
-    };
-  },
-  User(): NodeMeta {
-    return {
-      subNodes: [
-        ["id", nodeMetas.scalar],
-        ["email", nodeMetas.scalar],
-        ["posts", nodeMetas.Post],
-      ],
-    };
-  },
-  RootCompositeUnionFnOutput(): NodeMeta {
-    return {
-      variants: [
-        ["post", nodeMetas.Post],
-        ["user", nodeMetas.User],
-      ],
-    };
-  },
-  RootCompositeUnionFn(): NodeMeta {
-    return {
-      ...nodeMetas.RootCompositeUnionFnOutput(),
-      argumentTypes: {
-        id: "RootScalarArgsFnOutput",
-      },
-    };
-  },
-<<<<<<< HEAD
   RootScalarArgsFn(): NodeMeta {
     return {
       ...nodeMetas.scalar(),
@@ -792,20 +728,51 @@
       },
     };
   },
+  Post(): NodeMeta {
+    return {
+      subNodes: [
+        ["id", nodeMetas.scalar],
+        ["slug", nodeMetas.scalar],
+        ["title", nodeMetas.scalar],
+      ],
+    };
+  },
+  RootCompositeArgsFn(): NodeMeta {
+    return {
+      ...nodeMetas.Post(),
+      argumentTypes: {
+        id: "RootScalarArgsFnOutput",
+      },
+    };
+  },
+  User(): NodeMeta {
+    return {
+      subNodes: [
+        ["id", nodeMetas.scalar],
+        ["email", nodeMetas.scalar],
+        ["posts", nodeMetas.Post],
+      ],
+    };
+  },
   RootGetUserFn(): NodeMeta {
     return {
       ...nodeMetas.User(),
     };
   },
+  RootScalarUnionFn(): NodeMeta {
+    return {
+      ...nodeMetas.scalar(),
+      argumentTypes: {
+        id: "RootScalarArgsFnOutput",
+      },
+    };
+  },
   RootScalarNoArgsFn(): NodeMeta {
     return {
       ...nodeMetas.scalar(),
     };
   },
   RootMixedUnionFnOutput(): NodeMeta {
-=======
-  RootCompositeUnionFnOutput(): NodeMeta {
->>>>>>> cae13427
     return {
       variants: [
         ["post", nodeMetas.Post],
@@ -821,26 +788,22 @@
       },
     };
   },
-<<<<<<< HEAD
-=======
-  RootScalarArgsFn(): NodeMeta {
-    return {
-      ...nodeMetas.scalar(),
-      argumentTypes: {
-        id: "UserIdStringUuid",
-        slug: "PostSlugString",
-        title: "PostSlugString",
-      },
-    };
-  },
-  RootGetUserFn(): NodeMeta {
-    return {
-      ...nodeMetas.User(),
-    };
-  },
-  RootScalarUnionFn(): NodeMeta {
-    return {
-      ...nodeMetas.scalar(),
+  RootGetPostsFn(): NodeMeta {
+    return {
+      ...nodeMetas.Post(),
+    };
+  },
+  RootCompositeUnionFnOutput(): NodeMeta {
+    return {
+      variants: [
+        ["post", nodeMetas.Post],
+        ["user", nodeMetas.User],
+      ],
+    };
+  },
+  RootCompositeUnionFn(): NodeMeta {
+    return {
+      ...nodeMetas.RootCompositeUnionFnOutput(),
       argumentTypes: {
         id: "RootScalarArgsFnOutput",
       },
@@ -851,24 +814,10 @@
       ...nodeMetas.Post(),
     };
   },
-  RootCompositeArgsFn(): NodeMeta {
-    return {
-      ...nodeMetas.Post(),
-      argumentTypes: {
-        id: "RootScalarArgsFnOutput",
-      },
-    };
-  },
-  RootScalarNoArgsFn(): NodeMeta {
-    return {
-      ...nodeMetas.scalar(),
-    };
-  },
 };
 export type RootScalarArgsFnOutput = string;
 export type RootCompositeArgsFnInput = {
   id: RootScalarArgsFnOutput;
->>>>>>> cae13427
 };
 export type UserIdStringUuid = string;
 export type PostSlugString = string;
@@ -877,20 +826,6 @@
   slug: PostSlugString;
   title: PostSlugString;
 };
-<<<<<<< HEAD
-export type RootScalarNoArgsFnOutput = string;
-export type RootCompositeArgsFnInput = {
-  id: RootScalarNoArgsFnOutput;
-};
-export type RootScalarUnionFnOutputT1Integer = number;
-export type RootScalarUnionFnOutput =
-  | (RootScalarNoArgsFnOutput)
-=======
-export type RootScalarUnionFnOutputT1Integer = number;
-export type RootScalarUnionFnOutput =
-  | (RootScalarArgsFnOutput)
->>>>>>> cae13427
-  | (RootScalarUnionFnOutputT1Integer);
 export type UserEmailStringEmail = string;
 export type UserPostsPostList = Array<Post>;
 export type User = {
@@ -898,18 +833,18 @@
   email: UserEmailStringEmail;
   posts: UserPostsPostList;
 };
+export type RootScalarUnionFnOutputT1Integer = number;
+export type RootScalarUnionFnOutput =
+  | (RootScalarArgsFnOutput)
+  | (RootScalarUnionFnOutputT1Integer);
+export type RootMixedUnionFnOutput =
+  | (Post)
+  | (User)
+  | (RootScalarArgsFnOutput)
+  | (RootScalarUnionFnOutputT1Integer);
 export type RootCompositeUnionFnOutput =
   | (Post)
   | (User);
-export type RootMixedUnionFnOutput =
-  | (Post)
-  | (User)
-<<<<<<< HEAD
-  | (RootScalarNoArgsFnOutput)
-=======
-  | (RootScalarArgsFnOutput)
->>>>>>> cae13427
-  | (RootScalarUnionFnOutputT1Integer);
 
 export type PostSelections = {
   _?: SelectionFlags;
@@ -940,8 +875,8 @@
       "UserIdStringUuid": "String!",
       "PostSlugString": "String!",
       "RootScalarArgsFnOutput": "String!",
+      "post": "post!",
       "user": "user!",
-      "post": "post!",
     });
   }
     
