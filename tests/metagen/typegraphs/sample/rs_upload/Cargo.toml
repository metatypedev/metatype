--- conflicted
+++ resolved
@@ -4,11 +4,7 @@
 version = "0.5.1-rc.0"
 
 [dependencies]
-<<<<<<< HEAD
-metagen-client = { path = "../../../../../src/metagen-client-rs" }
-=======
 metagen-client = { workspace = true, features = ["graphql"] }
->>>>>>> 8d0955ee
 serde = { version = "1.0", features = ["derive"] }
 serde_json = "1.0"
 tokio = { version = "1", features = ["rt-multi-thread"] }
