on:
  push:
    branches:
      - main
  pull_request:
    types:
      - opened
      - synchronize
      - ready_for_review

env:
<<<<<<< HEAD
  GHJK_VERSION: "c6f46a3"
=======
  GHJK_VERSION: "dc9b402"
>>>>>>> 943cda1b
  PYTHON_VERSION: "3.8"
  DENO_VERSION: "1.39.0"
  RUST_BACKTRACE: "full"
  RUST_LOG: "info,swc_ecma_codegen=off,tracing::span=off"

jobs:
  changes:
    runs-on: ubuntu-latest
    permissions:
      pull-requests: read
    steps:
      - uses: actions/checkout@v4
      - uses: dorny/paths-filter@v2
        id: filter
        with:
          filters: |
            website:
              - '.github/workflows/tests.yml'
              - 'website/**'
            meta-cli:
              - '.github/workflows/tests.yml'
              - 'libs/**'
              - 'meta-cli/**'
              - 'Cargo.lock'
            typegate:
              - '.github/workflows/tests.yml'
              - 'libs/**'
              - 'typegate/**'
              - 'meta-cli/**'
              - 'Cargo.lock'
            full:
              - '.github/workflows/tests.yml'
              - 'libs/**'
              - 'typegate/**'
              - 'typegraph/**'
              - 'meta-cli/**'
              - 'Cargo.lock'
            rust:
              - '.github/workflows/tests.yml'
              - 'libs/**'
              - 'Cargo.lock'
    outputs:
      website: ${{ steps.filter.outputs.website }}
      meta-cli: ${{ steps.filter.outputs.meta-cli }}
      typegate: ${{ steps.filter.outputs.typegate }}
      full: ${{ steps.filter.outputs.full }}
      rust: ${{ steps.filter.outputs.rust }}

  test-pre-commit:
    runs-on: ubuntu-latest
    steps:
      - uses: actions/checkout@v4
      - uses: actions/setup-python@v4
        with:
          python-version: ${{ env.PYTHON_VERSION }}
      - uses: dsherret/rust-toolchain-file@v1
      - uses: Swatinem/rust-cache@v2
        with:
          # use custom shared key to share cache across jobs
          # default prefix includes job-id otherwise
          shared-key: ${{ runner.os }}-rust-${{ hashFiles('**/rust-toolchain.toml') }}-${{ hashFiles('**/Cargo.lock') }}
      - uses: denoland/setup-deno@v1
        with:
          deno-version: ${{ env.DENO_VERSION }}
      - uses: metatypedev/setup-ghjk@55eb03992e3c1c268b8784046b1c09f01f90c0f0
      - shell: bash
        run: |
          cd website
          pnpm install --frozen-lockfile
          cd ..
          deno cache --import-map typegate/import_map.json typegate/src/main.ts typegate/tests/utils/mod.ts
      - uses: pre-commit/action@v3.0.0

  test-website:
    needs: changes
    if: ${{ needs.changes.outputs.website == 'true' }}
    runs-on: ubuntu-latest
    steps:
      - uses: actions/checkout@v4
      - uses: actions/setup-python@v4
        with:
          python-version: ${{ env.PYTHON_VERSION }}
      - uses: denoland/setup-deno@v1
        with:
          deno-version: ${{ env.DENO_VERSION }}
      - name: Cache deno dir
        uses: actions/cache@v3
        with:
          path: ${{ env.DENO_DIR }}
          key: deno-mac-${{ hashFiles('**/deno.lock') }}
      - uses: metatypedev/setup-ghjk@55eb03992e3c1c268b8784046b1c09f01f90c0f0
      - name: Cache .venv dir
        uses: actions/cache@v3
        with:
          path: .venv
          key: ${{ runner.os }}-venv-${{ hashFiles('**/poetry.lock') }}
      - run: |
          python3 -m venv .venv
          source .venv/bin/activate
          poetry install --no-root
          cd website
          pnpm install --frozen-lockfile
          pnpm lint
          pnpm build

  test-meta-cli-compat:
    needs: changes
    if: ${{ needs.changes.outputs.meta-cli == 'true' }}
    runs-on: "${{ matrix.os }}"
    strategy:
      matrix:
        include:
          - os: macos-latest
            activate: "source .venv/bin/activate"
          #- os: windows-latest
          #  activate: '.venv\Scripts\activate.bat'
    steps:
      - uses: actions/checkout@v4
      - uses: denoland/setup-deno@v1
        with:
          deno-version: ${{ env.DENO_VERSION }}
      - name: Cache deno dir
        uses: actions/cache@v3
        with:
          path: ${{ env.DENO_DIR }}
          key: deno-mac-${{ hashFiles('**/deno.lock') }}
      - uses: dsherret/rust-toolchain-file@v1
      - uses: Swatinem/rust-cache@v2
        with:
          shared-key: ${{ runner.os }}-rust-${{ hashFiles('**/rust-toolchain.toml') }}-${{ hashFiles('**/Cargo.lock') }}
      - uses: actions/setup-python@v4
        with:
          python-version: ${{ env.PYTHON_VERSION }}
      - name: Cache .venv dir
        uses: actions/cache@v3
        with:
          path: .venv
          key: ${{ runner.os }}-venv-${{ hashFiles('**/poetry.lock') }}
      - uses: metatypedev/setup-ghjk@55eb03992e3c1c268b8784046b1c09f01f90c0f0
      - shell: bash
        env: 
          WASM_FILE: target/debug/typegraph_core.wasm
        run: |
          python3 -m venv .venv
          ${{ matrix.activate }}

          cd typegraph/python
          poetry install --no-root
          cd ../..
          poetry install --no-root

          deno cache --import-map typegate/import_map.json typegate/src/main.ts typegate/tests/utils/mod.ts

          cargo build -p typegraph_core --target wasm32-unknown-unknown --target-dir target/wasm
          mkdir -p $(dirname $WASM_FILE)
          wasm-opt -Oz target/wasm/wasm32-unknown-unknown/debug/typegraph_core.wasm -o $WASM_FILE.opt
          wasm-tools component new $WASM_FILE.opt -o $WASM_FILE
          rm -rf typegraph/python/typegraph/gen
          poetry run python -m wasmtime.bindgen $WASM_FILE --out-dir typegraph/python/typegraph/gen

          cargo run --locked --package meta-cli -- --help
          cargo test --locked --package meta-cli

  test-docker:
    needs: changes
    if: ${{ needs.changes.outputs.typegate == 'true' }}
    runs-on: ubuntu-latest
    steps:
      - uses: actions/checkout@v4
      - uses: docker/setup-buildx-action@v3
      - uses: scherermichael-oss/action-has-permission@master
        id: check
        with:
          required-permission: write
        env:
          GITHUB_TOKEN: ${{ secrets.GITHUB_TOKEN }}
      - uses: docker/login-action@v3
        if: steps.check.outputs.has-permission
        with:
          registry: docker.io
          username: zifeo
          password: ${{ secrets.DOCKERHUB_TOKEN }}
      - name: Build with cache (internal)
        uses: docker/build-push-action@v5
        if: steps.check.outputs.has-permission
        with:
          file: dev/Dockerfile
          platforms: linux/amd64
          push: false
          cache-from: type=registry,ref=docker.io/zifeo/metatype-cache:ci
          cache-to: type=registry,ref=docker.io/zifeo/metatype-cache:ci,mode=max
      - name: Build without cache (external)
        uses: docker/build-push-action@v5
        if: "! steps.check.outputs.has-permission"
        with:
          file: dev/Dockerfile
          platforms: linux/amd64
          push: false
          cache-from: type=registry,ref=ghcr.io/${{ github.repository_owner }}/typegate:latest

  test-full:
    needs: changes
    if: ${{ needs.changes.outputs.full == 'true' }}
    runs-on:
      - self-hosted # https://check-jsonschema.readthedocs.io/en/latest/faq.html#using-self-hosted-runners
      - custom-ubuntu-large
    timeout-minutes: 60
    services:
      redis:
        image: bitnami/redis:7.0
        env:
          REDIS_PASSWORD: password
        ports:
          - 6379:6379
        options: >-
          --health-cmd "redis-cli ping"
          --health-interval 10s
          --health-timeout 5s
          --health-retries 5
      postgres:
        image: postgres:15
        env:
          POSTGRES_DB: db
          POSTGRES_USER: postgres
          POSTGRES_PASSWORD: password
        ports:
          - 5432:5432
        options: >-
          --health-cmd pg_isready
          --health-interval 10s
          --health-timeout 5s
          --health-retries 5
      minio:
        image: bitnami/minio:2022
        env:
          MINIO_REGION_NAME: local
          MINIO_ROOT_USER: minio
          MINIO_ROOT_PASSWORD: password
          MINIO_DEFAULT_BUCKETS: "bucket:none"
        ports:
          - "9000:9000"
          - "9001:9001"
    env:
      DENO_DIR: deno-dir
    steps:
      - uses: actions/checkout@v4
      - uses: dsherret/rust-toolchain-file@v1
      - uses: Swatinem/rust-cache@v2
        with:
          shared-key: ${{ runner.os }}-rust-${{ hashFiles('**/rust-toolchain.toml') }}-${{ hashFiles('**/Cargo.lock') }}
      - uses: denoland/setup-deno@v1
        with:
          deno-version: ${{ env.DENO_VERSION }}
      - name: Cache deno dir
        uses: actions/cache@v3
        with:
          path: ${{ env.DENO_DIR }}
          key: deno-${{ hashFiles('**/deno.lock') }}
      - uses: actions/setup-python@v4
        with:
          python-version: ${{ env.PYTHON_VERSION }}
      - name: Cache .venv dir
        uses: actions/cache@v3
        with:
          path: .venv
          key: ${{ runner.os }}-venv-${{ hashFiles('**/poetry.lock') }}
<<<<<<< HEAD
=======
      # FIXME: the custom runner is missing some ambient items found in
      # github runner images by default. remove this hack when ghjk handles 
      # zstd/bsdtar on it's own
      - run: |
          sudo apt update
          sudo apt install -y --no-install-recommends zstd
>>>>>>> 943cda1b
      - uses: metatypedev/setup-ghjk@55eb03992e3c1c268b8784046b1c09f01f90c0f0
      - shell: bash
        env: 
          WASM_FILE: target/debug/typegraph_core.wasm
        run: |

          sudo apt update
          sudo apt install -y --no-install-recommends gcc-multilib pkg-config libssl-dev libclang-dev perl make

          python3 -m venv .venv
          source .venv/bin/activate
          poetry install --no-root

          deno cache --import-map typegate/import_map.json typegate/src/main.ts typegate/tests/utils/mod.ts

          cargo build -p typegraph_core --target wasm32-unknown-unknown --target-dir target/wasm
          mkdir -p $(dirname $WASM_FILE)
          wasm-opt -Oz target/wasm/wasm32-unknown-unknown/debug/typegraph_core.wasm -o $WASM_FILE.opt
          wasm-tools component new $WASM_FILE.opt -o $WASM_FILE
          rm -rf typegraph/deno/src/gen
          jco transpile $WASM_FILE -o typegraph/deno/src/gen
          deno run -A typegraph/deno/dev/fix-declarations.ts
          rm -rf typegraph/python/typegraph/gen
          poetry run python -m wasmtime.bindgen $WASM_FILE --out-dir typegraph/python/typegraph/gen

          # from old test-typegraph-core
          # test in native rust, not in wasm for a future rust SDK
          # without --tests, the --doc is causing a link error "syntax error in VERSION script"
          cargo test --locked --package typegraph_core --tests

          # from old test-meta-cli
          cargo run --locked --package meta-cli -- --help
          cargo test --locked --package meta-cli

          # from old test-libs
          cargo test --locked --exclude meta-cli --exclude typegate --exclude typegraph_engine --exclude typegraph_core --workspace

          deno run -A dev/update.ts --cache-only || deno run -A dev/update.ts --cache-only
          cargo build -p meta-cli
          cargo build -p xtask # xtask and meta-cli are used by the test suite
          deno run -A dev/test.ts --threads 1 -- --coverage=coverage
          deno --unstable coverage ./coverage --lcov > coverage.lcov

      - uses: codecov/codecov-action@v3
        with:
          token: ${{ secrets.CODECOV_TOKEN }}
          files: ./coverage.lcov
          fail_ci_if_error: true<|MERGE_RESOLUTION|>--- conflicted
+++ resolved
@@ -9,11 +9,7 @@
       - ready_for_review
 
 env:
-<<<<<<< HEAD
-  GHJK_VERSION: "c6f46a3"
-=======
   GHJK_VERSION: "dc9b402"
->>>>>>> 943cda1b
   PYTHON_VERSION: "3.8"
   DENO_VERSION: "1.39.0"
   RUST_BACKTRACE: "full"
@@ -280,15 +276,12 @@
         with:
           path: .venv
           key: ${{ runner.os }}-venv-${{ hashFiles('**/poetry.lock') }}
-<<<<<<< HEAD
-=======
       # FIXME: the custom runner is missing some ambient items found in
       # github runner images by default. remove this hack when ghjk handles 
       # zstd/bsdtar on it's own
       - run: |
           sudo apt update
           sudo apt install -y --no-install-recommends zstd
->>>>>>> 943cda1b
       - uses: metatypedev/setup-ghjk@55eb03992e3c1c268b8784046b1c09f01f90c0f0
       - shell: bash
         env: 
