on:
  push:
    branches:
      - main
  pull_request:
    types:
      - opened
      - synchronize
      - ready_for_review

env:
  GHJK_VERSION: "2725af8"
  DENO_VERSION: "1.41.0"
  RUST_BACKTRACE: "full"
  RUST_LOG: "info,swc_ecma_codegen=off,tracing::span=off"
  DENO_DIR: deno-dir

jobs:
  changes:
    runs-on: ubuntu-latest
    permissions:
      pull-requests: read
    steps:
      - uses: actions/checkout@v4
      - uses: dorny/paths-filter@v3
        id: filter
        with:
          filters: |
            website:
              - '.github/workflows/tests.yml'
              - 'website/**'
            meta-cli:
              - '.github/workflows/tests.yml'
              - 'libs/**'
              - 'meta-cli/**'
              - 'Cargo.lock'
            typegate: # for the standalone/image (not typegate tests which rely on everything)
              - '.github/workflows/tests.yml'
              - 'libs/**'
              - 'typegate/**' # consider moving tests to other dir to improve test detection
              - 'Cargo.lock'
            full:
              - '.github/workflows/tests.yml'
              - 'libs/**'
              - 'typegate/**'
              - 'typegraph/**'
              - 'meta-cli/**'
              - 'Cargo.lock'
              - 'examples/**'
            rust:
              - '.github/workflows/tests.yml'
              - 'libs/**'
              - 'Cargo.lock'
    outputs:
      website: ${{ steps.filter.outputs.website }}
      meta-cli: ${{ steps.filter.outputs.meta-cli }}
      typegate: ${{ steps.filter.outputs.typegate }}
      full: ${{ steps.filter.outputs.full }}
      rust: ${{ steps.filter.outputs.rust }}

  pre-commit:
    runs-on: ubuntu-latest
    steps:
      - uses: actions/checkout@v4
      - uses: dsherret/rust-toolchain-file@v1
      - uses: Swatinem/rust-cache@v2
        with:
          # use custom shared key to share cache across jobs
          # default prefix includes job-id otherwise
          shared-key: ${{ runner.os }}-rust-${{ hashFiles('**/rust-toolchain.toml') }}-${{ hashFiles('**/Cargo.lock') }}
      - uses: denoland/setup-deno@v1
        with:
          deno-version: ${{ env.DENO_VERSION }}
      - uses: metatypedev/setup-ghjk@2e8bbf084060a18828338a7cdd43fde6feb2a3cc
      - shell: bash
        run: |
          sudo apt update
          sudo apt install -y --no-install-recommends libclang-dev clang
          pnpm -C website install --frozen-lockfile
          pnpm -C meta-lsp install --frozen-lockfile --recursive
          pnpm -C typegraph/node install --frozen-lockfile --recursive
          deno cache --import-map typegate/import_map.json typegate/src/main.ts typegate/tests/utils/mod.ts
          pre-commit run --show-diff-on-failure --color=always --all-files

  lint-compat:
    needs: changes
    if: ${{ needs.changes.outputs.full == 'true' }}
    runs-on: "${{ matrix.os }}"
    strategy:
      matrix:
        include:
          - os: macos-13
            target: x86_64-apple-darwin
            cross: false
          - os: macos-14
            target: aarch64-apple-darwin
            cross: false
          # FIXME: linux/arm64 needs arm runners
          # this target doesn't have a meta-cli build anyways
          # the typegate is covered by the docker build down below
          # - os: custom-macos
          #   target: aarch64-unknown-linux-gnu
          #   cross: true
          #- os: windows-latest
          #  activate: '.venv\Scripts\activate.bat'
    steps:
      - uses: actions/checkout@v4
      - uses: dsherret/rust-toolchain-file@v1
      - uses: metatypedev/setup-ghjk@2e8bbf084060a18828338a7cdd43fde6feb2a3cc
        with:
          # temporary fix
          cache-key-prefix: ${{ matrix.os }}
      - if: ${{ matrix.cross }}
        shell: bash
        env:
          # arguments for our custom cross.Dockerfile
          CROSS_BUILD_OPTS: "--build-arg 'CROSS_TARGET=${{ matrix.target }}'"
        run: |
          cross check --locked --all-features --all-targets --target ${{ matrix.target }}
      - if: ${{ matrix.cross != true }}
        shell: bash
        env:
          WASM_FILE: target/debug/typegraph_core.wasm
        run: |
          cargo check --locked --all-features --all-targets --target ${{ matrix.target }}

  test-website:
    needs: changes
    if: ${{ needs.changes.outputs.website == 'true' }}
    runs-on: ubuntu-latest
    steps:
      - uses: actions/checkout@v4
      - uses: denoland/setup-deno@v1
        with:
          deno-version: ${{ env.DENO_VERSION }}
      # - name: Cache deno dir
      #   uses: actions/cache@v4
      #   with:
      #     path: ${{ env.DENO_DIR }}
      #     key: deno-mac-${{ hashFiles('**/deno.lock') }}
      - uses: metatypedev/setup-ghjk@2e8bbf084060a18828338a7cdd43fde6feb2a3cc
      - name: Cache .venv dir
        uses: actions/cache@v4
        with:
          path: .venv
          key: ${{ runner.os }}-venv-${{ hashFiles('**/poetry.lock', '.ghjk/lock.json') }}
      - shell: bash
        run: |
          python3 -m venv .venv
          source .venv/bin/activate
          poetry install --no-root
          cd website
          pnpm install --frozen-lockfile
          pnpm lint
          pnpm build

  bulid-docker:
    needs: changes
    if: ${{ needs.changes.outputs.typegate == 'true' }}
    runs-on: ${{ matrix.runner }}
    strategy:
      fail-fast: false
      matrix:
        include:
          - platform: linux/amd64
<<<<<<< HEAD
            runner: ubuntu-latest
=======
            runner: custom-ubuntu-large
>>>>>>> 1f2f7cee
          - platform: linux/arm64
            # FIXME: official darwin images don't have docker
            # and nested virtualizaiton
            runner: custom-macos
    steps:
      - uses: actions/checkout@v4
      - uses: docker/setup-buildx-action@v3
      - uses: scherermichael-oss/action-has-permission@master
        id: check
        with:
          required-permission: write
        env:
          GITHUB_TOKEN: ${{ secrets.GITHUB_TOKEN }}
      - uses: docker/login-action@v3
        if: steps.check.outputs.has-permission
        with:
          registry: docker.io
          username: zifeo
          password: ${{ secrets.DOCKERHUB_TOKEN }}
      - name: Build with cache (internal)
        uses: docker/build-push-action@v5
        if: steps.check.outputs.has-permission
        with:
          file: dev/Dockerfile
          platforms: ${{ matrix.platform }}
          push: false
          cache-from: type=registry,ref=docker.io/zifeo/metatype-cache:ci
          cache-to: type=registry,ref=docker.io/zifeo/metatype-cache:ci,mode=max
          # check target runs extra validation steps in the Dockerfile
          target: check
          build-args: 'CARGO_PROFILE=dev'
      - name: Build without cache (external)
        uses: docker/build-push-action@v5
        if: "! steps.check.outputs.has-permission"
        with:
          file: dev/Dockerfile
          platforms: ${{ matrix.platform }}
          push: false
          cache-from: type=registry,ref=ghcr.io/${{ github.repository_owner }}/typegate:latest
          build-args: 'CARGO_PROFILE=dev'
          target: check

  test-full:
    needs: changes
    if: ${{ needs.changes.outputs.full == 'true' }}
    runs-on:
      - self-hosted # https://check-jsonschema.readthedocs.io/en/latest/faq.html#using-self-hosted-runners
      - custom-ubuntu-large
    timeout-minutes: 80
    steps:
      - uses: actions/checkout@v4
      - uses: dsherret/rust-toolchain-file@v1
      - uses: Swatinem/rust-cache@v2
        with:
          shared-key: ${{ runner.os }}-rust-${{ hashFiles('**/rust-toolchain.toml') }}-${{ hashFiles('**/Cargo.lock') }}
      - uses: denoland/setup-deno@v1
        with:
          deno-version: ${{ env.DENO_VERSION }}
      # - name: Cache deno dir
      #  uses: actions/cache@v4
      #  with:
      #    path: ${{ env.DENO_DIR }}
      #    key: deno-${{ hashFiles('**/deno.lock') }}
      - name: Cache .venv dir
        uses: actions/cache@v4
        with:
          path: .venv
          key: ${{ runner.os }}-venv-${{ hashFiles('**/poetry.lock', '.ghjk/lock.json') }}
      # FIXME: the custom runner is missing some ambient items found in
      # github runner images by default. remove this hack when ghjk handles
      # zstd/bsdtar on it's own
      - run: |
          sudo apt update
          sudo apt install -y --no-install-recommends zstd
      - uses: metatypedev/setup-ghjk@2e8bbf084060a18828338a7cdd43fde6feb2a3cc
      - shell: bash
        env:
          WASM_FILE: target/release/typegraph_core.wasm
        run: |
          echo pwd in $(pwd)

          sudo apt update
          sudo apt install -y --no-install-recommends gcc-multilib pkg-config libssl-dev libclang-dev perl make

          python3 -m venv .venv
          source .venv/bin/activate
          poetry install --no-root

          # build typegraph_core wasm
          cargo build -p typegraph_core --target wasm32-unknown-unknown --release --target-dir target/wasm
          mkdir -p $(dirname $WASM_FILE)
          wasm-opt -Oz target/wasm/wasm32-unknown-unknown/release/typegraph_core.wasm -o $WASM_FILE.opt
          wasm-tools component new $WASM_FILE.opt -o $WASM_FILE

          # build python sdk package
          poetry run python -m wasmtime.bindgen $WASM_FILE --out-dir typegraph/python/typegraph/gen

          # build node typegrap/sdk package
          jco transpile $WASM_FILE -o typegraph/node/sdk/src/gen --map metatype:typegraph/host=../host/host.js
          cd typegraph/node
          pnpm install
          pnpm run sdk-build
          cp ./sdk/{package.json,package-lock.json,LICENSE.md} ./sdk/dist
          cd -

          # start the docker containers
          ghjk x dev env base prisma

          export NPM_CONFIG_REGISTRY=http://localhost:4873

          # publish the sdk to the local registry
          cd typegraph/node/sdk/dist
          npm config set "//localhost:4873/:_authToken" fooBar
          npm publish --registry $NPM_CONFIG_REGISTRY
          cd -

          ghjk x clean-deno-lock

          # install packages inside metatype examples
          pnpm install -C examples/typegraphs


          deno cache --import-map typegate/import_map.json typegate/src/main.ts typegate/tests/utils/mod.ts

          deno run -A dev/update.ts --cache-only

          cargo build -p xtask # xtask and meta-cli are used by the test suite
          cargo build -p meta-cli 

          # from old test-meta-cli
          cargo test --locked --package meta-cli

          # from old test-libs
          cargo test --locked --exclude meta-cli --exclude typegate --exclude typegate_engine --exclude typegraph_core --exclude metagen_mdk_rust_static  --workspace

          # from old test-typegraph-core
          # test in native rust, not in wasm for a future rust SDK
          # without --tests, the --doc is causing a link error "syntax error in VERSION script"
          cargo test --locked --package typegraph_core --tests

          ghjk x clean-deno-lock
          deno run -A dev/test.ts --threads 1 -- --coverage=coverage
          # FIXME: required due to https://github.com/denoland/deno/issues/21621#issuecomment-1887870712
          deno cache --import-map typegate/import_map.json \
            typegate/src/main.ts \
            typegate/tests/utils/*.ts \
            typegate/tests/runtimes/wasm_wire/*.ts \
            typegate/tests/runtimes/wasm_reflected/*.ts \
            typegate/tests/runtimes/python/*.ts \
            dev/deps.ts \
            dev/utils.ts
          deno --unstable-worker-options --unstable-net coverage ./coverage --lcov > coverage.lcov

      - uses: codecov/codecov-action@v4
        with:
          token: ${{ secrets.CODECOV_TOKEN }}
          files: ./coverage.lcov
          fail_ci_if_error: true

  test-lsp:
    runs-on: ubuntu-latest
    steps:
      - uses: actions/checkout@v4
      - uses: denoland/setup-deno@v1
        with:
          deno-version: ${{ env.DENO_VERSION }}
      - uses: metatypedev/setup-ghjk@2e8bbf084060a18828338a7cdd43fde6feb2a3cc
      - shell: bash
        run: |
          cd meta-lsp
          pnpm install --frozen-lockfile --recursive
          cd ts-language-server
          # node --test --import=tsx --experimental-test-coverage --test-reporter=lcov --test-reporter-destination=coverage.lcov tests/*.test.ts
          node --test --import=tsx tests/*.test.ts

      # - uses: codecov/codecov-action@v4
      #   with:
      #     token: ${{ secrets.CODECOV_TOKEN }}
      #     files: ./meta-lsp/ts-language-server/coverage.lcov
      #     fail_ci_if_error: true<|MERGE_RESOLUTION|>--- conflicted
+++ resolved
@@ -163,11 +163,7 @@
       matrix:
         include:
           - platform: linux/amd64
-<<<<<<< HEAD
-            runner: ubuntu-latest
-=======
             runner: custom-ubuntu-large
->>>>>>> 1f2f7cee
           - platform: linux/arm64
             # FIXME: official darwin images don't have docker
             # and nested virtualizaiton
