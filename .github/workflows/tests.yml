on:
  push:
    branches:
      - main
  pull_request:
    types:
      - opened
      - synchronize
      - ready_for_review

env:
  GHJK_VERSION: "v0.1.0-alpha"
  PYTHON_VERSION: "3.8"
<<<<<<< HEAD
  DENO_VERSION: "1.38.2"
  WASMEDGE_VERSION: "0.12.1"
=======
  PROTOC_VERSION: "v24.x"
  POETRY_VERSION: "1.7.0"
  DENO_VERSION: "1.38.1"
  PNPM_VERSION: "8.8.0"
  NODE_VERSION: "20.8.0"
  WASM_TOOLS_VERSION: "1.0.45"
  JCO_VERSION: "0.12.1"
  WASMEDGE_VERSION: "0.13.5"
>>>>>>> 6dbb2390
  RUST_BACKTRACE: "full"
  RUST_LOG: "info,swc_ecma_codegen=off,tracing::span=off"

jobs:
  changes:
    runs-on: ubuntu-latest
    permissions:
      pull-requests: read
    steps:
      - uses: actions/checkout@v4
      - uses: dorny/paths-filter@v2
        id: filter
        with:
          filters: |
            website:
              - '.github/workflows/tests.yml'
              - 'website/**'
            meta-cli:
              - '.github/workflows/tests.yml'
              - 'libs/**'
              - 'meta-cli/**'
              - 'Cargo.lock'
            typegate:
              - '.github/workflows/tests.yml'
              - 'libs/**'
              - 'typegate/**'
              - 'meta-cli/**'
              - 'Cargo.lock'
            full:
              - '.github/workflows/tests.yml'
              - 'libs/**'
              - 'typegate/**'
              - 'typegraph/**'
              - 'meta-cli/**'
              - 'Cargo.lock'
            rust:
              - '.github/workflows/tests.yml'
              - 'libs/**'
              - 'Cargo.lock'
    outputs:
      website: ${{ steps.filter.outputs.website }}
      meta-cli: ${{ steps.filter.outputs.meta-cli }}
      typegate: ${{ steps.filter.outputs.typegate }}
      full: ${{ steps.filter.outputs.full }}
      rust: ${{ steps.filter.outputs.rust }}

  test-pre-commit:
    runs-on: ubuntu-latest
    steps:
      - uses: actions/checkout@v4
      - uses: actions/setup-python@v4
        with:
          python-version: ${{ env.PYTHON_VERSION }}
      - uses: dsherret/rust-toolchain-file@v1
      - uses: Swatinem/rust-cache@v2
        with:
          shared-key: ${{ runner.os }}-rust-${{ hashFiles('**/rust-toolchain.toml') }}-${{ hashFiles('**/Cargo.lock') }}
      - uses: denoland/setup-deno@v1
        with:
          deno-version: ${{ env.DENO_VERSION }}
      - uses: metatypedev/ghjk@v0.1.0-alpha
        with:
          installer-uri:  https://raw.github.com/metatypedev/ghjk/$GHJK_VERSION/install.ts
      - name: Cache ghjk dir
        uses: actions/cache@v3
        with:
          path: ${{ env.GHJK_DIR }}
          key: ghjk-${{ hashFiles('ghjk.ts') }}
      - shell: bash
        run: |
          cd website
          pnpm install --frozen-lockfile
          cd ..
          deno cache --import-map typegate/import_map.json typegate/src/main.ts typegate/tests/utils/mod.ts

          # FIXME: bug from wasmedge ghjk port
          ln -s $(dirname $WASMEDGE_LIB_DIR) ~/.wasmedge
          # FIXME: alias ld to mold from within ghjk
          sudo ln -sf "$(which mold)" "$(realpath /usr/bin/ld)"
      - uses: pre-commit/action@v3.0.0

  test-website:
    needs: changes
    if: ${{ needs.changes.outputs.website == 'true' }}
    runs-on: ubuntu-latest
    steps:
      - uses: actions/checkout@v4
      - uses: actions/setup-python@v4
        with:
          python-version: ${{ env.PYTHON_VERSION }}
      - uses: denoland/setup-deno@v1
        with:
          deno-version: ${{ env.DENO_VERSION }}
      - name: Cache deno dir
        uses: actions/cache@v3
        with:
          path: ${{ env.DENO_DIR }}
          key: deno-mac-${{ hashFiles('**/deno.lock') }}
      - uses: metatypedev/ghjk@v0.1.0-alpha
        with:
          installer-uri:  https://raw.github.com/metatypedev/ghjk/$GHJK_VERSION/install.ts
      - name: Cache ghjk dir
        uses: actions/cache@v3
        with:
          path: ${{ env.GHJK_DIR }}
          key: ghjk-${{ hashFiles('ghjk.ts') }}
      - name: Cache .venv dir
        uses: actions/cache@v3
        with:
          path: .venv
          key: ${{ runner.os }}-venv-${{ hashFiles('**/poetry.lock') }}
      - run: |
          python3 -m venv .venv
          source .venv/bin/activate
          poetry install --no-root
          cd website
          pnpm install --frozen-lockfile
          pnpm lint
          pnpm build

  test-meta-cli-compat:
    needs: changes
    if: ${{ needs.changes.outputs.meta-cli == 'true' }}
    runs-on: "${{ matrix.os }}"
    strategy:
      matrix:
        include:
          - os: macos-latest
            activate: "source .venv/bin/activate"
          #- os: windows-latest
          #  activate: '.venv\Scripts\activate.bat'
    steps:
      - uses: actions/checkout@v4
      - uses: denoland/setup-deno@v1
        with:
          deno-version: ${{ env.DENO_VERSION }}
      - name: Cache deno dir
        uses: actions/cache@v3
        with:
          path: ${{ env.DENO_DIR }}
          key: deno-mac-${{ hashFiles('**/deno.lock') }}
      - uses: dsherret/rust-toolchain-file@v1
      - uses: Swatinem/rust-cache@v2
        with:
          shared-key: ${{ runner.os }}-rust-${{ hashFiles('**/rust-toolchain.toml') }}-${{ hashFiles('**/Cargo.lock') }}
      - uses: actions/setup-python@v4
        with:
          python-version: ${{ env.PYTHON_VERSION }}
      - name: Cache .venv dir
        uses: actions/cache@v3
        with:
          path: .venv
          key: ${{ runner.os }}-venv-${{ hashFiles('**/poetry.lock') }}
      - uses: metatypedev/ghjk@v0.1.0-alpha
        with:
          installer-uri:  https://raw.github.com/metatypedev/ghjk/$GHJK_VERSION/install.ts
      - name: Cache ghjk dir
        uses: actions/cache@v3
        with:
          path: ${{ env.GHJK_DIR }}
          key: ghjk-mac-${{ hashFiles('ghjk.ts') }}
      - shell: bash
        env: 
          WASM_FILE: target/debug/typegraph_core.wasm
        run: |

          python3 -m venv .venv
          ${{ matrix.activate }}

          cd typegraph/python
          poetry install --no-root
          cd ../..
          poetry install --no-root

          deno cache --import-map typegate/import_map.json typegate/src/main.ts typegate/tests/utils/mod.ts

          # FIXME: bug from wasmedge ghjk port
          ln -s $(dirname $WASMEDGE_LIB_DIR) ~/.wasmedge
          # FIXME: alias ld to mold from within ghjk
          sudo ln -sf "$(which mold)" "$(realpath /usr/bin/ld)"

          cargo build -p typegraph_core --target wasm32-unknown-unknown --target-dir target/wasm
          mkdir -p $(dirname $WASM_FILE)
          wasm-tools component new target/wasm/wasm32-unknown-unknown/debug/typegraph_core.wasm -o $WASM_FILE
          rm -rf typegraph/python/typegraph/gen
          poetry run python -m wasmtime.bindgen $WASM_FILE --out-dir typegraph/python/typegraph/gen

          cargo run --locked --package meta-cli -- --help
          cargo test --locked --package meta-cli

  test-docker:
    needs: changes
    if: ${{ needs.changes.outputs.typegate == 'true' }}
    runs-on: ubuntu-latest
    steps:
      - uses: actions/checkout@v4
      - uses: docker/setup-buildx-action@v3
      - uses: scherermichael-oss/action-has-permission@master
        id: check
        with:
          required-permission: write
        env:
          GITHUB_TOKEN: ${{ secrets.GITHUB_TOKEN }}
      - uses: docker/login-action@v3
        if: steps.check.outputs.has-permission
        with:
          registry: docker.io
          username: zifeo
          password: ${{ secrets.DOCKERHUB_TOKEN }}
      - name: Build with cache (internal)
        uses: docker/build-push-action@v5
        if: steps.check.outputs.has-permission
        with:
          file: dev/Dockerfile
          platforms: linux/amd64
          push: false
          cache-from: type=registry,ref=docker.io/zifeo/metatype-cache:ci
          cache-to: type=registry,ref=docker.io/zifeo/metatype-cache:ci,mode=max
      - name: Build without cache (external)
        uses: docker/build-push-action@v5
        if: "! steps.check.outputs.has-permission"
        with:
          file: dev/Dockerfile
          platforms: linux/amd64
          push: false
          cache-from: type=registry,ref=ghcr.io/${{ github.repository_owner }}/typegate:latest

  test-full:
    needs: changes
    if: ${{ needs.changes.outputs.full == 'true' }}
    runs-on:
      - self-hosted # https://check-jsonschema.readthedocs.io/en/latest/faq.html#using-self-hosted-runners
      - custom-ubuntu-large
    timeout-minutes: 60
    services:
      redis:
        image: bitnami/redis:7.0
        env:
          REDIS_PASSWORD: password
        ports:
          - 6379:6379
        options: >-
          --health-cmd "redis-cli ping"
          --health-interval 10s
          --health-timeout 5s
          --health-retries 5
      postgres:
        image: postgres:15
        env:
          POSTGRES_DB: db
          POSTGRES_USER: postgres
          POSTGRES_PASSWORD: password
        ports:
          - 5432:5432
        options: >-
          --health-cmd pg_isready
          --health-interval 10s
          --health-timeout 5s
          --health-retries 5
      minio:
        image: bitnami/minio:2022
        env:
          MINIO_REGION_NAME: local
          MINIO_ROOT_USER: minio
          MINIO_ROOT_PASSWORD: password
          MINIO_DEFAULT_BUCKETS: "bucket:none"
        ports:
          - "9000:9000"
          - "9001:9001"
    env:
      DENO_DIR: deno-dir
    steps:
      - uses: actions/checkout@v4
      - uses: dsherret/rust-toolchain-file@v1
      - uses: Swatinem/rust-cache@v2
        with:
          shared-key: ${{ runner.os }}-rust-${{ hashFiles('**/rust-toolchain.toml') }}-${{ hashFiles('**/Cargo.lock') }}
      - uses: denoland/setup-deno@v1
        with:
          deno-version: ${{ env.DENO_VERSION }}
      - name: Cache deno dir
        uses: actions/cache@v3
        with:
          path: ${{ env.DENO_DIR }}
          key: deno-${{ hashFiles('**/deno.lock') }}
      - uses: actions/setup-python@v4
        with:
          python-version: ${{ env.PYTHON_VERSION }}
      - name: Cache .venv dir
        uses: actions/cache@v3
        with:
          path: .venv
          key: ${{ runner.os }}-venv-${{ hashFiles('**/poetry.lock') }}
      - uses: metatypedev/ghjk@v0.1.0-alpha
        with:
          installer-uri:  https://raw.github.com/metatypedev/ghjk/$GHJK_VERSION/install.ts
      - name: Cache ghjk dir
        uses: actions/cache@v3
        with:
          path: ${{ env.GHJK_DIR }}
          key: ghjk-${{ hashFiles('ghjk.ts') }}
      - shell: bash
        env: 
          WASM_FILE: target/debug/typegraph_core.wasm
        run: |

          sudo apt update
          sudo apt install -y --no-install-recommends gcc-multilib pkg-config libssl-dev libclang-dev perl make

          python3 -m venv .venv
          source .venv/bin/activate
          poetry install --no-root

          deno cache --import-map typegate/import_map.json typegate/src/main.ts typegate/tests/utils/mod.ts

          # FIXME: bug from wasmedge ghjk port
          ln -s $(dirname $WASMEDGE_LIB_DIR) ~/.wasmedge
          # FIXME: alias ld to mold from within ghjk
          sudo ln -sf "$(which mold)" "$(realpath /usr/bin/ld)"

          cargo build -p typegraph_core --target wasm32-unknown-unknown --target-dir target/wasm
          mkdir -p $(dirname $WASM_FILE)
          wasm-tools component new target/wasm/wasm32-unknown-unknown/debug/typegraph_core.wasm -o $WASM_FILE
          rm -rf typegraph/deno/src/gen
          jco transpile $WASM_FILE -o typegraph/deno/src/gen
          deno run -A typegraph/deno/dev/fix-declarations.ts
          rm -rf typegraph/python/typegraph/gen
          poetry run python -m wasmtime.bindgen $WASM_FILE --out-dir typegraph/python/typegraph/gen

          # from old test-typegraph-core
          # test in native rust, not in wasm for a future rust SDK
          # without --tests, the --doc is causing a link error "syntax error in VERSION script"
          cargo test --locked --package typegraph_core --tests

          # from old test-meta-cli
          cargo run --locked --package meta-cli -- --help
          cargo test --locked --package meta-cli

          # from old test-libs
          cargo test --locked --exclude meta-cli --exclude typegate --exclude typegraph_engine --exclude typegraph_core --workspace

          deno run -A dev/update.ts --cache-only || deno run -A dev/update.ts --cache-only
          cargo build -p meta-cli
          cargo build -p xtask # xtask and meta-cli are used by the test suite
          deno run -A dev/test.ts --threads 1 -- --coverage=coverage
          deno --unstable coverage ./coverage --lcov > coverage.lcov

      - uses: codecov/codecov-action@v3
        with:
          token: ${{ secrets.CODECOV_TOKEN }}
          files: ./coverage.lcov
          fail_ci_if_error: true<|MERGE_RESOLUTION|>--- conflicted
+++ resolved
@@ -11,19 +11,8 @@
 env:
   GHJK_VERSION: "v0.1.0-alpha"
   PYTHON_VERSION: "3.8"
-<<<<<<< HEAD
-  DENO_VERSION: "1.38.2"
+  DENO_VERSION: "1.38.1"
   WASMEDGE_VERSION: "0.12.1"
-=======
-  PROTOC_VERSION: "v24.x"
-  POETRY_VERSION: "1.7.0"
-  DENO_VERSION: "1.38.1"
-  PNPM_VERSION: "8.8.0"
-  NODE_VERSION: "20.8.0"
-  WASM_TOOLS_VERSION: "1.0.45"
-  JCO_VERSION: "0.12.1"
-  WASMEDGE_VERSION: "0.13.5"
->>>>>>> 6dbb2390
   RUST_BACKTRACE: "full"
   RUST_LOG: "info,swc_ecma_codegen=off,tracing::span=off"
 
