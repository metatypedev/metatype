--- conflicted
+++ resolved
@@ -12,12 +12,7 @@
   PYTHON_VERSION: "3.8"
   PROTOC_VERSION: "v24.x"
   POETRY_VERSION: "1.6.1"
-<<<<<<< HEAD
-  DENO_BINDGEN_URL: https://raw.githubusercontent.com/Natoandro/deno_bindgen/main/cli.ts
-  DENO_VERSION: "1.38.0"
-=======
   DENO_VERSION: "1.37.1"
->>>>>>> 34e50874
   PNPM_VERSION: "8.8.0"
   NODE_VERSION: "20.8.0"
   WASM_TOOLS_VERSION: "1.0.45"
