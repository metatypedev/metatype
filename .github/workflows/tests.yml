--- conflicted
+++ resolved
@@ -18,11 +18,8 @@
   NODE_VERSION: "19.8.1"
   WASM_TOOLS_VERSION: "1.0.37"
   JCO_VERSION: "0.9.4"
-<<<<<<< HEAD
   WASMEDGE_VERSION: "0.12.1"
-=======
   RUST_BACKTRACE: "full"
->>>>>>> 34feae68
 
 jobs:
   changes:
