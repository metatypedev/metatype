--- conflicted
+++ resolved
@@ -221,13 +221,7 @@
     steps:
       - uses: actions/checkout@v4
       - uses: dsherret/rust-toolchain-file@v1
-<<<<<<< HEAD
       - uses: mozilla-actions/sccache-action@v0.0.3
-=======
-      # - uses: Swatinem/rust-cache@v2
-      #  with:
-      #    shared-key: ${{ runner.os }}-rust-${{ hashFiles('**/rust-toolchain.toml') }}-${{ hashFiles('**/Cargo.lock') }}
->>>>>>> f2b7d82e
       - uses: denoland/setup-deno@v1
         with:
           deno-version: ${{ env.DENO_VERSION }}
