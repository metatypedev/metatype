name: test suite
run-name: test suite for ${{ github.event.pull_request.title || github.ref }}
on:
  workflow_dispatch:
    inputs:
      tmate_enabled:
        type: boolean
        description: |
          Run the build with tmate debugging enabled (https://github.com/marketplace/actions/debugging-with-tmate).
          This disables all but the test-full jobs.
        required: false
        default: false
  push:
    branches:
      - main
  pull_request:
    types:
      - opened
      - reopened
      - synchronize
      - ready_for_review

# Cancel any in-flight jobs for the same PR/branch so there's only one active
# at a time
concurrency:
  group: ${{ github.workflow }}-${{ github.ref }}
  cancel-in-progress: true

env:
  GHJK_VERSION: "v0.2.1"
  # GHJK_LOG: "debug"
  GHJK_ENV: "ci"
  RUST_BACKTRACE: "full"
  DENO_DIR: deno-dir
  # used by ghjk
  # TODO: add logic to setup-ghjk
  GITHUB_TOKEN: ${{ secrets.GITHUB_TOKEN }}
  DOCKER_BUILD_NO_SUMMARY: true
  SCCACHE_BUCKET: "metacache"
  SCCACHE_ENDPOINT: "https://s3.pub1.infomaniak.cloud"
  SCCACHE_REGION: "us-east-1"
  SCCACHE_S3_USE_SSL: "true"
  SCCACHE_CACHE_SIZE: "50G"
  AWS_ACCESS_KEY_ID: ${{ secrets.SCCACHE_AWS_ACCESS_KEY_ID }}
  AWS_SECRET_ACCESS_KEY: ${{ secrets.SCCACHE_AWS_SECRET_ACCESS_KEY }}

jobs:
  changes:
    runs-on: ubuntu-latest
    permissions:
      pull-requests: read
    steps:
      - uses: actions/checkout@v4
      - uses: dorny/paths-filter@v3
        id: filter
        with:
          filters: |
            website:
              - '.github/workflows/tests.yml'
              - 'src/metatype.dev/**'
            typegate: # for the standalone/image (not typegate tests which rely on everything)
              - '.github/workflows/tests.yml'
              - 'src/common/**'
              - 'src/mt_deno/**'
              - 'src/pyrt_wit_wire/**'
              - 'src/typegate/**'
              - 'src/wit/**'
              - 'Cargo.lock'
            full:
              - '.github/workflows/tests.yml'
              - 'src/**'
              - 'tests/**'
              - 'examples/**'
              - 'Cargo.lock'
    outputs:
      website: ${{ steps.filter.outputs.website }}
      typegate: ${{ steps.filter.outputs.typegate }}
      full: ${{ steps.filter.outputs.full }}

  pre-commit:
    runs-on: ubuntu-latest
    steps:
      - uses: actions/checkout@v4
      - uses: dsherret/rust-toolchain-file@v1
      - if: ${{ env.AWS_ACCESS_KEY_ID != '' }}
        name: Setup sccache secrets
        run: echo "RUSTC_WRAPPER=sccache" >> $GITHUB_ENV
      - if: ${{ env.AWS_ACCESS_KEY_ID  != '' }}
<<<<<<< HEAD
        uses: mozilla-actions/sccache-action@v0.0.6

      # - uses: metatypedev/setup-ghjk@318209a9d215f70716a4ac89dbeb9653a2deb8bc
      - run: curl -fsSL "https://raw.github.com/metatypedev/ghjk/$GHJK_VERSION/install.sh" | bash
      - run: echo "$HOME/.local/bin" >> "$GITHUB_PATH"
      - run: echo "BASH_ENV=$HOME/.local/share/ghjk/env.sh" >> "$GITHUB_ENV"
      - run: ghjk envs cook

=======
        uses: mozilla-actions/sccache-action@v0.0.7
      - uses: metatypedev/setup-ghjk@318209a9d215f70716a4ac89dbeb9653a2deb8bc
>>>>>>> 8d0955ee
      - shell: bash
        run: |
          sudo apt update && sudo apt install -y --no-install-recommends libclang-dev clang

          ghjk x install-ts
          ghjk x install-website
          ghjk x fetch-deno

          # pre-resolve everything to disable resolutions
          # changing the lockfile which would fail the hooks
          ghjk p resolve
          SKIP=ghjk-resolve pre-commit run --show-diff-on-failure --color=always --all-files

  lint-compat:
    needs: changes
    if: ${{ needs.changes.outputs.full == 'true' && !(github.event_name == 'workflow_dispatch' && inputs.tmate_enabled) }}
    runs-on: "${{ matrix.os }}"
    strategy:
      matrix:
        include:
          - os: macos-13
            target: x86_64-apple-darwin
            cross: false
          - os: macos-14
            target: aarch64-apple-darwin
            cross: false
          # FIXME: linux/arm64 needs arm runners
          # this target doesn't have a meta-cli build anyways
          # the typegate is covered by the docker build down below
          # - os: custom-macos
          #   target: aarch64-unknown-linux-gnu
          #   cross: true
          #- os: windows-latest
          #  activate: '.venv\Scripts\activate.bat'
    steps:
      - uses: actions/checkout@v4
      - uses: dsherret/rust-toolchain-file@v1
      - if: ${{ env.AWS_ACCESS_KEY_ID  != '' }}
        name: Setup sccache secrets
        run: echo "RUSTC_WRAPPER=sccache" >> $GITHUB_ENV
      - if: ${{ env.AWS_ACCESS_KEY_ID  != '' }}
<<<<<<< HEAD
        uses: mozilla-actions/sccache-action@v0.0.6

      # - uses: metatypedev/setup-ghjk@318209a9d215f70716a4ac89dbeb9653a2deb8bc
      #   with:
      #     # temporary fix
      #     cache-key-prefix: ${{ matrix.os }}
      - run: curl -fsSL "https://raw.github.com/metatypedev/ghjk/$GHJK_VERSION/install.sh" | bash
      - run: echo "$HOME/.local/bin" >> "$GITHUB_PATH"
      - run: echo "BASH_ENV=$HOME/.local/share/ghjk/env.sh" >> "$GITHUB_ENV"
      - run: ghjk envs cook

=======
        uses: mozilla-actions/sccache-action@v0.0.7
      - uses: metatypedev/setup-ghjk@318209a9d215f70716a4ac89dbeb9653a2deb8bc
        with:
          # temporary fix
          cache-key-prefix: ${{ matrix.os }}
>>>>>>> 8d0955ee
      - if: ${{ matrix.cross }}
        shell: bash
        env:
          # arguments for our custom cross.Dockerfile
          CROSS_BUILD_OPTS: "--build-arg 'CROSS_TARGET=${{ matrix.target }}'"
        run: |
          cross check --locked --all-features --all-targets --target ${{ matrix.target }}
      - if: ${{ matrix.cross != true }}
        shell: bash
        run: |
          cargo check --locked --all-features --all-targets --target ${{ matrix.target }}

  test-website:
    needs: changes
    if: ${{ needs.changes.outputs.website == 'true' && !(github.event_name == 'workflow_dispatch' && inputs.tmate_enabled) }}
    runs-on: ubuntu-latest
    steps:
      - uses: actions/checkout@v4
      # - name: Cache deno dir
      #   uses: actions/cache@v4
      #   with:
      #     path: ${{ env.DENO_DIR }}
      #     key: deno-mac-${{ hashFiles('**/deno.lock') }}
      
      # - uses: metatypedev/setup-ghjk@318209a9d215f70716a4ac89dbeb9653a2deb8bc
      - run: curl -fsSL "https://raw.github.com/metatypedev/ghjk/$GHJK_VERSION/install.sh" | bash
      - run: echo "~/.local/bin" >> $GITHUB_PATH
      - run: echo "BASH_ENV=~/.local/share/ghjk/env.sh" >> $GITHUB_ENV
      - run: ghjk envs cook

      - name: Cache .venv dir
        uses: actions/cache@v4
        with:
          path: .venv
          key: ${{ runner.os }}-venv-${{ hashFiles('**/poetry.lock', '.ghjk/lock.json') }}
      - shell: bash
        run: |
          ghjk x install-py
          source .venv/bin/activate

          ghjk x install-website
          ghjk x test-website

  bulid-docker:
    needs: changes
    if: ${{ needs.changes.outputs.typegate == 'true' && !(github.event_name == 'workflow_dispatch' && inputs.tmate_enabled) }}
    runs-on: ${{ matrix.runner }}
    strategy:
      fail-fast: false
      matrix:
        include:
          - platform: linux/amd64
            runner: custom-ubuntu-large
          - platform: linux/arm64
            runner: custom-arm
    steps:
      - uses: actions/checkout@v4
      - uses: docker/setup-buildx-action@v3
      - uses: scherermichael-oss/action-has-permission@master
        id: check
        with:
          required-permission: write
        env:
          GITHUB_TOKEN: ${{ secrets.GITHUB_TOKEN }}
      - uses: docker/login-action@v3
        if: steps.check.outputs.has-permission
        with:
          registry: docker.io
          username: zifeo
          password: ${{ secrets.DOCKERHUB_TOKEN }}
      - name: Build with cache (internal)
        uses: docker/build-push-action@v6
        if: steps.check.outputs.has-permission
        with:
          file: tools/Dockerfile
          platforms: ${{ matrix.platform }}
          push: false
          cache-from: type=registry,ref=docker.io/zifeo/metatype-cache:ci
          cache-to: type=registry,ref=docker.io/zifeo/metatype-cache:ci,mode=max
          # check target runs extra validation steps in the Dockerfile
          target: check
          build-args: |
            CARGO_PROFILE=dev
            GITHUB_TOKEN=${{ secrets.GITHUB_TOKEN }}
      - name: Build without cache (external)
        uses: docker/build-push-action@v6
        if: "! steps.check.outputs.has-permission"
        with:
          file: tools/Dockerfile
          platforms: ${{ matrix.platform }}
          push: false
          cache-from: type=registry,ref=ghcr.io/${{ github.repository_owner }}/typegate:latest
          build-args: |
            CARGO_PROFILE=dev
            GITHUB_TOKEN=${{ secrets.GITHUB_TOKEN }}
          target: check

  test-full:
    needs: changes
    if: ${{ needs.changes.outputs.full == 'true' }}
    runs-on:
      # - ubuntu-latest
      - self-hosted # https://check-jsonschema.readthedocs.io/en/latest/faq.html#using-self-hosted-runners
      - custom-ubuntu-large
    timeout-minutes: 80
    steps:
      - uses: actions/checkout@v4
      - name: Setup tmate session
        if: ${{ github.event_name == 'workflow_dispatch' && inputs.tmate_enabled }}
        uses: mxschmitt/action-tmate@v3
        with:
          detached: true
      - uses: dsherret/rust-toolchain-file@v1
      - if: ${{ env.AWS_ACCESS_KEY_ID  != '' }}
        name: Setup sccache secrets
        run: echo "RUSTC_WRAPPER=sccache" >> $GITHUB_ENV
      - if: ${{ env.AWS_ACCESS_KEY_ID  != '' }}
        uses: mozilla-actions/sccache-action@v0.0.7
      # - name: Cache deno dir
      #  uses: actions/cache@v4
      #  with:
      #    path: ${{ env.DENO_DIR }}
      #    key: deno-${{ hashFiles('**/deno.lock') }}
      - name: Cache .venv dir
        uses: actions/cache@v4
        with:
          path: .venv
          key: ${{ runner.os }}-venv-${{ hashFiles('**/poetry.lock', '.ghjk/lock.json') }}
      # FIXME: the custom runner is missing some ambient items found in
      # github runner images by default. remove this hack when ghjk handles
      # zstd/bsdtar on it's own
      - run: |
          sudo apt update
          sudo apt install -y --no-install-recommends zstd
      
      # - uses: metatypedev/setup-ghjk@318209a9d215f70716a4ac89dbeb9653a2deb8bc
      #   with:
      #     cache-disable: true
      - run: curl -fsSL "https://raw.github.com/metatypedev/ghjk/$GHJK_VERSION/install.sh" | bash
      - run: echo "~/.local/bin" >> $GITHUB_PATH
      - run: echo "BASH_ENV=~/.local/share/ghjk/env.sh" >> $GITHUB_ENV
      - run: ghjk envs cook

      - shell: bash
        run: |
          # the big run
          set -x

          # we don't want bash sub shells to do ghjk_reload
          # TODO: consider disabling ghjk_reload on non-interactive shells
          # by default
          unset BASH_ENV

          ghjk x install-sys | bash
          ghjk x install-py
          ghjk x install-wasi-adapter
          source .venv/bin/activate

          # this doesn't publish it but only builds it
          ghjk x build-tgraph-ts

          # start the docker containers
          ghjk x dev-compose base prisma grpc subredis

          ghjk x build-tgraph

          ghjk x install-ts

          ghjk x fetch-deno
          ghjk x dev update --cache-only

          ghjk x test-rust
          ghjk x test-codegen

          ghjk x test-e2e -- --coverage=coverage

          # FIXME: required due to https://github.com/denoland/deno/issues/21621#issuecomment-1887870712
          deno cache --config src/typegate/deno.jsonc \
            src/typegate/src/main.ts \
            tests/utils/*.ts \
            tests/runtimes/wasm_wire/*.ts \
            tests/runtimes/wasm_reflected/*.ts \
            tests/runtimes/python/*.ts \
            tests/runtimes/substantial/common.ts \
            tests/introspection/common.ts \
            tests/e2e/self_deploy/self_deploy.ts \
            tests/e2e/published/*.ts \
            tests/metagen/typegraphs/metagen.ts \
            src/typegraph/deno/src/*.ts \
            tools/*.ts

          deno --unstable-worker-options --unstable-net coverage ./coverage --lcov > coverage.lcov

      # we need secrets for coverage so we skip if not avail
      # this applies to dedpendabot PRs for example
      - if: ${{ env.AWS_ACCESS_KEY_ID  != '' }}
        uses: codecov/codecov-action@v5
        with:
          token: ${{ secrets.CODECOV_TOKEN }}
          files: ./coverage.lcov
          fail_ci_if_error: true<|MERGE_RESOLUTION|>--- conflicted
+++ resolved
@@ -86,8 +86,7 @@
         name: Setup sccache secrets
         run: echo "RUSTC_WRAPPER=sccache" >> $GITHUB_ENV
       - if: ${{ env.AWS_ACCESS_KEY_ID  != '' }}
-<<<<<<< HEAD
-        uses: mozilla-actions/sccache-action@v0.0.6
+        uses: mozilla-actions/sccache-action@v0.0.7
 
       # - uses: metatypedev/setup-ghjk@318209a9d215f70716a4ac89dbeb9653a2deb8bc
       - run: curl -fsSL "https://raw.github.com/metatypedev/ghjk/$GHJK_VERSION/install.sh" | bash
@@ -95,10 +94,6 @@
       - run: echo "BASH_ENV=$HOME/.local/share/ghjk/env.sh" >> "$GITHUB_ENV"
       - run: ghjk envs cook
 
-=======
-        uses: mozilla-actions/sccache-action@v0.0.7
-      - uses: metatypedev/setup-ghjk@318209a9d215f70716a4ac89dbeb9653a2deb8bc
->>>>>>> 8d0955ee
       - shell: bash
         run: |
           sudo apt update && sudo apt install -y --no-install-recommends libclang-dev clang
@@ -140,8 +135,7 @@
         name: Setup sccache secrets
         run: echo "RUSTC_WRAPPER=sccache" >> $GITHUB_ENV
       - if: ${{ env.AWS_ACCESS_KEY_ID  != '' }}
-<<<<<<< HEAD
-        uses: mozilla-actions/sccache-action@v0.0.6
+        uses: mozilla-actions/sccache-action@v0.0.7
 
       # - uses: metatypedev/setup-ghjk@318209a9d215f70716a4ac89dbeb9653a2deb8bc
       #   with:
@@ -152,13 +146,6 @@
       - run: echo "BASH_ENV=$HOME/.local/share/ghjk/env.sh" >> "$GITHUB_ENV"
       - run: ghjk envs cook
 
-=======
-        uses: mozilla-actions/sccache-action@v0.0.7
-      - uses: metatypedev/setup-ghjk@318209a9d215f70716a4ac89dbeb9653a2deb8bc
-        with:
-          # temporary fix
-          cache-key-prefix: ${{ matrix.os }}
->>>>>>> 8d0955ee
       - if: ${{ matrix.cross }}
         shell: bash
         env:
