--- conflicted
+++ resolved
@@ -74,11 +74,7 @@
       - uses: denoland/setup-deno@v1
         with:
           deno-version: ${{ env.DENO_VERSION }}
-<<<<<<< HEAD
-      - uses: metatypedev/setup-ghjk@8057951e6a72d18b1a32cf563b1ee4d748a42c62
-=======
       - uses: metatypedev/setup-ghjk@55eb03992e3c1c268b8784046b1c09f01f90c0f0
->>>>>>> ec96de1f
       - shell: bash
         run: |
           cd website
@@ -104,11 +100,7 @@
         with:
           path: ${{ env.DENO_DIR }}
           key: deno-mac-${{ hashFiles('**/deno.lock') }}
-<<<<<<< HEAD
-      - uses: metatypedev/setup-ghjk@8057951e6a72d18b1a32cf563b1ee4d748a42c62
-=======
       - uses: metatypedev/setup-ghjk@55eb03992e3c1c268b8784046b1c09f01f90c0f0
->>>>>>> ec96de1f
       - name: Cache .venv dir
         uses: actions/cache@v3
         with:
@@ -156,11 +148,7 @@
         with:
           path: .venv
           key: ${{ runner.os }}-venv-${{ hashFiles('**/poetry.lock') }}
-<<<<<<< HEAD
-      - uses: metatypedev/setup-ghjk@8057951e6a72d18b1a32cf563b1ee4d748a42c62
-=======
       - uses: metatypedev/setup-ghjk@55eb03992e3c1c268b8784046b1c09f01f90c0f0
->>>>>>> ec96de1f
       - shell: bash
         env: 
           WASM_FILE: target/debug/typegraph_core.wasm
@@ -288,11 +276,7 @@
         with:
           path: .venv
           key: ${{ runner.os }}-venv-${{ hashFiles('**/poetry.lock') }}
-<<<<<<< HEAD
-      - uses: metatypedev/setup-ghjk@8057951e6a72d18b1a32cf563b1ee4d748a42c62
-=======
       - uses: metatypedev/setup-ghjk@55eb03992e3c1c268b8784046b1c09f01f90c0f0
->>>>>>> ec96de1f
       - shell: bash
         env: 
           WASM_FILE: target/debug/typegraph_core.wasm
