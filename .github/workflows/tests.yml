--- conflicted
+++ resolved
@@ -9,11 +9,7 @@
       - ready_for_review
 
 env:
-<<<<<<< HEAD
-  GHJK_VERSION: "7f63fb7"
-=======
   GHJK_VERSION: "dc9b402"
->>>>>>> 6efa1fd0
   PYTHON_VERSION: "3.8"
   DENO_VERSION: "1.39.0"
   RUST_BACKTRACE: "full"
@@ -283,15 +279,12 @@
         with:
           path: .venv
           key: ${{ runner.os }}-venv-${{ hashFiles('**/poetry.lock') }}
-<<<<<<< HEAD
-=======
       # FIXME: the custom runner is missing some ambient items found in
       # github runner images by default. remove this hack when ghjk handles 
       # zstd/bsdtar on it's own
       - run: |
           sudo apt update
           sudo apt install -y --no-install-recommends zstd
->>>>>>> 6efa1fd0
       - uses: metatypedev/setup-ghjk@55eb03992e3c1c268b8784046b1c09f01f90c0f0
       - shell: bash
         env: 
