--- conflicted
+++ resolved
@@ -11,18 +11,7 @@
 env:
   GHJK_VERSION: "6040bb3"
   PYTHON_VERSION: "3.8"
-<<<<<<< HEAD
-  DENO_VERSION: "1.38.1"
-=======
-  PROTOC_VERSION: "v24.x"
-  POETRY_VERSION: "1.7.0"
-  DENO_VERSION: "1.38.5"
-  PNPM_VERSION: "8.8.0"
-  NODE_VERSION: "20.8.0"
-  WASM_TOOLS_VERSION: "1.0.45"
-  JCO_VERSION: "0.12.1"
-  WASMEDGE_VERSION: "0.13.5"
->>>>>>> e193ea1d
+  DENO_VERSION: "1.39.0"
   RUST_BACKTRACE: "full"
   RUST_LOG: "info,swc_ecma_codegen=off,tracing::span=off"
 
