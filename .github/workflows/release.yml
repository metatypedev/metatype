on:
  push:
    tags:
      - v*

env:
  PYTHON_VERSION: "3.8"
  POETRY_VERSION: "1.4.1"
  DENO_VERSION: "1.37.0"
  REGISTRY_IMAGE: ghcr.io/${{ github.repository_owner }}/typegate

jobs:
  check-bump:
    runs-on: ubuntu-latest
    if: github.ref_type == 'tag'

    steps:
      - uses: actions/checkout@v4
      - uses: denoland/setup-deno@v1
        with:
          deno-version: v${{ env.DENO_VERSION }}
      - name: Check version
        run: |
          VERSION=$(deno run -A dev/lock.ts --version)
          if [[ "${{ github.ref_name }}" != "v$VERSION" ]]; then
            echo "Tag does not match code version, stopping."
            exit -1
          fi
          echo "Releasing v$VERSION"
      - uses: ncipollo/release-action@v1
        with:
          tag: ${{ github.ref_name }}
          makeLatest: true
          generateReleaseNotes: true
          discussionCategory: "Announcements"

  meta-cli:
    needs:
      - check-bump
    runs-on: "${{ matrix.os }}"
    strategy:
      fail-fast: false
      matrix:
        include:
          - os: macos-latest
            target: x86_64-apple-darwin
            suffix: ""
          - os: macos-latest
            target: aarch64-apple-darwin
            suffix: ""
          - os: ubuntu-latest
            target: x86_64-unknown-linux-gnu
            suffix: ""
          - os: ubuntu-latest
            target: x86_64-unknown-linux-musl
            suffix: ""
          - os: ubuntu-latest
            target: aarch64-unknown-linux-gnu
            suffix: ""
          - os: windows-latest
            target: x86_64-pc-windows-msvc
            suffix: ".exe"
    steps:
      - uses: actions/checkout@v4
      - uses: dsherret/rust-toolchain-file@v1
        with:
          targets: ${{ matrix.target }}
      - uses: Swatinem/rust-cache@v2
        with:
          key: ${{ runner.os }}-${{ matrix.target }}
      - run: |
          # sometimes, dtolnay/rust-toolchain does not select the correct default target
          rustup target add ${{ matrix.target }}
      - uses: actions-rs/cargo@v1
        with:
          use-cross: true
          command: build
          args: "--locked --release --package meta-cli --target ${{ matrix.target }}"
      - run: |
          cd target/${{ matrix.target }}/release
          tar czvf ../../../meta-cli-${{ github.ref_name }}-${{ matrix.target }}.tar.gz "meta${{ matrix.suffix }}"
      - uses: svenstaro/upload-release-action@v2
        with:
          tag: ${{ github.ref }}
          file: "meta-cli-${{ github.ref_name }}-${{ matrix.target }}.tar.gz"
          asset_name: "meta-cli-${{ github.ref_name }}-${{ matrix.target }}.tar.gz"
          overwrite: false

  typegraph:
    needs:
      - check-bump
    runs-on: ubuntu-latest
    steps:
      - uses: actions/checkout@v4
      - uses: abatilo/actions-poetry@v2
        with:
          poetry-version: ${{ env.POETRY_VERSION }}
      - uses: actions/setup-python@v4
        with:
          python-version: ${{ env.PYTHON_VERSION }}
          cache: "poetry"
      - working-directory: typegraph/python
        env:
          POETRY_PYPI_TOKEN_PYPI: ${{ secrets.PYPI_TOKEN }}
        run: |
          poetry install --sync
          poetry build
          poetry publish
      - uses: svenstaro/upload-release-action@v2
        with:
          tag: ${{ github.ref }}
          file: "typegraph/python/dist/*"
          file_glob: true
          overwrite: false

  typegate:
    needs:
      - check-bump
    runs-on: ${{ matrix.runner }}
    strategy:
      fail-fast: false
      matrix:
        include:
          - platform: linux/amd64
            runner: ubuntu-latest
          - platform: linux/arm64
            runner: custom-macos
    steps:
      - uses: actions/checkout@v4
      - uses: docker/setup-buildx-action@v3
      - uses: docker/login-action@v3
        with:
          registry: ghcr.io
          username: ${{ github.actor }}
          password: ${{ secrets.GITHUB_TOKEN }}
      - uses: docker/build-push-action@v5
        id: prd
        with:
          file: dev/Dockerfile
          platforms: ${{ matrix.platform }}
          target: prd
          cache-from: type=registry,ref=${{ env.REGISTRY_IMAGE }}:latest
          outputs: type=image,name=${{ env.REGISTRY_IMAGE }},push-by-digest=true,name-canonical=true,push=true
      - run: |
          mkdir -p ./digests
          digest="${{ steps.prd.outputs.digest }}"
          touch "./digests/${digest#sha256:}"
      - uses: actions/upload-artifact@v3
        with:
          name: digests
          path: ./digests/*
          if-no-files-found: error
          retention-days: 1

  docker:
    needs:
      - typegate
    runs-on: ubuntu-latest
    steps:
      - uses: actions/download-artifact@v3
        with:
          name: digests
<<<<<<< HEAD
          path: ./digests
      - uses: docker/setup-buildx-action@v2
      - uses: docker/login-action@v2
=======
          path: /tmp/digests
      - uses: docker/setup-buildx-action@v3
      - uses: docker/login-action@v3
>>>>>>> 4b9df0d8
        with:
          registry: ghcr.io
          username: ${{ github.actor }}
          password: ${{ secrets.GITHUB_TOKEN }}
      - run: |
          cd ./digests
          docker buildx imagetools create --tag ${{ env.REGISTRY_IMAGE }}:${{ github.ref_name }} --tag ${{ env.REGISTRY_IMAGE }}:latest $(printf '${{ env.REGISTRY_IMAGE }}@sha256:%s ' *)
          docker buildx imagetools inspect ${{ env.REGISTRY_IMAGE }}:latest

  bump:
    needs:
      - meta-cli
      - typegraph
      - typegate
      - docker
    runs-on: ubuntu-latest
    steps:
      - uses: actions/checkout@v4
      - uses: denoland/setup-deno@v1
        with:
          deno-version: v${{ env.DENO_VERSION }}
      - id: bump
        run: |
          deno run -A dev/lock.ts --bump prerelease
          echo "version=$(deno run -A dev/lock.ts --version)" >> $GITHUB_OUTPUT
      - uses: peter-evans/create-pull-request@v5
        with:
          branch: bump-${{ steps.bump.outputs.version }}
          delete-branch: true
          commit-message: "chore: prepare release ${{ steps.bump.outputs.version }}"
          title: "chore: prepare release ${{ steps.bump.outputs.version }}"
          body: "Automatic suggested bump"
          base: main<|MERGE_RESOLUTION|>--- conflicted
+++ resolved
@@ -160,15 +160,9 @@
       - uses: actions/download-artifact@v3
         with:
           name: digests
-<<<<<<< HEAD
-          path: ./digests
-      - uses: docker/setup-buildx-action@v2
-      - uses: docker/login-action@v2
-=======
           path: /tmp/digests
       - uses: docker/setup-buildx-action@v3
       - uses: docker/login-action@v3
->>>>>>> 4b9df0d8
         with:
           registry: ghcr.io
           username: ${{ github.actor }}
