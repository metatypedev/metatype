--- conflicted
+++ resolved
@@ -104,11 +104,7 @@
         with:
           python-version: ${{ env.PYTHON_VERSION }}
           cache: "poetry"
-<<<<<<< HEAD
-      - uses: metatypedev/setup-ghjk@8057951
-=======
       - uses: metatypedev/setup-ghjk@8057951e6a72d18b1a32cf563b1ee4d748a42c62
->>>>>>> 1f8548e7
       - shell: bash
         env:
           POETRY_PYPI_TOKEN_PYPI: ${{ secrets.PYPI_TOKEN }}
