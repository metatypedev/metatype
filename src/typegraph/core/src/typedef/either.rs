// Copyright Metatype OÜ, licensed under the Mozilla Public License Version 2.0.
// SPDX-License-Identifier: MPL-2.0

use std::hash::Hash as _;

use common::typegraph::{EitherTypeData, TypeNode};
use errors::Result;

use crate::{
    conversion::{
        hash::Hashable,
        types::{BaseBuilderInit, TypeConversion},
    },
    errors,
    sdk::core::TypeEither,
    typegraph::TypegraphContext,
<<<<<<< HEAD
    types::{Either, ExtendedTypeDef, FindAttribute as _, TypeDefData, TypeId},
=======
    types::{Either, ExtendedTypeDef, TypeDefData, TypeId},
    wit::core::TypeEither,
>>>>>>> 8c0022eb
};

impl TypeConversion for Either {
    fn convert(&self, ctx: &mut TypegraphContext, xdef: ExtendedTypeDef) -> Result<TypeNode> {
        Ok(TypeNode::Either {
            base: BaseBuilderInit {
                base_name: "either",
                type_id: self.id,
                name: xdef.get_owned_name(),
            }
            .init_builder()?
            .build()?,
            data: EitherTypeData {
                one_of: self
                    .data
                    .variants
                    .iter()
                    .map(|&vid| -> Result<_> { Ok(ctx.register_type(TypeId(vid))?.into()) })
                    .collect::<Result<Vec<_>>>()?,
            },
        })
    }
}

impl TypeDefData for TypeEither {
    fn get_display_params_into(&self, params: &mut Vec<String>) {
        for (i, tpe_id) in self.variants.iter().enumerate() {
            params.push(format!("[v{}] => #{}", i, tpe_id));
        }
    }

    fn variant_name(&self) -> &'static str {
        "either"
    }
}

impl Hashable for TypeEither {
    fn hash(
        &self,
        hasher: &mut crate::conversion::hash::Hasher,
        tg: &mut TypegraphContext,
    ) -> Result<()> {
        "either".hash(hasher);
        for (index, type_id) in self.variants.iter().enumerate() {
            index.hash(hasher);
            TypeId(*type_id).hash_child_type(hasher, tg)?;
        }
        Ok(())
    }
}<|MERGE_RESOLUTION|>--- conflicted
+++ resolved
@@ -14,12 +14,7 @@
     errors,
     sdk::core::TypeEither,
     typegraph::TypegraphContext,
-<<<<<<< HEAD
-    types::{Either, ExtendedTypeDef, FindAttribute as _, TypeDefData, TypeId},
-=======
     types::{Either, ExtendedTypeDef, TypeDefData, TypeId},
-    wit::core::TypeEither,
->>>>>>> 8c0022eb
 };
 
 impl TypeConversion for Either {
