--- conflicted
+++ resolved
@@ -15,12 +15,7 @@
     errors,
     sdk::core::TypeFloat,
     typegraph::TypegraphContext,
-<<<<<<< HEAD
-    types::{ExtendedTypeDef, FindAttribute as _, Float, TypeDefData},
-=======
     types::{ExtendedTypeDef, Float, TypeDefData},
-    wit::core::TypeFloat,
->>>>>>> 8c0022eb
 };
 
 impl TypeConversion for Float {
