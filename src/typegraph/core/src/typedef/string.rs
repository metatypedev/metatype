--- conflicted
+++ resolved
@@ -14,12 +14,7 @@
     errors,
     sdk::core::TypeString,
     typegraph::TypegraphContext,
-<<<<<<< HEAD
-    types::{ExtendedTypeDef, FindAttribute as _, StringT, TypeDefData},
-=======
     types::{ExtendedTypeDef, StringT, TypeDefData},
-    wit::core::TypeString,
->>>>>>> 8c0022eb
 };
 
 impl TypeConversion for StringT {
