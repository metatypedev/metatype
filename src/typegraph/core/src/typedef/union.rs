--- conflicted
+++ resolved
@@ -14,12 +14,7 @@
     errors,
     sdk::core::TypeUnion,
     typegraph::TypegraphContext,
-<<<<<<< HEAD
-    types::{ExtendedTypeDef, FindAttribute as _, TypeDefData, TypeId, Union},
-=======
     types::{ExtendedTypeDef, TypeDefData, TypeId, Union},
-    wit::core::TypeUnion,
->>>>>>> 8c0022eb
 };
 
 impl TypeConversion for Union {
