// Copyright Metatype OÜ, licensed under the Mozilla Public License Version 2.0.
// SPDX-License-Identifier: MPL-2.0

use crate::conversion::hash::Hashable;
use crate::conversion::parameter_transform::convert_tree;
use crate::conversion::types::{BaseBuilderInit, TypeConversion};
use crate::errors::{self, Result, TgError};
use crate::global_store::Store;
use crate::params::apply::ParameterTransformNode;
use crate::runtimes::random::collect_random_runtime_config;
use crate::runtimes::Runtime;
use crate::sdk::core::TypeFunc;
use crate::typegraph::TypegraphContext;
use crate::types::{
    AsTypeDefEx as _, ExtendedTypeDef, FindAttribute as _, Func, InjectionTree, RefAttr, Struct,
    TypeDef, TypeDefData, TypeId,
};
<<<<<<< HEAD
use crate::wit::core::TypeFunc;
=======
use common::typegraph::{
    parameter_transform::FunctionParameterTransform, FunctionTypeData, TypeNode,
};
use common::typegraph::{Injection, InjectionData, InjectionNode};
>>>>>>> e157897b
use indexmap::IndexMap;
use std::collections::HashSet;
use std::hash::Hash as _;
use std::rc::Rc;
use tg_schema::{parameter_transform::FunctionParameterTransform, FunctionTypeData, TypeNode};
use tg_schema::{Injection, InjectionData, InjectionNode};

impl TypeConversion for Func {
    fn convert(&self, ctx: &mut TypegraphContext, xdef: ExtendedTypeDef) -> Result<TypeNode> {
        let mat_id = ctx.register_materializer(self.data.mat)?;

        let inp_id = TypeId(self.data.inp);
        let (input, mut injection_tree) = match TypeId(self.data.inp).as_xdef()?.type_def {
            TypeDef::Struct(s) => (
                ctx.register_type(inp_id)?.into(),
                collect_injections(s, Default::default())?,
            ),
            _ => return Err(errors::invalid_input_type(&inp_id.repr()?)),
        };

        let out_id = TypeId(self.data.out);
        let output = ctx.register_type(out_id)?.into();
        let outjection_tree = match out_id.as_xdef()?.type_def {
            TypeDef::Struct(s) => collect_injections(s, Default::default())?,
            _ => Default::default(),
        };

        let outjection_secrets = outjection_tree.get_secrets()?;
        ctx.meta.outjection_secrets.extend(outjection_secrets);

        let parameter_transform = self
            .data
            .parameter_transform
            .as_ref()
            .map(|transform| -> Result<_> {
                let resolver_input = TypeId(transform.resolver_input);
                let transform_root: ParameterTransformNode =
                    serde_json::from_str(&transform.transform_tree).map_err(|e| {
                        TgError::from(format!("Failed to parse transform_root: {}", e))
                    })?;

                let transform_root = convert_tree(ctx, &transform_root)?;
                Ok(FunctionParameterTransform {
                    resolver_input: match resolver_input.as_xdef()?.type_def {
                        TypeDef::Struct(_) => ctx.register_type(resolver_input)?,
                        _ => return Err(errors::invalid_input_type(&resolver_input.repr()?)),
                    }
                    .into(),
                    transform_root,
                })
            })
            .transpose()?;
        for reduce_tree in xdef.attributes.find_reduce_trees() {
            InjectionTree::merge(&mut injection_tree.0, reduce_tree.0.clone());
        }

        Ok(TypeNode::Function {
            base: BaseBuilderInit {
                base_name: "func",
                type_id: self.id,
                name: xdef.get_owned_name(),
            }
            .init_builder()?
            .build()?,
            data: FunctionTypeData {
                input,
                parameter_transform,
                output,
                injections: injection_tree.0,
                outjections: outjection_tree.0,
                runtime_config: self.collect_runtime_config(ctx)?,
                materializer: mat_id,
                rate_calls: self.data.rate_calls,
                rate_weight: self.data.rate_weight,
            },
        })
    }
}

impl TypeDefData for TypeFunc {
    fn get_display_params_into(&self, params: &mut Vec<String>) {
        params.push(format!("#{} => #{}", self.inp, self.out));
    }

    fn variant_name(&self) -> &'static str {
        "func"
    }
}

impl Hashable for TypeFunc {
    fn hash(
        &self,
        hasher: &mut crate::conversion::hash::Hasher,
        tg: &mut TypegraphContext,
    ) -> Result<()> {
        "func".hash(hasher);
        self.mat.hash(hasher);
        self.rate_calls.hash(hasher);
        self.rate_weight.hash(hasher);
        if let Some(transform) = &self.parameter_transform {
            transform.transform_tree.hash(hasher);
            TypeId(transform.resolver_input).hash_child_type(hasher, tg)?;
        }
        TypeId(self.inp).hash_child_type(hasher, tg)?;
        TypeId(self.out).hash_child_type(hasher, tg)?;
        Ok(())
    }
}

/// Note: only direct children of t.struct support injections; only if they
/// are not part of a polymorphic type (unions)
// FIXME: emit a warning if any other type has injections -- (typegraph-ng)
fn collect_injections(
    input_type: Rc<Struct>,
    mut visited: HashSet<TypeId>,
) -> Result<InjectionTree> {
    if !visited.insert(input_type.id) {
        return Ok(Default::default());
    }
    let mut res = IndexMap::new();

    for (name, prop_id) in input_type.data.props.iter() {
        let xdef = TypeId(*prop_id).as_xdef()?;
        let injection = xdef.attributes.find_injection();
        if let Some(injection) = injection {
            let mut injection = injection.clone();
            if let Injection::Random(random_inj) = &mut injection {
                let value = collect_random_runtime_config(TypeId(*prop_id))?
                    .map(|gen| {
                        serde_json::to_value(gen).map_err(|e| {
                            format!("Failed to serialize random runtime config: {}", e)
                        })
                    })
                    .transpose()?
                    .unwrap_or(serde_json::Value::Null);
                match random_inj {
                    InjectionData::SingleValue(v) => {
                        v.value = value;
                    }
                    InjectionData::ValueByEffect(vv) => vv.values_mut().for_each(|v| {
                        *v = value.clone();
                    }),
                }
            }
            res.insert(name.clone(), InjectionNode::Leaf { injection });
        } else {
            let type_def = resolve_quantifiers(xdef.type_def, |_| ())?;
            match type_def {
                TypeDef::Struct(s) => {
                    let children = collect_injections(s, visited.clone())?;
                    if !children.0.is_empty() {
                        res.insert(
                            name.clone(),
                            InjectionNode::Parent {
                                children: children.0,
                            },
                        );
                    }
                }
                _ => {
                    // TODO emit a warning if any descendant have injections
                }
            }
        }
    }

    Ok(InjectionTree(res))
}

fn resolve_quantifiers(
    type_def: TypeDef,
    consume_attributes: impl Fn(Vec<Rc<RefAttr>>),
) -> Result<TypeDef> {
    match type_def {
        TypeDef::Optional(inner) => {
            let xdef = TypeId(inner.data.of).as_xdef()?;
            consume_attributes(xdef.attributes);
            resolve_quantifiers(xdef.type_def, consume_attributes)
        }
        TypeDef::List(inner) => {
            let xdef = TypeId(inner.data.of).as_xdef()?;
            consume_attributes(xdef.attributes);
            resolve_quantifiers(xdef.type_def, consume_attributes)
        }
        _ => Ok(type_def),
    }
}

impl Func {
    fn collect_runtime_config(&self, _ctx: &mut TypegraphContext) -> Result<serde_json::Value> {
        let mat = Store::get_materializer(self.data.mat)?;
        let runtime = Store::get_runtime(mat.runtime_id)?;
        match runtime {
            Runtime::Random(_) => Self::collect_random_runtime_config(TypeId(self.data.out)),
            _ => Ok(serde_json::Value::Null),
        }
    }

    fn collect_random_runtime_config(out_type: TypeId) -> Result<serde_json::Value> {
        serde_json::to_value(&collect_random_runtime_config(out_type)?)
            .map_err(|e| format!("Failed to serialize random runtime config: {}", e).into())
    }
}<|MERGE_RESOLUTION|>--- conflicted
+++ resolved
@@ -15,14 +15,6 @@
     AsTypeDefEx as _, ExtendedTypeDef, FindAttribute as _, Func, InjectionTree, RefAttr, Struct,
     TypeDef, TypeDefData, TypeId,
 };
-<<<<<<< HEAD
-use crate::wit::core::TypeFunc;
-=======
-use common::typegraph::{
-    parameter_transform::FunctionParameterTransform, FunctionTypeData, TypeNode,
-};
-use common::typegraph::{Injection, InjectionData, InjectionNode};
->>>>>>> e157897b
 use indexmap::IndexMap;
 use std::collections::HashSet;
 use std::hash::Hash as _;
