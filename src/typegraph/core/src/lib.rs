// Copyright Metatype OÜ, licensed under the Mozilla Public License Version 2.0.
// SPDX-License-Identifier: MPL-2.0

pub mod errors;
pub use types::sdk;

mod conversion;
mod global_store;
mod params;
mod runtimes;
mod t;
mod typedef;
mod typegraph;
mod types;
mod utils;
mod validation;

#[cfg(test)]
mod test_utils;

use std::collections::HashSet;

use common::typegraph::runtimes::deno::{ContextCheckX, PredefinedFunctionMatData};
use common::typegraph::Injection;
use errors::{Result, TgError};
use global_store::Store;
use params::apply;
use regex::Regex;
use runtimes::{DenoMaterializer, Materializer};
use sdk::core::{
    Artifact, ContextCheck, Policy, PolicyId, PolicySpec, SerializeParams, TransformData,
    TypeEither, TypeFile, TypeFloat, TypeFunc, TypeId as CoreTypeId, TypeInteger, TypeList,
    TypeOptional, TypeString, TypeStruct, TypeUnion, TypegraphInitParams,
};
use sdk::runtimes::{Handler, MaterializerDenoFunc};
use types::type_ref::AsId;
use types::{
    AsTypeDefEx as _, Boolean, Either, File, Float, Func, Integer, List, Named, Optional, StringT,
    Struct, TypeBoolean, TypeDef, TypeId, TypeRef, Union, WithInjection as _, WithPolicy as _,
    WithRuntimeConfig as _,
};

<<<<<<< HEAD
pub struct Lib {}

impl sdk::core::Handler for Lib {
=======
use wit::core::{
    Artifact, ContextCheck, Policy, PolicyId, PolicySpec, SerializeParams, TransformData,
    TypeEither, TypeFile, TypeFloat, TypeFunc, TypeId as CoreTypeId, TypeInteger, TypeList,
    TypeOptional, TypeString, TypeStruct, TypeUnion, TypegraphInitParams,
};
use wit::runtimes::{Guest as _, MaterializerDenoPredefined};

pub mod wit {
    wit_bindgen::generate!({

        world: "typegraph"
    });
    use crate::Lib;
    pub use exports::metatype::typegraph::{aws, core, runtimes, utils};
    export!(Lib);
}

pub struct Lib {}

impl From<ContextCheck> for ContextCheckX {
    fn from(check: ContextCheck) -> Self {
        use ContextCheck as CC;
        match check {
            CC::NotNull => ContextCheckX::NotNull,
            CC::Value(v) => ContextCheckX::Value(v),
            CC::Pattern(p) => ContextCheckX::Pattern(p),
        }
    }
}

impl wit::core::Guest for Lib {
>>>>>>> 324dffa8
    fn init_typegraph(params: TypegraphInitParams) -> Result<()> {
        typegraph::init(params)
    }

    fn serialize_typegraph(res_config: SerializeParams) -> Result<(String, Vec<Artifact>)> {
        typegraph::serialize(res_config)
    }

    fn refb(name: String, attr: Option<String>) -> Result<CoreTypeId> {
        Ok(ref_def(name, attr)?.register()?.id().0)
    }

    fn integerb(data: TypeInteger) -> Result<CoreTypeId> {
        Ok(Store::register_type_def(|id| integer_def(data, id))?.into())
    }

    fn floatb(data: TypeFloat) -> Result<CoreTypeId> {
        Ok(Store::register_type_def(|id| float_def(data, id))?.into())
    }

    fn booleanb() -> Result<CoreTypeId> {
        Ok(Store::register_type_def(boolean_def)?.into())
    }

    fn stringb(data: TypeString) -> Result<CoreTypeId> {
        Ok(Store::register_type_def(|id| string_def(data, id))?.into())
    }

    fn as_id(type_id: CoreTypeId, composite: bool) -> Result<CoreTypeId> {
        TypeId(type_id)
            .as_type()?
            .as_id(composite)
            .map(|t| t.id().0)
    }

    fn fileb(data: TypeFile) -> Result<CoreTypeId> {
        Ok(Store::register_type_def(|id| file_def(data, id))?.into())
    }

    fn listb(data: TypeList) -> Result<CoreTypeId> {
        Ok(Store::register_type_def(|id| list_def(data, id))?.into())
    }

    fn optionalb(data: TypeOptional) -> Result<CoreTypeId> {
        Ok(Store::register_type_def(|id| optional_def(data, id))?.into())
    }

    fn unionb(data: TypeUnion) -> Result<CoreTypeId> {
        Ok(Store::register_type_def(|id| union_def(data, id))?.into())
    }

    fn eitherb(data: TypeEither) -> Result<CoreTypeId> {
        Ok(Store::register_type_def(|id| either_def(data, id))?.into())
    }

    fn structb(data: TypeStruct) -> Result<CoreTypeId> {
        Ok(Store::register_type_def(|id| struct_def(data, id))?.into())
    }

    fn extend_struct(
        type_id: CoreTypeId,
        new_props: Vec<(String, CoreTypeId)>,
    ) -> Result<CoreTypeId> {
        let type_def = TypeId(type_id).as_struct()?;
        let mut props = type_def.data.props.clone();
        props.extend(new_props);

        Ok(Store::register_type_def(|id| {
            Ok(TypeDef::Struct(
                Struct {
                    id,
                    data: TypeStruct {
                        props,
                        ..type_def.data.clone()
                    },
                }
                .into(),
            ))
        })?
        .into())
    }

    fn funcb(data: TypeFunc) -> Result<CoreTypeId> {
        Ok(Store::register_type_def(|id| func_def(data, id))?.into())
    }

    fn get_transform_data(
        resolver_input: CoreTypeId,
        transform_tree: String,
    ) -> Result<TransformData> {
        apply::build_transform_data(
            resolver_input.into(),
            &serde_json::from_str(&transform_tree).map_err(|e| -> TgError {
                format!("Error while parsing transform tree: {e:?}").into()
            })?,
        )
    }

    fn with_injection(type_id: CoreTypeId, injection: String) -> Result<CoreTypeId> {
        // validation
        let injection: Injection =
            serde_json::from_str(&injection).map_err(|e| errors::TgError::from(e.to_string()))?;
        Ok(TypeId(type_id).with_injection(injection)?.id().into())
    }

    fn with_config(type_id: CoreTypeId, config: String) -> Result<CoreTypeId> {
        let config: serde_json::Value =
            serde_json::from_str(&config).map_err(|e| errors::TgError::from(e.to_string()))?;
        Ok(TypeId(type_id).with_config(config)?.id().into())
    }

    fn with_policy(type_id: CoreTypeId, policy_chain: Vec<PolicySpec>) -> Result<CoreTypeId> {
        let policy_chain = policy_chain
            .into_iter()
            .map(|p| p.into())
            .collect::<Vec<_>>();
        Ok(TypeId(type_id).with_policy(policy_chain)?.id().into())
    }

    fn register_policy(pol: Policy) -> Result<PolicyId> {
        Store::register_policy(pol.into())
    }

    fn get_public_policy() -> Result<(PolicyId, String)> {
        Ok({
            let policy_id = Store::get_public_policy_id();
            let policy = Store::get_policy(policy_id)?;
            (policy_id, policy.name.clone())
        })
    }

    fn get_internal_policy() -> Result<(PolicyId, String)> {
<<<<<<< HEAD
        let deno_mat = DenoMaterializer::Predefined(sdk::runtimes::MaterializerDenoPredefined {
            name: "internal_policy".to_string(),
        });
        let mat = Materializer::deno(deno_mat, crate::sdk::runtimes::Effect::Read);
=======
        let deno_mat = DenoMaterializer::Predefined(PredefinedFunctionMatData::InternalPolicy);
        let mat = Materializer::deno(deno_mat, crate::wit::runtimes::Effect::Read);
>>>>>>> 324dffa8
        let policy_id = Store::register_policy(
            Policy {
                materializer: Store::register_materializer(mat),
                name: "__internal".to_string(),
            }
            .into(),
        )?;
        Ok({
            let policy = Store::get_policy(policy_id)?;
            (policy_id, policy.name.clone())
        })
    }

    fn register_context_policy(key: String, check: ContextCheck) -> Result<(PolicyId, String)> {
        let name = match &check {
            ContextCheck::NotNull => format!("__ctx_{}", key),
            ContextCheck::Value(v) => format!("__ctx_{}_{}", key, v),
            ContextCheck::Pattern(p) => format!("__ctx_p_{}_{}", key, p),
        };
        let name = Regex::new("[^a-zA-Z0-9_]")
            .unwrap()
            .replace_all(&name, "_")
            .to_string();

        let check: ContextCheckX = check.into();
        let check = serde_json::json!({
            "key": key,
            "value": check
        });

<<<<<<< HEAD
        let key = serde_json::to_string(&key).unwrap();

        let code = formatdoc! {r#"
            (_, {{ context }}) => {{
                const chunks = {key}.split(".");
                let value = context;
                for (const chunk of chunks) {{
                    value = value?.[chunk];
                }}
                return {check};
            }}
        "# };

        let mat_id = Lib::register_deno_func(
            MaterializerDenoFunc {
                code,
                secrets: vec![],
            },
            sdk::runtimes::Effect::Read,
        )?;
=======
        let mat_id = Lib::get_predefined_deno_func(MaterializerDenoPredefined {
            name: "context_check".to_string(),
            param: Some(
                serde_json::to_string(&check)
                    .map_err(|e| format!("Error while serializing context check: {e:?}"))?,
            ),
        })?;
>>>>>>> 324dffa8

        Lib::register_policy(Policy {
            name: name.clone(),
            materializer: mat_id,
        })
        .map(|id| (id, name))
    }

    fn rename_type(type_id: CoreTypeId, new_name: String) -> Result<CoreTypeId, sdk::core::Error> {
        TypeId(type_id).named(new_name).map(|t| t.id().0)
    }

    fn get_type_repr(type_id: CoreTypeId) -> Result<String> {
        TypeId(type_id).repr()
    }

    fn expose(
        fns: Vec<(String, CoreTypeId)>,
        default_policy: Option<Vec<PolicySpec>>,
    ) -> Result<()> {
        typegraph::expose(
            fns.into_iter().map(|(k, ty)| (k, ty.into())).collect(),
            default_policy,
        )
    }

    fn set_seed(seed: Option<u32>) -> Result<()> {
        typegraph::set_seed(seed)
    }
}

impl Lib {
    pub fn reset() {
        typegraph::reset();
    }
}

pub fn ref_def(name: String, attr: Option<String>) -> Result<types::TypeRefBuilder> {
    Ok(TypeRef::indirect(
        name,
        attr.map(|attr| {
            serde_json::from_str(&attr)
                .map_err(|e| format!("Could not parse ref attributes: {e:?}"))
        })
        .transpose()?,
    ))
}

pub fn integer_def(data: TypeInteger, id: TypeId) -> Result<TypeDef> {
    if let (Some(min), Some(max)) = (data.min, data.max) {
        if min >= max {
            return Err(errors::invalid_max_value());
        }
    }
    if let (Some(min), Some(max)) = (data.exclusive_minimum, data.exclusive_maximum) {
        if min >= max {
            return Err(errors::invalid_max_value());
        }
    }
    Ok(TypeDef::Integer(Integer { id, data }.into()))
}

pub fn float_def(data: TypeFloat, id: TypeId) -> Result<TypeDef> {
    if let (Some(min), Some(max)) = (data.min, data.max) {
        if min >= max {
            return Err(errors::invalid_max_value());
        }
    }
    if let (Some(min), Some(max)) = (data.exclusive_minimum, data.exclusive_maximum) {
        if min >= max {
            return Err(errors::invalid_max_value());
        }
    }
    Ok(TypeDef::Float(Float { id, data }.into()))
}

pub fn boolean_def(id: TypeId) -> Result<TypeDef> {
    Ok(TypeDef::Boolean(
        Boolean {
            id,
            data: TypeBoolean,
        }
        .into(),
    ))
}

pub fn string_def(data: TypeString, id: TypeId) -> Result<TypeDef> {
    if let (Some(min), Some(max)) = (data.min, data.max) {
        if min >= max {
            return Err(errors::invalid_max_value());
        }
    }
    Ok(TypeDef::String(StringT { id, data }.into()))
}

fn file_def(data: TypeFile, id: TypeId) -> Result<TypeDef> {
    if let (Some(min), Some(max)) = (data.min, data.max) {
        if min >= max {
            return Err(errors::invalid_max_value());
        }
    }
    Ok(TypeDef::File(File { id, data }.into()))
}

fn list_def(data: TypeList, id: TypeId) -> Result<TypeDef> {
    if let (Some(min), Some(max)) = (data.min, data.max) {
        if min > max {
            return Err(errors::invalid_max_value());
        }
    }
    Ok(TypeDef::List(List { id, data }.into()))
}

fn optional_def(data: TypeOptional, id: TypeId) -> Result<TypeDef> {
    /* let inner_name = match base.name {
        Some(_) => None,
        None => TypeId(data.of).name()?,
    }; */
    Ok(TypeDef::Optional(Optional { id, data }.into()))
}

fn union_def(data: TypeUnion, id: TypeId) -> Result<TypeDef> {
    Ok(TypeDef::Union(Union { id, data }.into()))
}

fn either_def(data: TypeEither, id: TypeId) -> Result<TypeDef> {
    Ok(TypeDef::Either(Either { id, data }.into()))
}

fn struct_def(data: TypeStruct, id: TypeId) -> Result<TypeDef> {
    let mut prop_names = HashSet::new();
    for (name, _) in data.props.iter() {
        if prop_names.contains(name) {
            return Err(errors::duplicate_key(name));
        }
        prop_names.insert(name.clone());
    }

    Ok(TypeDef::Struct(Struct { id, data }.into()))
}

fn func_def(data: TypeFunc, id: TypeId) -> Result<TypeDef> {
    let wrapper_type = TypeId(data.inp);
    if !matches!(&wrapper_type.as_xdef()?.type_def, TypeDef::Struct(_)) {
        return Err(errors::invalid_input_type(&wrapper_type.repr()?));
    }

    Ok(TypeDef::Func(Func { id, data }.into()))
}

#[macro_export]
macro_rules! log {
    ($($arg:tt)*) => {
        $crate::host::abi::log(&format!($($arg)*));
    }
}

#[cfg(test)]
mod tests {
    use crate::errors::{self, Result};
    use crate::global_store::Store;
    use crate::sdk::core::{
        Cors, Handler, MigrationAction, PrismaMigrationConfig, SerializeParams,
    };
    use crate::sdk::runtimes::{Effect, Handler as GuestRuntimes, MaterializerDenoFunc};
    use crate::t::{self, TypeBuilder};
    use crate::test_utils::setup;
    use crate::Lib;
    use crate::TypegraphInitParams;

    impl Default for TypegraphInitParams {
        fn default() -> Self {
            Self {
                name: "".to_string(),
                dynamic: None,
                path: ".".to_string(),
                prefix: None,
                cors: Cors {
                    allow_origin: vec![],
                    allow_headers: vec![],
                    expose_headers: vec![],
                    allow_methods: vec![],
                    allow_credentials: false,
                    max_age_sec: None,
                },
                rate: None,
            }
        }
    }

    impl Default for SerializeParams {
        fn default() -> Self {
            Self {
                typegraph_path: "some/dummy/path".to_string(),
                prefix: None,
                artifact_resolution: false,
                codegen: false,
                pretty: true,
                prisma_migration: PrismaMigrationConfig {
                    migrations_dir: "".to_string(),
                    migration_actions: vec![],
                    default_migration_action: MigrationAction {
                        apply: false,
                        create: false,
                        reset: false,
                    },
                },
            }
        }
    }

    #[test]
    fn test_integer_invalid_max() {
        let res = t::integer().min(12).max(10).build();
        assert_eq!(res, Err(errors::invalid_max_value()));
        let res = t::integer().x_min(12).x_max(12).build();
        assert_eq!(res, Err(errors::invalid_max_value()));
    }

    #[test]
    fn test_number_invalid_max() {
        let res = t::float().min(12.34).max(12.3399).build();
        assert_eq!(res, Err(errors::invalid_max_value()));
        let res = t::float().x_min(12.34).x_max(12.34).build();
        assert_eq!(res, Err(errors::invalid_max_value()));
    }

    #[test]
    fn test_struct_duplicate_key() -> Result<()> {
        let res = t::struct_()
            .prop("one", t::integer().build()?)
            .prop("two", t::integer().build()?)
            .prop("one", t::integer().build()?)
            .build();
        assert_eq!(res, Err(errors::duplicate_key("one")));
        Ok(())
    }

    #[test]
    fn test_invalid_input_type() -> Result<()> {
        let mat =
            Lib::register_deno_func(MaterializerDenoFunc::with_code("() => 12"), Effect::Read)?;
        let inp = t::integer().build()?;
        let res = t::func(inp, t::integer().build()?, mat);

        assert_eq!(res, Err(errors::invalid_input_type(&inp.repr()?)),);
        Ok(())
    }

    #[test]
    fn test_nested_typegraph_context() -> Result<()> {
        Store::reset();
        setup(Some("test-1"))?;
        assert_eq!(
            crate::test_utils::setup(Some("test-2")),
            Err(errors::nested_typegraph_context("test-1"))
        );
        Lib::serialize_typegraph(Default::default())?;
        Ok(())
    }

    #[test]
    fn test_no_active_context() -> Result<()> {
        Store::reset();
        assert_eq!(
            Lib::expose(vec![], None),
            Err(errors::expected_typegraph_context())
        );

        assert!(
            matches!(Lib::serialize_typegraph(Default::default()), Err(e) if e == errors::expected_typegraph_context())
        );

        Ok(())
    }

    #[test]
    fn test_expose_invalid_type() -> Result<()> {
        Store::reset();
        setup(None)?;
        let tpe = t::integer().build()?;
        let res = Lib::expose(vec![("one".to_string(), tpe.into())], None);

        assert_eq!(res, Err(errors::invalid_export_type("one", &tpe.repr()?,)));

        Ok(())
    }

    #[test]
    fn test_expose_invalid_name() -> Result<()> {
        setup(None)?;

        let mat = Lib::register_deno_func(
            MaterializerDenoFunc::with_code("() => 12"),
            Effect::default(),
        )?;

        let res = Lib::expose(
            vec![(
                "".to_string(),
                t::func(t::struct_().build()?, t::integer().build()?, mat)?.into(),
            )],
            None,
        );
        assert_eq!(res, Err(errors::invalid_export_name("")));

        let res = Lib::expose(
            vec![(
                "hello_world!".to_string(),
                t::func(t::struct_().build()?, t::integer().build()?, mat)?.into(),
            )],
            None,
        );
        assert_eq!(res, Err(errors::invalid_export_name("hello_world!")));

        Ok(())
    }

    #[test]
    fn test_expose_duplicate() -> Result<()> {
        setup(None)?;

        let mat =
            Lib::register_deno_func(MaterializerDenoFunc::with_code("() => 12"), Effect::Read)?;

        let res = Lib::expose(
            vec![
                (
                    "one".to_string(),
                    t::func(t::struct_().build()?, t::integer().build()?, mat)?.into(),
                ),
                (
                    "one".to_string(),
                    t::func(t::struct_().build()?, t::integer().build()?, mat)?.into(),
                ),
            ],
            None,
        );
        assert_eq!(res, Err(errors::duplicate_export_name("one")));

        Ok(())
    }

    #[test]
    fn test_successful_serialization() -> Result<()> {
        Store::reset();
        let a = t::integer().build()?;
        let b = t::integer().min(12).max(44).build()?;
        // -- optional(list(float))
        let num_idx = t::float().build()?;
        let list_idx = t::list(num_idx).build()?;
        let c = t::optional(list_idx).build()?;
        // --

        let s = t::struct_()
            .prop("one", a)
            .prop("two", b)
            .prop("three", c)
            .build()?;

        setup(None)?;
        let mat =
            Lib::register_deno_func(MaterializerDenoFunc::with_code("() => 12"), Effect::Read)?;
        Lib::expose(vec![("one".to_string(), t::func(s, b, mat)?.into())], None)?;
        let typegraph = Lib::serialize_typegraph(Default::default())?;
        insta::assert_snapshot!(typegraph.0);
        Ok(())
    }
}<|MERGE_RESOLUTION|>--- conflicted
+++ resolved
@@ -32,35 +32,13 @@
     TypeEither, TypeFile, TypeFloat, TypeFunc, TypeId as CoreTypeId, TypeInteger, TypeList,
     TypeOptional, TypeString, TypeStruct, TypeUnion, TypegraphInitParams,
 };
-use sdk::runtimes::{Handler, MaterializerDenoFunc};
+use sdk::runtimes::{Handler, MaterializerDenoPredefined};
 use types::type_ref::AsId;
 use types::{
     AsTypeDefEx as _, Boolean, Either, File, Float, Func, Integer, List, Named, Optional, StringT,
     Struct, TypeBoolean, TypeDef, TypeId, TypeRef, Union, WithInjection as _, WithPolicy as _,
     WithRuntimeConfig as _,
 };
-
-<<<<<<< HEAD
-pub struct Lib {}
-
-impl sdk::core::Handler for Lib {
-=======
-use wit::core::{
-    Artifact, ContextCheck, Policy, PolicyId, PolicySpec, SerializeParams, TransformData,
-    TypeEither, TypeFile, TypeFloat, TypeFunc, TypeId as CoreTypeId, TypeInteger, TypeList,
-    TypeOptional, TypeString, TypeStruct, TypeUnion, TypegraphInitParams,
-};
-use wit::runtimes::{Guest as _, MaterializerDenoPredefined};
-
-pub mod wit {
-    wit_bindgen::generate!({
-
-        world: "typegraph"
-    });
-    use crate::Lib;
-    pub use exports::metatype::typegraph::{aws, core, runtimes, utils};
-    export!(Lib);
-}
 
 pub struct Lib {}
 
@@ -75,8 +53,7 @@
     }
 }
 
-impl wit::core::Guest for Lib {
->>>>>>> 324dffa8
+impl sdk::core::Handler for Lib {
     fn init_typegraph(params: TypegraphInitParams) -> Result<()> {
         typegraph::init(params)
     }
@@ -209,15 +186,8 @@
     }
 
     fn get_internal_policy() -> Result<(PolicyId, String)> {
-<<<<<<< HEAD
-        let deno_mat = DenoMaterializer::Predefined(sdk::runtimes::MaterializerDenoPredefined {
-            name: "internal_policy".to_string(),
-        });
+        let deno_mat = DenoMaterializer::Predefined(PredefinedFunctionMatData::InternalPolicy);
         let mat = Materializer::deno(deno_mat, crate::sdk::runtimes::Effect::Read);
-=======
-        let deno_mat = DenoMaterializer::Predefined(PredefinedFunctionMatData::InternalPolicy);
-        let mat = Materializer::deno(deno_mat, crate::wit::runtimes::Effect::Read);
->>>>>>> 324dffa8
         let policy_id = Store::register_policy(
             Policy {
                 materializer: Store::register_materializer(mat),
@@ -248,28 +218,6 @@
             "value": check
         });
 
-<<<<<<< HEAD
-        let key = serde_json::to_string(&key).unwrap();
-
-        let code = formatdoc! {r#"
-            (_, {{ context }}) => {{
-                const chunks = {key}.split(".");
-                let value = context;
-                for (const chunk of chunks) {{
-                    value = value?.[chunk];
-                }}
-                return {check};
-            }}
-        "# };
-
-        let mat_id = Lib::register_deno_func(
-            MaterializerDenoFunc {
-                code,
-                secrets: vec![],
-            },
-            sdk::runtimes::Effect::Read,
-        )?;
-=======
         let mat_id = Lib::get_predefined_deno_func(MaterializerDenoPredefined {
             name: "context_check".to_string(),
             param: Some(
@@ -277,7 +225,6 @@
                     .map_err(|e| format!("Error while serializing context check: {e:?}"))?,
             ),
         })?;
->>>>>>> 324dffa8
 
         Lib::register_policy(Policy {
             name: name.clone(),
