--- conflicted
+++ resolved
@@ -270,12 +270,12 @@
     }
 }
 
-<<<<<<< HEAD
 impl Lib {
     pub fn reset() {
         typegraph::reset();
     }
-=======
+}
+
 pub fn ref_def(name: String, attr: Option<String>) -> Result<types::TypeRefBuilder> {
     Ok(TypeRef::indirect(
         name,
@@ -387,7 +387,6 @@
     }
 
     Ok(TypeDef::Func(Func { id, data }.into()))
->>>>>>> 8c0022eb
 }
 
 #[macro_export]
