--- conflicted
+++ resolved
@@ -41,8 +41,6 @@
     WithRuntimeConfig as _,
 };
 
-<<<<<<< HEAD
-=======
 use wit::core::{
     Artifact, ContextCheck, Policy, PolicyId, PolicySpec, SerializeParams, TransformData,
     TypeEither, TypeFile, TypeFloat, TypeFunc, TypeId as CoreTypeId, TypeInteger, TypeList,
@@ -60,7 +58,6 @@
     export!(Lib);
 }
 
->>>>>>> a178fec4
 pub struct Lib {}
 
 impl sdk::core::Handler for Lib {
