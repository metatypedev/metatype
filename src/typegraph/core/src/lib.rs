--- conflicted
+++ resolved
@@ -2,6 +2,8 @@
 // SPDX-License-Identifier: MPL-2.0
 
 pub mod errors;
+use tg_schema::runtimes::deno::{ContextCheckX, PredefinedFunctionMatData};
+use tg_schema::Injection;
 pub use types::sdk;
 
 mod conversion;
@@ -25,17 +27,12 @@
 use params::apply;
 use regex::Regex;
 use runtimes::{DenoMaterializer, Materializer};
-<<<<<<< HEAD
-use tg_schema::runtimes::deno::{ContextCheckX, PredefinedFunctionMatData};
-use tg_schema::Injection;
-=======
 use sdk::core::{
     Artifact, ContextCheck, Policy, PolicyId, PolicySpec, SerializeParams, TransformData,
     TypeEither, TypeFile, TypeFloat, TypeFunc, TypeId as CoreTypeId, TypeInteger, TypeList,
     TypeOptional, TypeString, TypeStruct, TypeUnion, TypegraphInitParams,
 };
 use sdk::runtimes::{Handler, MaterializerDenoPredefined};
->>>>>>> e157897b
 use types::type_ref::AsId;
 use types::{
     AsTypeDefEx as _, Boolean, Either, File, Float, Func, Integer, List, Named, Optional, StringT,
