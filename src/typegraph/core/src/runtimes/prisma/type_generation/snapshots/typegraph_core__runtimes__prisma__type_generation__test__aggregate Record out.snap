--- conflicted
+++ resolved
@@ -3,19 +3,11 @@
 expression: tp.print(out)
 ---
 root: struct #18
-<<<<<<< HEAD
 ├─ [_avg]: struct 'Record_avg_aggregate' #12
-│  └─ [age]: optional #11
+│  └─ [age]: optional 'optional_11' #11
 │     └─ item: float #10
 ├─ [_count]: struct 'Record_count_aggregate' #9
-│  ├─ [_all]: optional #8
-=======
-├─ [_avg]: struct '_Record_NumberAgg_avg' #12
-│  └─ [age]: optional 'optional_11' #11
-│     └─ item: float #10
-├─ [_count]: struct '_Record_AggrCount' #9
 │  ├─ [_all]: optional 'optional_8' #8
->>>>>>> 15c1afae
 │  │  └─ item: integer #7
 │  ├─ [age]: optional 'optional_8' #8
 │  │  └─ item: integer #7
@@ -25,23 +17,12 @@
 │  │  └─ item: integer #7
 │  └─ [name]: optional 'optional_8' #8
 │     └─ item: integer #7
-<<<<<<< HEAD
 ├─ [_max]: struct 'Record_number_aggregate' #17
-│  └─ [age]: optional #16
+│  └─ [age]: optional 'optional_16' #16
 │     └─ item: integer #15
 ├─ [_min]: struct 'Record_number_aggregate' #17
-│  └─ [age]: optional #16
+│  └─ [age]: optional 'optional_16' #16
 │     └─ item: integer #15
 └─ [_sum]: struct 'Record_number_aggregate' #17
-   └─ [age]: optional #16
-=======
-├─ [_max]: struct '_Record_NumberAgg' #17
-│  └─ [age]: optional 'optional_16' #16
-│     └─ item: integer #15
-├─ [_min]: struct '_Record_NumberAgg' #17
-│  └─ [age]: optional 'optional_16' #16
-│     └─ item: integer #15
-└─ [_sum]: struct '_Record_NumberAgg' #17
    └─ [age]: optional 'optional_16' #16
->>>>>>> 15c1afae
       └─ item: integer #15