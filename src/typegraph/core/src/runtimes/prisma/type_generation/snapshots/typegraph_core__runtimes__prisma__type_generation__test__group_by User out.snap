--- conflicted
+++ resolved
@@ -4,19 +4,11 @@
 ---
 root: list 'User_group' #205
 └─ item: struct #204
-<<<<<<< HEAD
    ├─ [_avg]: struct 'User_number_fields_float' #198
-   │  └─ [id]: optional #197
+   │  └─ [id]: optional 'optional_197' #197
    │     └─ item: float #196
    ├─ [_count]: struct 'User_count_aggregate' #195
-   │  ├─ [_all]: optional #194
-=======
-   ├─ [_avg]: struct '_User_SelectNumbers__1' #198
-   │  └─ [id]: optional 'optional_197' #197
-   │     └─ item: float #196
-   ├─ [_count]: struct '_User_AggrCount' #195
    │  ├─ [_all]: optional 'optional_194' #194
->>>>>>> 15c1afae
    │  │  └─ item: integer #193
    │  ├─ [id]: optional 'optional_194' #194
    │  │  └─ item: integer #193
@@ -24,31 +16,16 @@
    │  │  └─ item: integer #193
    │  └─ [posts]: optional 'optional_194' #194
    │     └─ item: integer #193
-<<<<<<< HEAD
    ├─ [_max]: struct 'User_number_fields' #203
-   │  └─ [id]: optional #202
+   │  └─ [id]: optional 'optional_202' #202
    │     └─ item: integer #201
    ├─ [_min]: struct 'User_number_fields' #203
-   │  └─ [id]: optional #202
+   │  └─ [id]: optional 'optional_202' #202
    │     └─ item: integer #201
    ├─ [_sum]: struct 'User_number_fields' #203
-   │  └─ [id]: optional #202
-   │     └─ item: integer #201
-   ├─ [id]: integer #119
-   ├─ [name]: string #120
-   └─ [posts]: list '_122_Post[]' #122
-=======
-   ├─ [_max]: struct '_User_SelectNumbers_' #203
-   │  └─ [id]: optional 'optional_202' #202
-   │     └─ item: integer #201
-   ├─ [_min]: struct '_User_SelectNumbers_' #203
-   │  └─ [id]: optional 'optional_202' #202
-   │     └─ item: integer #201
-   ├─ [_sum]: struct '_User_SelectNumbers_' #203
    │  └─ [id]: optional 'optional_202' #202
    │     └─ item: integer #201
    ├─ [id]: integer #119
    ├─ [name]: string #120
    └─ [posts]: list 'list_122' #122
->>>>>>> 15c1afae
       └─ item: &Post #121