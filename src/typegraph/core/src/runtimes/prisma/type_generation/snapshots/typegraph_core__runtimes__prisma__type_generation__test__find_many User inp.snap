--- conflicted
+++ resolved
@@ -2,32 +2,18 @@
 source: src/typegraph/core/src/runtimes/prisma/type_generation/mod.rs
 expression: tp.print(inp)
 ---
-<<<<<<< HEAD
 root: struct 'User_query_input' #119
-├─ [cursor]: optional '_115_User_cursor?' #115
+├─ [cursor]: optional 'optional_115' #115
 │  └─ item: union 'User_cursor' #114
-=======
-root: struct '_User_QueryInput' #119
-├─ [cursor]: optional 'optional_115' #115
-│  └─ item: union '_User_Cursor' #114
->>>>>>> 15c1afae
 │     ├─ variant_0: struct #112
 │     │  └─ [id]: integer #74
 │     └─ variant_1: struct #113
 │        └─ [name]: string #75
-<<<<<<< HEAD
-├─ [distinct]: optional '_118_User_keys_union?' #118
+├─ [distinct]: optional 'optional_118' #118
 │  └─ item: list 'User_keys_union' #117
 │     └─ item: string #116 enum{ '"id"', '"name"', '"posts"' }
-├─ [orderBy]: optional '_109_User_order_by?' #109
+├─ [orderBy]: optional 'optional_109' #109
 │  └─ item: list 'User_order_by' #108
-=======
-├─ [distinct]: optional 'optional_118' #118
-│  └─ item: list '_KeysOf_User' #117
-│     └─ item: string #116 enum{ '"id"', '"name"', '"posts"' }
-├─ [orderBy]: optional 'optional_109' #109
-│  └─ item: list '_User_OrderBy' #108
->>>>>>> 15c1afae
 │     └─ item: struct #107
 │        ├─ [id]: optional '_prisma_sort' #50
 │        │  └─ item: union #49
@@ -64,45 +50,24 @@
 │              └─ [_sum]: optional '_prisma_sort' #50
 │                 └─ item: union #49
 │                    ├─ variant_0: struct #48
-<<<<<<< HEAD
 │                    │  └─ [sort]: string '_prisma_sort_order' #46 enum{ '"asc"', '"desc"' }
 │                    └─ variant_1: string '_prisma_sort_order' #46 enum{ '"asc"', '"desc"' }
-├─ [skip]: optional '_111__skip?' #111
+├─ [skip]: optional 'optional_111' #111
 │  └─ item: integer '_skip' #59
-├─ [take]: optional '_110__take?' #110
+├─ [take]: optional 'optional_110' #110
 │  └─ item: integer '_take' #57
-└─ [where]: optional '_104_User_query_where_input?' #104
+└─ [where]: optional 'optional_104' #104
    └─ item: struct 'User_query_where_input' #103
-      ├─ [AND]: optional '_101__100_User_query_where_input[]?' #101
-      │  └─ item: list '_100_User_query_where_input[]' #100
-      │     └─ item: &User_query_where_input #99
-      ├─ [NOT]: optional '_102_User_query_where_input?' #102
-      │  └─ item: &User_query_where_input #99
-      ├─ [OR]: optional '_101__100_User_query_where_input[]?' #101
-      │  └─ item: list '_100_User_query_where_input[]' #100
-      │     └─ item: &User_query_where_input #99
-      ├─ [id]: optional '_83__prisma_integer_filter_ex?' #83
-      │  └─ item: optional '_prisma_integer_filter_ex' #36
-=======
-│                    │  └─ [sort]: string '_SortOrder' #46 enum{ '"asc"', '"desc"' }
-│                    └─ variant_1: string '_SortOrder' #46 enum{ '"asc"', '"desc"' }
-├─ [skip]: optional 'optional_111' #111
-│  └─ item: integer '_Skip' #59
-├─ [take]: optional 'optional_110' #110
-│  └─ item: integer '_Take' #57
-└─ [where]: optional 'optional_104' #104
-   └─ item: struct 'QueryUserWhereInput' #103
       ├─ [AND]: optional 'optional_101' #101
       │  └─ item: list 'list_100' #100
-      │     └─ item: &QueryUserWhereInput #99
+      │     └─ item: &User_query_where_input #99
       ├─ [NOT]: optional 'optional_102' #102
-      │  └─ item: &QueryUserWhereInput #99
+      │  └─ item: &User_query_where_input #99
       ├─ [OR]: optional 'optional_101' #101
       │  └─ item: list 'list_100' #100
-      │     └─ item: &QueryUserWhereInput #99
+      │     └─ item: &User_query_where_input #99
       ├─ [id]: optional 'optional_83' #83
-      │  └─ item: optional '_integer_filter_c' #36
->>>>>>> 15c1afae
+      │  └─ item: optional '_prisma_integer_filter_ex' #36
       │     └─ item: union #35
       │        ├─ variant_0: either '_prisma_integer_filter' #33
       │        │  ├─ variant_0: integer #25
@@ -147,13 +112,8 @@
       │              └─ variant_5: struct #32
       │                 └─ [notIn]: list 'list_27' #27
       │                    └─ item: integer #25
-<<<<<<< HEAD
-      ├─ [name]: optional '_84__prisma_string_filter_ex?' #84
+      ├─ [name]: optional 'optional_84' #84
       │  └─ item: optional '_prisma_string_filter_ex' #22
-=======
-      ├─ [name]: optional 'optional_84' #84
-      │  └─ item: optional '_string_filter_c' #22
->>>>>>> 15c1afae
       │     └─ item: union #21
       │        ├─ variant_0: union '_prisma_string_filter' #19
       │        │  ├─ variant_0: string #7
@@ -205,21 +165,12 @@
       └─ [posts]: optional 'optional_97' #97
          └─ item: union #96
             ├─ variant_0: struct #91
-<<<<<<< HEAD
-            │  └─ [every]: optional '_90_Post_where_excluding_User?' #90
+            │  └─ [every]: optional 'optional_90' #90
             │     └─ item: struct 'Post_where_excluding_User' #89
-            │        ├─ [author]: optional '_88_User_where?' #88
+            │        ├─ [author]: optional 'optional_88' #88
             │        │  └─ item: &User_where #87
-            │        ├─ [id]: optional '_85__prisma_integer_filter_ex?' #85
+            │        ├─ [id]: optional 'optional_85' #85
             │        │  └─ item: optional '_prisma_integer_filter_ex' #36
-=======
-            │  └─ [every]: optional 'optional_90' #90
-            │     └─ item: struct 'PostWhere__skip_78_UserWhere' #89
-            │        ├─ [author]: optional 'optional_88' #88
-            │        │  └─ item: &UserWhere #87
-            │        ├─ [id]: optional 'optional_85' #85
-            │        │  └─ item: optional '_integer_filter_c' #36
->>>>>>> 15c1afae
             │        │     └─ item: union #35
             │        │        ├─ variant_0: either '_prisma_integer_filter' #33
             │        │        │  ├─ variant_0: integer #25
@@ -264,13 +215,8 @@
             │        │              └─ variant_5: struct #32
             │        │                 └─ [notIn]: list 'list_27' #27
             │        │                    └─ item: integer #25
-<<<<<<< HEAD
-            │        └─ [title]: optional '_86__prisma_string_filter_ex?' #86
+            │        └─ [title]: optional 'optional_86' #86
             │           └─ item: optional '_prisma_string_filter_ex' #22
-=======
-            │        └─ [title]: optional 'optional_86' #86
-            │           └─ item: optional '_string_filter_c' #22
->>>>>>> 15c1afae
             │              └─ item: union #21
             │                 ├─ variant_0: union '_prisma_string_filter' #19
             │                 │  ├─ variant_0: string #7
@@ -320,21 +266,12 @@
             │                          └─ [startsWith]: optional 'optional_8' #8
             │                             └─ item: string #7
             ├─ variant_1: struct #93
-<<<<<<< HEAD
-            │  └─ [some]: optional '_92_Post_where_excluding_User?' #92
+            │  └─ [some]: optional 'optional_92' #92
             │     └─ item: struct 'Post_where_excluding_User' #89
-            │        ├─ [author]: optional '_88_User_where?' #88
+            │        ├─ [author]: optional 'optional_88' #88
             │        │  └─ item: &User_where #87
-            │        ├─ [id]: optional '_85__prisma_integer_filter_ex?' #85
+            │        ├─ [id]: optional 'optional_85' #85
             │        │  └─ item: optional '_prisma_integer_filter_ex' #36
-=======
-            │  └─ [some]: optional 'optional_92' #92
-            │     └─ item: struct 'PostWhere__skip_78_UserWhere' #89
-            │        ├─ [author]: optional 'optional_88' #88
-            │        │  └─ item: &UserWhere #87
-            │        ├─ [id]: optional 'optional_85' #85
-            │        │  └─ item: optional '_integer_filter_c' #36
->>>>>>> 15c1afae
             │        │     └─ item: union #35
             │        │        ├─ variant_0: either '_prisma_integer_filter' #33
             │        │        │  ├─ variant_0: integer #25
@@ -379,13 +316,8 @@
             │        │              └─ variant_5: struct #32
             │        │                 └─ [notIn]: list 'list_27' #27
             │        │                    └─ item: integer #25
-<<<<<<< HEAD
-            │        └─ [title]: optional '_86__prisma_string_filter_ex?' #86
+            │        └─ [title]: optional 'optional_86' #86
             │           └─ item: optional '_prisma_string_filter_ex' #22
-=======
-            │        └─ [title]: optional 'optional_86' #86
-            │           └─ item: optional '_string_filter_c' #22
->>>>>>> 15c1afae
             │              └─ item: union #21
             │                 ├─ variant_0: union '_prisma_string_filter' #19
             │                 │  ├─ variant_0: string #7
@@ -435,21 +367,12 @@
             │                          └─ [startsWith]: optional 'optional_8' #8
             │                             └─ item: string #7
             └─ variant_2: struct #95
-<<<<<<< HEAD
-               └─ [none]: optional '_94_Post_where_excluding_User?' #94
+               └─ [none]: optional 'optional_94' #94
                   └─ item: struct 'Post_where_excluding_User' #89
-                     ├─ [author]: optional '_88_User_where?' #88
+                     ├─ [author]: optional 'optional_88' #88
                      │  └─ item: &User_where #87
-                     ├─ [id]: optional '_85__prisma_integer_filter_ex?' #85
+                     ├─ [id]: optional 'optional_85' #85
                      │  └─ item: optional '_prisma_integer_filter_ex' #36
-=======
-               └─ [none]: optional 'optional_94' #94
-                  └─ item: struct 'PostWhere__skip_78_UserWhere' #89
-                     ├─ [author]: optional 'optional_88' #88
-                     │  └─ item: &UserWhere #87
-                     ├─ [id]: optional 'optional_85' #85
-                     │  └─ item: optional '_integer_filter_c' #36
->>>>>>> 15c1afae
                      │     └─ item: union #35
                      │        ├─ variant_0: either '_prisma_integer_filter' #33
                      │        │  ├─ variant_0: integer #25
@@ -494,13 +417,8 @@
                      │              └─ variant_5: struct #32
                      │                 └─ [notIn]: list 'list_27' #27
                      │                    └─ item: integer #25
-<<<<<<< HEAD
-                     └─ [title]: optional '_86__prisma_string_filter_ex?' #86
+                     └─ [title]: optional 'optional_86' #86
                         └─ item: optional '_prisma_string_filter_ex' #22
-=======
-                     └─ [title]: optional 'optional_86' #86
-                        └─ item: optional '_string_filter_c' #22
->>>>>>> 15c1afae
                            └─ item: union #21
                               ├─ variant_0: union '_prisma_string_filter' #19
                               │  ├─ variant_0: string #7
@@ -547,9 +465,5 @@
                                     └─ variant_7: struct #18
                                        ├─ [endsWith]: optional 'optional_8' #8
                                        │  └─ item: string #7
-<<<<<<< HEAD
-                                       └─ [startsWith]: optional #8
-=======
                                        └─ [startsWith]: optional 'optional_8' #8
->>>>>>> 15c1afae
                                           └─ item: string #7