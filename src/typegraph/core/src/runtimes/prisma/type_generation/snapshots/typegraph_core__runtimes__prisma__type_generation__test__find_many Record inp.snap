---
source: src/typegraph/core/src/runtimes/prisma/type_generation/mod.rs
expression: tp.print(inp)
---
<<<<<<< HEAD
root: struct 'Record_query_input' #70
├─ [cursor]: optional '_66_Record_cursor?' #66
│  └─ item: union 'Record_cursor' #65
=======
root: struct '_Record_QueryInput' #70
├─ [cursor]: optional 'optional_66' #66
│  └─ item: union '_Record_Cursor' #65
>>>>>>> 15c1afae
│     ├─ variant_0: struct #61
│     │  └─ [id]: string #2
│     ├─ variant_1: struct #62
│     │  └─ [name]: string #3
│     ├─ variant_2: struct #63
│     │  └─ [age]: integer #4
│     └─ variant_3: struct #64
│        └─ [created_at]: string #1
<<<<<<< HEAD
├─ [distinct]: optional '_69_Record_keys_union?' #69
│  └─ item: list 'Record_keys_union' #68
│     └─ item: string #67 enum{ '"id"', '"name"', '"age"', '"created_at"' }
├─ [orderBy]: optional '_56_Record_order_by?' #56
│  └─ item: list 'Record_order_by' #55
=======
├─ [distinct]: optional 'optional_69' #69
│  └─ item: list '_KeysOf_Record' #68
│     └─ item: string #67 enum{ '"id"', '"name"', '"age"', '"created_at"' }
├─ [orderBy]: optional 'optional_56' #56
│  └─ item: list '_Record_OrderBy' #55
>>>>>>> 15c1afae
│     └─ item: struct #54
│        ├─ [age]: optional '_prisma_sort_nullable' #53
│        │  └─ item: union #52
│        │     ├─ variant_0: struct #51
│        │     │  ├─ [nulls]: string '_prisma_nulls_order' #47 enum{ '"first"', '"last"' }
│        │     │  └─ [sort]: string '_prisma_sort_order' #46 enum{ '"asc"', '"desc"' }
│        │     └─ variant_1: string '_prisma_sort_order' #46 enum{ '"asc"', '"desc"' }
│        ├─ [created_at]: optional '_prisma_sort' #50
│        │  └─ item: union #49
│        │     ├─ variant_0: struct #48
│        │     │  └─ [sort]: string '_prisma_sort_order' #46 enum{ '"asc"', '"desc"' }
│        │     └─ variant_1: string '_prisma_sort_order' #46 enum{ '"asc"', '"desc"' }
│        ├─ [id]: optional '_prisma_sort' #50
│        │  └─ item: union #49
│        │     ├─ variant_0: struct #48
│        │     │  └─ [sort]: string '_prisma_sort_order' #46 enum{ '"asc"', '"desc"' }
│        │     └─ variant_1: string '_prisma_sort_order' #46 enum{ '"asc"', '"desc"' }
│        └─ [name]: optional '_prisma_sort' #50
│           └─ item: union #49
│              ├─ variant_0: struct #48
<<<<<<< HEAD
│              │  └─ [sort]: string '_prisma_sort_order' #46 enum{ '"asc"', '"desc"' }
│              └─ variant_1: string '_prisma_sort_order' #46 enum{ '"asc"', '"desc"' }
├─ [skip]: optional '_60__skip?' #60
│  └─ item: integer '_skip' #59
├─ [take]: optional '_58__take?' #58
│  └─ item: integer '_take' #57
└─ [where]: optional '_45_Record_query_where_input?' #45
   └─ item: struct 'Record_query_where_input' #44
      ├─ [AND]: optional '_42__41_Record_query_where_input[]?' #42
      │  └─ item: list '_41_Record_query_where_input[]' #41
      │     └─ item: &Record_query_where_input #40
      ├─ [NOT]: optional '_43_Record_query_where_input?' #43
      │  └─ item: &Record_query_where_input #40
      ├─ [OR]: optional '_42__41_Record_query_where_input[]?' #42
      │  └─ item: list '_41_Record_query_where_input[]' #41
      │     └─ item: &Record_query_where_input #40
      ├─ [age]: optional '_37__prisma_integer_filter_ex?' #37
      │  └─ item: optional '_prisma_integer_filter_ex' #36
=======
│              │  └─ [sort]: string '_SortOrder' #46 enum{ '"asc"', '"desc"' }
│              └─ variant_1: string '_SortOrder' #46 enum{ '"asc"', '"desc"' }
├─ [skip]: optional 'optional_60' #60
│  └─ item: integer '_Skip' #59
├─ [take]: optional 'optional_58' #58
│  └─ item: integer '_Take' #57
└─ [where]: optional 'optional_45' #45
   └─ item: struct 'QueryRecordWhereInput' #44
      ├─ [AND]: optional 'optional_42' #42
      │  └─ item: list 'list_41' #41
      │     └─ item: &QueryRecordWhereInput #40
      ├─ [NOT]: optional 'optional_43' #43
      │  └─ item: &QueryRecordWhereInput #40
      ├─ [OR]: optional 'optional_42' #42
      │  └─ item: list 'list_41' #41
      │     └─ item: &QueryRecordWhereInput #40
      ├─ [age]: optional 'optional_37' #37
      │  └─ item: optional '_integer_filter_c' #36
>>>>>>> 15c1afae
      │     └─ item: union #35
      │        ├─ variant_0: either '_prisma_integer_filter' #33
      │        │  ├─ variant_0: integer #25
      │        │  ├─ variant_1: struct #28
      │        │  │  └─ [equals]: integer #25
      │        │  ├─ variant_2: struct #29
      │        │  │  └─ [not]: integer #25
      │        │  ├─ variant_3: struct #30
      │        │  │  ├─ [gt]: optional 'optional_26' #26
      │        │  │  │  └─ item: integer #25
      │        │  │  ├─ [gte]: optional 'optional_26' #26
      │        │  │  │  └─ item: integer #25
      │        │  │  ├─ [lt]: optional 'optional_26' #26
      │        │  │  │  └─ item: integer #25
      │        │  │  └─ [lte]: optional 'optional_26' #26
      │        │  │     └─ item: integer #25
      │        │  ├─ variant_4: struct #31
      │        │  │  └─ [in]: list 'list_27' #27
      │        │  │     └─ item: integer #25
      │        │  └─ variant_5: struct #32
      │        │     └─ [notIn]: list 'list_27' #27
      │        │        └─ item: integer #25
      │        └─ variant_1: struct #34
      │           └─ [not]: either '_prisma_integer_filter' #33
      │              ├─ variant_0: integer #25
      │              ├─ variant_1: struct #28
      │              │  └─ [equals]: integer #25
      │              ├─ variant_2: struct #29
      │              │  └─ [not]: integer #25
      │              ├─ variant_3: struct #30
      │              │  ├─ [gt]: optional 'optional_26' #26
      │              │  │  └─ item: integer #25
      │              │  ├─ [gte]: optional 'optional_26' #26
      │              │  │  └─ item: integer #25
      │              │  ├─ [lt]: optional 'optional_26' #26
      │              │  │  └─ item: integer #25
      │              │  └─ [lte]: optional 'optional_26' #26
      │              │     └─ item: integer #25
      │              ├─ variant_4: struct #31
      │              │  └─ [in]: list 'list_27' #27
      │              │     └─ item: integer #25
      │              └─ variant_5: struct #32
      │                 └─ [notIn]: list 'list_27' #27
      │                    └─ item: integer #25
<<<<<<< HEAD
      ├─ [created_at]: optional '_38__prisma_string_filter_ex?' #38
      │  └─ item: optional '_prisma_string_filter_ex' #22
=======
      ├─ [created_at]: optional 'optional_38' #38
      │  └─ item: optional '_string_filter_c' #22
>>>>>>> 15c1afae
      │     └─ item: union #21
      │        ├─ variant_0: union '_prisma_string_filter' #19
      │        │  ├─ variant_0: string #7
      │        │  ├─ variant_1: struct #10
      │        │  │  └─ [equals]: string #7
      │        │  ├─ variant_2: struct #11
      │        │  │  └─ [not]: string #7
      │        │  ├─ variant_3: struct #12
      │        │  │  └─ [in]: list 'list_9' #9
      │        │  │     └─ item: string #7
      │        │  ├─ variant_4: struct #13
      │        │  │  └─ [notIn]: list 'list_9' #9
      │        │  │     └─ item: string #7
      │        │  ├─ variant_5: struct #16
      │        │  │  ├─ [contains]: string #7
      │        │  │  └─ [mode]: optional 'optional_15' #15
      │        │  │     └─ item: string #14 enum{ '"insensitive"' }
      │        │  ├─ variant_6: struct #17
      │        │  │  └─ [search]: string #7
      │        │  └─ variant_7: struct #18
      │        │     ├─ [endsWith]: optional 'optional_8' #8
      │        │     │  └─ item: string #7
      │        │     └─ [startsWith]: optional 'optional_8' #8
      │        │        └─ item: string #7
      │        └─ variant_1: struct #20
      │           └─ [not]: union '_prisma_string_filter' #19
      │              ├─ variant_0: string #7
      │              ├─ variant_1: struct #10
      │              │  └─ [equals]: string #7
      │              ├─ variant_2: struct #11
      │              │  └─ [not]: string #7
      │              ├─ variant_3: struct #12
      │              │  └─ [in]: list 'list_9' #9
      │              │     └─ item: string #7
      │              ├─ variant_4: struct #13
      │              │  └─ [notIn]: list 'list_9' #9
      │              │     └─ item: string #7
      │              ├─ variant_5: struct #16
      │              │  ├─ [contains]: string #7
      │              │  └─ [mode]: optional 'optional_15' #15
      │              │     └─ item: string #14 enum{ '"insensitive"' }
      │              ├─ variant_6: struct #17
      │              │  └─ [search]: string #7
      │              └─ variant_7: struct #18
      │                 ├─ [endsWith]: optional 'optional_8' #8
      │                 │  └─ item: string #7
      │                 └─ [startsWith]: optional 'optional_8' #8
      │                    └─ item: string #7
<<<<<<< HEAD
      ├─ [id]: optional '_23__prisma_string_filter_ex?' #23
      │  └─ item: optional '_prisma_string_filter_ex' #22
=======
      ├─ [id]: optional 'optional_23' #23
      │  └─ item: optional '_string_filter_c' #22
>>>>>>> 15c1afae
      │     └─ item: union #21
      │        ├─ variant_0: union '_prisma_string_filter' #19
      │        │  ├─ variant_0: string #7
      │        │  ├─ variant_1: struct #10
      │        │  │  └─ [equals]: string #7
      │        │  ├─ variant_2: struct #11
      │        │  │  └─ [not]: string #7
      │        │  ├─ variant_3: struct #12
      │        │  │  └─ [in]: list 'list_9' #9
      │        │  │     └─ item: string #7
      │        │  ├─ variant_4: struct #13
      │        │  │  └─ [notIn]: list 'list_9' #9
      │        │  │     └─ item: string #7
      │        │  ├─ variant_5: struct #16
      │        │  │  ├─ [contains]: string #7
      │        │  │  └─ [mode]: optional 'optional_15' #15
      │        │  │     └─ item: string #14 enum{ '"insensitive"' }
      │        │  ├─ variant_6: struct #17
      │        │  │  └─ [search]: string #7
      │        │  └─ variant_7: struct #18
      │        │     ├─ [endsWith]: optional 'optional_8' #8
      │        │     │  └─ item: string #7
      │        │     └─ [startsWith]: optional 'optional_8' #8
      │        │        └─ item: string #7
      │        └─ variant_1: struct #20
      │           └─ [not]: union '_prisma_string_filter' #19
      │              ├─ variant_0: string #7
      │              ├─ variant_1: struct #10
      │              │  └─ [equals]: string #7
      │              ├─ variant_2: struct #11
      │              │  └─ [not]: string #7
      │              ├─ variant_3: struct #12
      │              │  └─ [in]: list 'list_9' #9
      │              │     └─ item: string #7
      │              ├─ variant_4: struct #13
      │              │  └─ [notIn]: list 'list_9' #9
      │              │     └─ item: string #7
      │              ├─ variant_5: struct #16
      │              │  ├─ [contains]: string #7
      │              │  └─ [mode]: optional 'optional_15' #15
      │              │     └─ item: string #14 enum{ '"insensitive"' }
      │              ├─ variant_6: struct #17
      │              │  └─ [search]: string #7
      │              └─ variant_7: struct #18
      │                 ├─ [endsWith]: optional 'optional_8' #8
      │                 │  └─ item: string #7
      │                 └─ [startsWith]: optional 'optional_8' #8
      │                    └─ item: string #7
<<<<<<< HEAD
      └─ [name]: optional '_24__prisma_string_filter_ex?' #24
         └─ item: optional '_prisma_string_filter_ex' #22
=======
      └─ [name]: optional 'optional_24' #24
         └─ item: optional '_string_filter_c' #22
>>>>>>> 15c1afae
            └─ item: union #21
               ├─ variant_0: union '_prisma_string_filter' #19
               │  ├─ variant_0: string #7
               │  ├─ variant_1: struct #10
               │  │  └─ [equals]: string #7
               │  ├─ variant_2: struct #11
               │  │  └─ [not]: string #7
               │  ├─ variant_3: struct #12
               │  │  └─ [in]: list 'list_9' #9
               │  │     └─ item: string #7
               │  ├─ variant_4: struct #13
               │  │  └─ [notIn]: list 'list_9' #9
               │  │     └─ item: string #7
               │  ├─ variant_5: struct #16
               │  │  ├─ [contains]: string #7
               │  │  └─ [mode]: optional 'optional_15' #15
               │  │     └─ item: string #14 enum{ '"insensitive"' }
               │  ├─ variant_6: struct #17
               │  │  └─ [search]: string #7
               │  └─ variant_7: struct #18
               │     ├─ [endsWith]: optional 'optional_8' #8
               │     │  └─ item: string #7
               │     └─ [startsWith]: optional 'optional_8' #8
               │        └─ item: string #7
               └─ variant_1: struct #20
                  └─ [not]: union '_prisma_string_filter' #19
                     ├─ variant_0: string #7
                     ├─ variant_1: struct #10
                     │  └─ [equals]: string #7
                     ├─ variant_2: struct #11
                     │  └─ [not]: string #7
                     ├─ variant_3: struct #12
                     │  └─ [in]: list 'list_9' #9
                     │     └─ item: string #7
                     ├─ variant_4: struct #13
                     │  └─ [notIn]: list 'list_9' #9
                     │     └─ item: string #7
                     ├─ variant_5: struct #16
                     │  ├─ [contains]: string #7
                     │  └─ [mode]: optional 'optional_15' #15
                     │     └─ item: string #14 enum{ '"insensitive"' }
                     ├─ variant_6: struct #17
                     │  └─ [search]: string #7
                     └─ variant_7: struct #18
                        ├─ [endsWith]: optional 'optional_8' #8
                        │  └─ item: string #7
<<<<<<< HEAD
                        └─ [startsWith]: optional #8
=======
                        └─ [startsWith]: optional 'optional_8' #8
>>>>>>> 15c1afae
                           └─ item: string #7<|MERGE_RESOLUTION|>--- conflicted
+++ resolved
@@ -2,15 +2,9 @@
 source: src/typegraph/core/src/runtimes/prisma/type_generation/mod.rs
 expression: tp.print(inp)
 ---
-<<<<<<< HEAD
 root: struct 'Record_query_input' #70
-├─ [cursor]: optional '_66_Record_cursor?' #66
+├─ [cursor]: optional 'optional_66' #66
 │  └─ item: union 'Record_cursor' #65
-=======
-root: struct '_Record_QueryInput' #70
-├─ [cursor]: optional 'optional_66' #66
-│  └─ item: union '_Record_Cursor' #65
->>>>>>> 15c1afae
 │     ├─ variant_0: struct #61
 │     │  └─ [id]: string #2
 │     ├─ variant_1: struct #62
@@ -19,19 +13,11 @@
 │     │  └─ [age]: integer #4
 │     └─ variant_3: struct #64
 │        └─ [created_at]: string #1
-<<<<<<< HEAD
-├─ [distinct]: optional '_69_Record_keys_union?' #69
+├─ [distinct]: optional 'optional_69' #69
 │  └─ item: list 'Record_keys_union' #68
 │     └─ item: string #67 enum{ '"id"', '"name"', '"age"', '"created_at"' }
-├─ [orderBy]: optional '_56_Record_order_by?' #56
+├─ [orderBy]: optional 'optional_56' #56
 │  └─ item: list 'Record_order_by' #55
-=======
-├─ [distinct]: optional 'optional_69' #69
-│  └─ item: list '_KeysOf_Record' #68
-│     └─ item: string #67 enum{ '"id"', '"name"', '"age"', '"created_at"' }
-├─ [orderBy]: optional 'optional_56' #56
-│  └─ item: list '_Record_OrderBy' #55
->>>>>>> 15c1afae
 │     └─ item: struct #54
 │        ├─ [age]: optional '_prisma_sort_nullable' #53
 │        │  └─ item: union #52
@@ -52,45 +38,24 @@
 │        └─ [name]: optional '_prisma_sort' #50
 │           └─ item: union #49
 │              ├─ variant_0: struct #48
-<<<<<<< HEAD
 │              │  └─ [sort]: string '_prisma_sort_order' #46 enum{ '"asc"', '"desc"' }
 │              └─ variant_1: string '_prisma_sort_order' #46 enum{ '"asc"', '"desc"' }
-├─ [skip]: optional '_60__skip?' #60
+├─ [skip]: optional 'optional_60' #60
 │  └─ item: integer '_skip' #59
-├─ [take]: optional '_58__take?' #58
+├─ [take]: optional 'optional_58' #58
 │  └─ item: integer '_take' #57
-└─ [where]: optional '_45_Record_query_where_input?' #45
+└─ [where]: optional 'optional_45' #45
    └─ item: struct 'Record_query_where_input' #44
-      ├─ [AND]: optional '_42__41_Record_query_where_input[]?' #42
-      │  └─ item: list '_41_Record_query_where_input[]' #41
-      │     └─ item: &Record_query_where_input #40
-      ├─ [NOT]: optional '_43_Record_query_where_input?' #43
-      │  └─ item: &Record_query_where_input #40
-      ├─ [OR]: optional '_42__41_Record_query_where_input[]?' #42
-      │  └─ item: list '_41_Record_query_where_input[]' #41
-      │     └─ item: &Record_query_where_input #40
-      ├─ [age]: optional '_37__prisma_integer_filter_ex?' #37
-      │  └─ item: optional '_prisma_integer_filter_ex' #36
-=======
-│              │  └─ [sort]: string '_SortOrder' #46 enum{ '"asc"', '"desc"' }
-│              └─ variant_1: string '_SortOrder' #46 enum{ '"asc"', '"desc"' }
-├─ [skip]: optional 'optional_60' #60
-│  └─ item: integer '_Skip' #59
-├─ [take]: optional 'optional_58' #58
-│  └─ item: integer '_Take' #57
-└─ [where]: optional 'optional_45' #45
-   └─ item: struct 'QueryRecordWhereInput' #44
       ├─ [AND]: optional 'optional_42' #42
       │  └─ item: list 'list_41' #41
-      │     └─ item: &QueryRecordWhereInput #40
+      │     └─ item: &Record_query_where_input #40
       ├─ [NOT]: optional 'optional_43' #43
-      │  └─ item: &QueryRecordWhereInput #40
+      │  └─ item: &Record_query_where_input #40
       ├─ [OR]: optional 'optional_42' #42
       │  └─ item: list 'list_41' #41
-      │     └─ item: &QueryRecordWhereInput #40
+      │     └─ item: &Record_query_where_input #40
       ├─ [age]: optional 'optional_37' #37
-      │  └─ item: optional '_integer_filter_c' #36
->>>>>>> 15c1afae
+      │  └─ item: optional '_prisma_integer_filter_ex' #36
       │     └─ item: union #35
       │        ├─ variant_0: either '_prisma_integer_filter' #33
       │        │  ├─ variant_0: integer #25
@@ -135,13 +100,8 @@
       │              └─ variant_5: struct #32
       │                 └─ [notIn]: list 'list_27' #27
       │                    └─ item: integer #25
-<<<<<<< HEAD
-      ├─ [created_at]: optional '_38__prisma_string_filter_ex?' #38
+      ├─ [created_at]: optional 'optional_38' #38
       │  └─ item: optional '_prisma_string_filter_ex' #22
-=======
-      ├─ [created_at]: optional 'optional_38' #38
-      │  └─ item: optional '_string_filter_c' #22
->>>>>>> 15c1afae
       │     └─ item: union #21
       │        ├─ variant_0: union '_prisma_string_filter' #19
       │        │  ├─ variant_0: string #7
@@ -190,13 +150,8 @@
       │                 │  └─ item: string #7
       │                 └─ [startsWith]: optional 'optional_8' #8
       │                    └─ item: string #7
-<<<<<<< HEAD
-      ├─ [id]: optional '_23__prisma_string_filter_ex?' #23
+      ├─ [id]: optional 'optional_23' #23
       │  └─ item: optional '_prisma_string_filter_ex' #22
-=======
-      ├─ [id]: optional 'optional_23' #23
-      │  └─ item: optional '_string_filter_c' #22
->>>>>>> 15c1afae
       │     └─ item: union #21
       │        ├─ variant_0: union '_prisma_string_filter' #19
       │        │  ├─ variant_0: string #7
@@ -245,13 +200,8 @@
       │                 │  └─ item: string #7
       │                 └─ [startsWith]: optional 'optional_8' #8
       │                    └─ item: string #7
-<<<<<<< HEAD
-      └─ [name]: optional '_24__prisma_string_filter_ex?' #24
+      └─ [name]: optional 'optional_24' #24
          └─ item: optional '_prisma_string_filter_ex' #22
-=======
-      └─ [name]: optional 'optional_24' #24
-         └─ item: optional '_string_filter_c' #22
->>>>>>> 15c1afae
             └─ item: union #21
                ├─ variant_0: union '_prisma_string_filter' #19
                │  ├─ variant_0: string #7
@@ -298,9 +248,5 @@
                      └─ variant_7: struct #18
                         ├─ [endsWith]: optional 'optional_8' #8
                         │  └─ item: string #7
-<<<<<<< HEAD
-                        └─ [startsWith]: optional #8
-=======
                         └─ [startsWith]: optional 'optional_8' #8
->>>>>>> 15c1afae
                            └─ item: string #7