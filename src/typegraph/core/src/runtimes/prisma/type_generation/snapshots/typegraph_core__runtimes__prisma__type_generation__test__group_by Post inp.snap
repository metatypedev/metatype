--- conflicted
+++ resolved
@@ -5,34 +5,19 @@
 root: struct 'Post_group_by_query_input' #271
 ├─ [by]: list 'Post_group_by' #246
 │  └─ item: string #245 enum{ '"id"', '"title"' }
-<<<<<<< HEAD
-├─ [cursor]: optional '_244_Post_cursor?' #244
+├─ [cursor]: optional 'optional_244' #244
 │  └─ item: union 'Post_cursor' #243
-=======
-├─ [cursor]: optional 'optional_244' #244
-│  └─ item: union '_Post_Cursor' #243
->>>>>>> 15c1afae
 │     ├─ variant_0: struct #241
 │     │  └─ [id]: integer #124
 │     └─ variant_1: struct #242
 │        └─ [title]: string #125
-<<<<<<< HEAD
-├─ [having]: optional '_270_Post_having?' #270
+├─ [having]: optional 'optional_270' #270
 │  └─ item: union 'Post_having' #269
 │     ├─ variant_0: struct 'Post_where_with_aggregates' #262
-│     │  ├─ [author]: optional '_261_User_where_with_aggregates_excluding_Post?' #261
+│     │  ├─ [author]: optional 'optional_261' #261
 │     │  │  └─ item: struct 'User_where_with_aggregates_excluding_Post' #260
-│     │  │     ├─ [id]: optional '_249__prisma_integer_filter_with_aggregates_ex?' #249
+│     │  │     ├─ [id]: optional 'optional_249' #249
 │     │  │     │  └─ item: optional '_prisma_integer_filter_with_aggregates_ex' #93
-=======
-├─ [having]: optional 'optional_270' #270
-│  └─ item: union '_Post_Having' #269
-│     ├─ variant_0: struct 'PostWhere__agg' #262
-│     │  ├─ [author]: optional 'optional_261' #261
-│     │  │  └─ item: struct 'UserWhere__agg__skip_127_PostWhere__agg' #260
-│     │  │     ├─ [id]: optional 'optional_249' #249
-│     │  │     │  └─ item: optional '_integer_filter_with_aggregates_c' #93
->>>>>>> 15c1afae
 │     │  │     │     └─ item: union #92
 │     │  │     │        ├─ variant_0: union '_prisma_integer_filter_with_aggregates' #90
 │     │  │     │        │  ├─ variant_0: either '_prisma_integer_filter' #33
@@ -299,13 +284,8 @@
 │     │  │     │                    └─ variant_5: struct #32
 │     │  │     │                       └─ [notIn]: list 'list_27' #27
 │     │  │     │                          └─ item: integer #25
-<<<<<<< HEAD
-│     │  │     ├─ [name]: optional '_250__prisma_string_filter_ex?' #250
+│     │  │     ├─ [name]: optional 'optional_250' #250
 │     │  │     │  └─ item: optional '_prisma_string_filter_ex' #22
-=======
-│     │  │     ├─ [name]: optional 'optional_250' #250
-│     │  │     │  └─ item: optional '_string_filter_c' #22
->>>>>>> 15c1afae
 │     │  │     │     └─ item: union #21
 │     │  │     │        ├─ variant_0: union '_prisma_string_filter' #19
 │     │  │     │        │  ├─ variant_0: string #7
@@ -357,29 +337,16 @@
 │     │  │     └─ [posts]: optional 'optional_259' #259
 │     │  │        └─ item: union #258
 │     │  │           ├─ variant_0: struct #253
-<<<<<<< HEAD
-│     │  │           │  └─ [every]: optional '_252_Post_where_with_aggregates?' #252
+│     │  │           │  └─ [every]: optional 'optional_252' #252
 │     │  │           │     └─ item: &Post_where_with_aggregates #251
 │     │  │           ├─ variant_1: struct #255
-│     │  │           │  └─ [some]: optional '_254_Post_where_with_aggregates?' #254
+│     │  │           │  └─ [some]: optional 'optional_254' #254
 │     │  │           │     └─ item: &Post_where_with_aggregates #251
 │     │  │           └─ variant_2: struct #257
-│     │  │              └─ [none]: optional '_256_Post_where_with_aggregates?' #256
+│     │  │              └─ [none]: optional 'optional_256' #256
 │     │  │                 └─ item: &Post_where_with_aggregates #251
-│     │  ├─ [id]: optional '_247__prisma_integer_filter_with_aggregates_ex?' #247
+│     │  ├─ [id]: optional 'optional_247' #247
 │     │  │  └─ item: optional '_prisma_integer_filter_with_aggregates_ex' #93
-=======
-│     │  │           │  └─ [every]: optional 'optional_252' #252
-│     │  │           │     └─ item: &PostWhere__agg #251
-│     │  │           ├─ variant_1: struct #255
-│     │  │           │  └─ [some]: optional 'optional_254' #254
-│     │  │           │     └─ item: &PostWhere__agg #251
-│     │  │           └─ variant_2: struct #257
-│     │  │              └─ [none]: optional 'optional_256' #256
-│     │  │                 └─ item: &PostWhere__agg #251
-│     │  ├─ [id]: optional 'optional_247' #247
-│     │  │  └─ item: optional '_integer_filter_with_aggregates_c' #93
->>>>>>> 15c1afae
 │     │  │     └─ item: union #92
 │     │  │        ├─ variant_0: union '_prisma_integer_filter_with_aggregates' #90
 │     │  │        │  ├─ variant_0: either '_prisma_integer_filter' #33
@@ -646,13 +613,8 @@
 │     │  │                    └─ variant_5: struct #32
 │     │  │                       └─ [notIn]: list 'list_27' #27
 │     │  │                          └─ item: integer #25
-<<<<<<< HEAD
-│     │  └─ [title]: optional '_248__prisma_string_filter_ex?' #248
+│     │  └─ [title]: optional 'optional_248' #248
 │     │     └─ item: optional '_prisma_string_filter_ex' #22
-=======
-│     │  └─ [title]: optional 'optional_248' #248
-│     │     └─ item: optional '_string_filter_c' #22
->>>>>>> 15c1afae
 │     │        └─ item: union #21
 │     │           ├─ variant_0: union '_prisma_string_filter' #19
 │     │           │  ├─ variant_0: string #7
@@ -702,42 +664,24 @@
 │     │                    └─ [startsWith]: optional 'optional_8' #8
 │     │                       └─ item: string #7
 │     ├─ variant_1: struct #265
-<<<<<<< HEAD
-│     │  └─ [AND]: list '_264_Post_having[]' #264
+│     │  └─ [AND]: list 'list_264' #264
 │     │     └─ item: &Post_having #263
 │     ├─ variant_2: struct #267
-│     │  └─ [OR]: list '_266_Post_having[]' #266
+│     │  └─ [OR]: list 'list_266' #266
 │     │     └─ item: &Post_having #263
 │     └─ variant_3: struct #268
 │        └─ [NOT]: &Post_having #263
-├─ [orderBy]: optional '_238_Post_order_by_with_aggregates?' #238
+├─ [orderBy]: optional 'optional_238' #238
 │  └─ item: list 'Post_order_by_with_aggregates' #237
-=======
-│     │  └─ [AND]: list 'list_264' #264
-│     │     └─ item: &_Post_Having #263
-│     ├─ variant_2: struct #267
-│     │  └─ [OR]: list 'list_266' #266
-│     │     └─ item: &_Post_Having #263
-│     └─ variant_3: struct #268
-│        └─ [NOT]: &_Post_Having #263
-├─ [orderBy]: optional 'optional_238' #238
-│  └─ item: list '_Post_OrderBy_with_aggregates' #237
->>>>>>> 15c1afae
 │     └─ item: struct #236
 │        ├─ [_avg]: optional 'optional_231' #231
 │        │  └─ item: struct #230
 │        │     └─ [id]: optional '_prisma_sort' #50
 │        │        └─ item: union #49
 │        │           ├─ variant_0: struct #48
-<<<<<<< HEAD
 │        │           │  └─ [sort]: string '_prisma_sort_order' #46 enum{ '"asc"', '"desc"' }
 │        │           └─ variant_1: string '_prisma_sort_order' #46 enum{ '"asc"', '"desc"' }
-│        ├─ [_count]: optional #229
-=======
-│        │           │  └─ [sort]: string '_SortOrder' #46 enum{ '"asc"', '"desc"' }
-│        │           └─ variant_1: string '_SortOrder' #46 enum{ '"asc"', '"desc"' }
 │        ├─ [_count]: optional 'optional_229' #229
->>>>>>> 15c1afae
 │        │  └─ item: struct #228
 │        │     ├─ [author]: optional '_prisma_sort' #50
 │        │     │  └─ item: union #49
@@ -752,56 +696,31 @@
 │        │     └─ [title]: optional '_prisma_sort' #50
 │        │        └─ item: union #49
 │        │           ├─ variant_0: struct #48
-<<<<<<< HEAD
 │        │           │  └─ [sort]: string '_prisma_sort_order' #46 enum{ '"asc"', '"desc"' }
 │        │           └─ variant_1: string '_prisma_sort_order' #46 enum{ '"asc"', '"desc"' }
-│        ├─ [_max]: optional #231
-=======
-│        │           │  └─ [sort]: string '_SortOrder' #46 enum{ '"asc"', '"desc"' }
-│        │           └─ variant_1: string '_SortOrder' #46 enum{ '"asc"', '"desc"' }
 │        ├─ [_max]: optional 'optional_231' #231
->>>>>>> 15c1afae
 │        │  └─ item: struct #230
 │        │     └─ [id]: optional '_prisma_sort' #50
 │        │        └─ item: union #49
 │        │           ├─ variant_0: struct #48
-<<<<<<< HEAD
 │        │           │  └─ [sort]: string '_prisma_sort_order' #46 enum{ '"asc"', '"desc"' }
 │        │           └─ variant_1: string '_prisma_sort_order' #46 enum{ '"asc"', '"desc"' }
-│        ├─ [_min]: optional #231
-=======
-│        │           │  └─ [sort]: string '_SortOrder' #46 enum{ '"asc"', '"desc"' }
-│        │           └─ variant_1: string '_SortOrder' #46 enum{ '"asc"', '"desc"' }
 │        ├─ [_min]: optional 'optional_231' #231
->>>>>>> 15c1afae
 │        │  └─ item: struct #230
 │        │     └─ [id]: optional '_prisma_sort' #50
 │        │        └─ item: union #49
 │        │           ├─ variant_0: struct #48
-<<<<<<< HEAD
 │        │           │  └─ [sort]: string '_prisma_sort_order' #46 enum{ '"asc"', '"desc"' }
 │        │           └─ variant_1: string '_prisma_sort_order' #46 enum{ '"asc"', '"desc"' }
-│        ├─ [_sum]: optional #231
-=======
-│        │           │  └─ [sort]: string '_SortOrder' #46 enum{ '"asc"', '"desc"' }
-│        │           └─ variant_1: string '_SortOrder' #46 enum{ '"asc"', '"desc"' }
 │        ├─ [_sum]: optional 'optional_231' #231
->>>>>>> 15c1afae
 │        │  └─ item: struct #230
 │        │     └─ [id]: optional '_prisma_sort' #50
 │        │        └─ item: union #49
 │        │           ├─ variant_0: struct #48
-<<<<<<< HEAD
 │        │           │  └─ [sort]: string '_prisma_sort_order' #46 enum{ '"asc"', '"desc"' }
 │        │           └─ variant_1: string '_prisma_sort_order' #46 enum{ '"asc"', '"desc"' }
-│        ├─ [author]: optional '_235_User_order_by_withoutrel_Post_User?' #235
+│        ├─ [author]: optional 'optional_235' #235
 │        │  └─ item: list 'User_order_by_withoutrel_Post_User' #234
-=======
-│        │           │  └─ [sort]: string '_SortOrder' #46 enum{ '"asc"', '"desc"' }
-│        │           └─ variant_1: string '_SortOrder' #46 enum{ '"asc"', '"desc"' }
-│        ├─ [author]: optional 'optional_235' #235
-│        │  └─ item: list '_User_OrderBy_excluding___rel_Post_User_1' #234
->>>>>>> 15c1afae
 │        │     └─ item: struct #233
 │        │        ├─ [id]: optional '_prisma_sort' #50
 │        │        │  └─ item: union #49
@@ -821,49 +740,26 @@
 │        └─ [title]: optional '_prisma_sort' #50
 │           └─ item: union #49
 │              ├─ variant_0: struct #48
-<<<<<<< HEAD
 │              │  └─ [sort]: string '_prisma_sort_order' #46 enum{ '"asc"', '"desc"' }
 │              └─ variant_1: string '_prisma_sort_order' #46 enum{ '"asc"', '"desc"' }
-├─ [skip]: optional '_240__skip?' #240
+├─ [skip]: optional 'optional_240' #240
 │  └─ item: integer '_skip' #64
-├─ [take]: optional '_239__take?' #239
+├─ [take]: optional 'optional_239' #239
 │  └─ item: integer '_take' #62
-└─ [where]: optional '_227_Post_query_where_input?' #227
+└─ [where]: optional 'optional_227' #227
    └─ item: struct 'Post_query_where_input' #226
-      ├─ [AND]: optional '_224__223_Post_query_where_input[]?' #224
-      │  └─ item: list '_223_Post_query_where_input[]' #223
-      │     └─ item: &Post_query_where_input #222
-      ├─ [NOT]: optional '_225_Post_query_where_input?' #225
-      │  └─ item: &Post_query_where_input #222
-      ├─ [OR]: optional '_224__223_Post_query_where_input[]?' #224
-      │  └─ item: list '_223_Post_query_where_input[]' #223
-      │     └─ item: &Post_query_where_input #222
-      ├─ [author]: optional '_220_User_where_excluding_Post?' #220
-      │  └─ item: struct 'User_where_excluding_Post' #219
-      │     ├─ [id]: optional '_208__prisma_integer_filter_ex?' #208
-      │     │  └─ item: optional '_prisma_integer_filter_ex' #36
-=======
-│              │  └─ [sort]: string '_SortOrder' #46 enum{ '"asc"', '"desc"' }
-│              └─ variant_1: string '_SortOrder' #46 enum{ '"asc"', '"desc"' }
-├─ [skip]: optional 'optional_240' #240
-│  └─ item: integer '_Skip' #64
-├─ [take]: optional 'optional_239' #239
-│  └─ item: integer '_Take' #62
-└─ [where]: optional 'optional_227' #227
-   └─ item: struct 'QueryPostWhereInput' #226
       ├─ [AND]: optional 'optional_224' #224
       │  └─ item: list 'list_223' #223
-      │     └─ item: &QueryPostWhereInput #222
+      │     └─ item: &Post_query_where_input #222
       ├─ [NOT]: optional 'optional_225' #225
-      │  └─ item: &QueryPostWhereInput #222
+      │  └─ item: &Post_query_where_input #222
       ├─ [OR]: optional 'optional_224' #224
       │  └─ item: list 'list_223' #223
-      │     └─ item: &QueryPostWhereInput #222
+      │     └─ item: &Post_query_where_input #222
       ├─ [author]: optional 'optional_220' #220
-      │  └─ item: struct 'UserWhere__skip_127_PostWhere' #219
+      │  └─ item: struct 'User_where_excluding_Post' #219
       │     ├─ [id]: optional 'optional_208' #208
-      │     │  └─ item: optional '_integer_filter_c' #36
->>>>>>> 15c1afae
+      │     │  └─ item: optional '_prisma_integer_filter_ex' #36
       │     │     └─ item: union #35
       │     │        ├─ variant_0: either '_prisma_integer_filter' #33
       │     │        │  ├─ variant_0: integer #25
@@ -908,13 +804,8 @@
       │     │              └─ variant_5: struct #32
       │     │                 └─ [notIn]: list 'list_27' #27
       │     │                    └─ item: integer #25
-<<<<<<< HEAD
-      │     ├─ [name]: optional '_209__prisma_string_filter_ex?' #209
+      │     ├─ [name]: optional 'optional_209' #209
       │     │  └─ item: optional '_prisma_string_filter_ex' #22
-=======
-      │     ├─ [name]: optional 'optional_209' #209
-      │     │  └─ item: optional '_string_filter_c' #22
->>>>>>> 15c1afae
       │     │     └─ item: union #21
       │     │        ├─ variant_0: union '_prisma_string_filter' #19
       │     │        │  ├─ variant_0: string #7
@@ -966,29 +857,16 @@
       │     └─ [posts]: optional 'optional_218' #218
       │        └─ item: union #217
       │           ├─ variant_0: struct #212
-<<<<<<< HEAD
-      │           │  └─ [every]: optional '_211_Post_where?' #211
+      │           │  └─ [every]: optional 'optional_211' #211
       │           │     └─ item: &Post_where #210
       │           ├─ variant_1: struct #214
-      │           │  └─ [some]: optional '_213_Post_where?' #213
+      │           │  └─ [some]: optional 'optional_213' #213
       │           │     └─ item: &Post_where #210
       │           └─ variant_2: struct #216
-      │              └─ [none]: optional '_215_Post_where?' #215
+      │              └─ [none]: optional 'optional_215' #215
       │                 └─ item: &Post_where #210
-      ├─ [id]: optional '_206__prisma_integer_filter_ex?' #206
+      ├─ [id]: optional 'optional_206' #206
       │  └─ item: optional '_prisma_integer_filter_ex' #36
-=======
-      │           │  └─ [every]: optional 'optional_211' #211
-      │           │     └─ item: &PostWhere #210
-      │           ├─ variant_1: struct #214
-      │           │  └─ [some]: optional 'optional_213' #213
-      │           │     └─ item: &PostWhere #210
-      │           └─ variant_2: struct #216
-      │              └─ [none]: optional 'optional_215' #215
-      │                 └─ item: &PostWhere #210
-      ├─ [id]: optional 'optional_206' #206
-      │  └─ item: optional '_integer_filter_c' #36
->>>>>>> 15c1afae
       │     └─ item: union #35
       │        ├─ variant_0: either '_prisma_integer_filter' #33
       │        │  ├─ variant_0: integer #25
@@ -1033,13 +911,8 @@
       │              └─ variant_5: struct #32
       │                 └─ [notIn]: list 'list_27' #27
       │                    └─ item: integer #25
-<<<<<<< HEAD
-      └─ [title]: optional '_207__prisma_string_filter_ex?' #207
+      └─ [title]: optional 'optional_207' #207
          └─ item: optional '_prisma_string_filter_ex' #22
-=======
-      └─ [title]: optional 'optional_207' #207
-         └─ item: optional '_string_filter_c' #22
->>>>>>> 15c1afae
             └─ item: union #21
                ├─ variant_0: union '_prisma_string_filter' #19
                │  ├─ variant_0: string #7
@@ -1086,9 +959,5 @@
                      └─ variant_7: struct #18
                         ├─ [endsWith]: optional 'optional_8' #8
                         │  └─ item: string #7
-<<<<<<< HEAD
-                        └─ [startsWith]: optional #8
-=======
                         └─ [startsWith]: optional 'optional_8' #8
->>>>>>> 15c1afae
                            └─ item: string #7