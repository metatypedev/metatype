--- conflicted
+++ resolved
@@ -2,24 +2,14 @@
 source: src/typegraph/core/src/runtimes/prisma/type_generation/mod.rs
 expression: tp.print(out)
 ---
-<<<<<<< HEAD
-root: optional '_88_User_with_nested_count?' #88
+root: optional 'optional_88' #88
 └─ item: struct 'User_with_nested_count' #87
-=======
-root: optional 'optional_88' #88
-└─ item: struct 'UserWithNestedCount' #87
->>>>>>> 15c1afae
    ├─ [_count]: struct #86
    │  └─ [posts]: optional '_count' #85
    │     └─ item: integer #84
    ├─ [id]: integer #50
    ├─ [name]: string #51
-<<<<<<< HEAD
-   └─ [posts]: list '_83_Post_with_nested_count_excluding_rel_Post_User[]' #83
+   └─ [posts]: list 'list_83' #83
       └─ item: struct 'Post_with_nested_count_excluding_rel_Post_User' #82
-=======
-   └─ [posts]: list 'list_83' #83
-      └─ item: struct 'PostWithNestedCount_excluding___rel_Post_User_1' #82
->>>>>>> 15c1afae
          ├─ [id]: integer #55
          └─ [title]: string #56