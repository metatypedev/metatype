---
source: src/typegraph/core/src/runtimes/prisma/type_generation/mod.rs
expression: tp.print(out)
---
<<<<<<< HEAD
root: optional '_118_Post_with_nested_count?' #118
└─ item: struct 'Post_with_nested_count' #117
=======
root: optional 'optional_118' #118
└─ item: struct 'PostWithNestedCount' #117
>>>>>>> 15c1afae
   ├─ [author]: struct #116
   │  ├─ [id]: integer #50
   │  ├─ [name]: string #51
   │  └─ [posts]: list #115
   │     └─ item: struct #114
   │        ├─ [author]: struct #113
   │        │  ├─ [id]: integer #50
   │        │  ├─ [name]: string #51
   │        │  └─ [posts]: &__alias_4 #112
   │        ├─ [id]: integer #55
   │        └─ [title]: string #56
   ├─ [id]: integer #55
   └─ [title]: string #56<|MERGE_RESOLUTION|>--- conflicted
+++ resolved
@@ -2,13 +2,8 @@
 source: src/typegraph/core/src/runtimes/prisma/type_generation/mod.rs
 expression: tp.print(out)
 ---
-<<<<<<< HEAD
-root: optional '_118_Post_with_nested_count?' #118
+root: optional 'optional_118' #118
 └─ item: struct 'Post_with_nested_count' #117
-=======
-root: optional 'optional_118' #118
-└─ item: struct 'PostWithNestedCount' #117
->>>>>>> 15c1afae
    ├─ [author]: struct #116
    │  ├─ [id]: integer #50
    │  ├─ [name]: string #51
