---
source: src/typegraph/core/src/runtimes/prisma/type_generation/mod.rs
expression: tp.print(inp)
---
<<<<<<< HEAD
root: struct 'Post_query_input' #164
├─ [cursor]: optional '_160_Post_cursor?' #160
│  └─ item: union 'Post_cursor' #159
=======
root: struct '_Post_QueryInput' #164
├─ [cursor]: optional 'optional_160' #160
│  └─ item: union '_Post_Cursor' #159
>>>>>>> 15c1afae
│     ├─ variant_0: struct #157
│     │  └─ [id]: integer #79
│     └─ variant_1: struct #158
│        └─ [title]: string #80
<<<<<<< HEAD
├─ [distinct]: optional '_163_Post_keys_union?' #163
│  └─ item: list 'Post_keys_union' #162
│     └─ item: string #161 enum{ '"id"', '"title"', '"author"' }
├─ [orderBy]: optional '_154_Post_order_by?' #154
│  └─ item: list 'Post_order_by' #153
│     └─ item: struct #152
│        ├─ [author]: optional '_151_User_order_by_withoutrel_Post_User?' #151
│        │  └─ item: list 'User_order_by_withoutrel_Post_User' #150
=======
├─ [distinct]: optional 'optional_163' #163
│  └─ item: list '_KeysOf_Post' #162
│     └─ item: string #161 enum{ '"id"', '"title"', '"author"' }
├─ [orderBy]: optional 'optional_154' #154
│  └─ item: list '_Post_OrderBy' #153
│     └─ item: struct #152
│        ├─ [author]: optional 'optional_151' #151
│        │  └─ item: list '_User_OrderBy_excluding___rel_Post_User_1' #150
>>>>>>> 15c1afae
│        │     └─ item: struct #149
│        │        ├─ [id]: optional '_prisma_sort' #50
│        │        │  └─ item: union #49
│        │        │     ├─ variant_0: struct #48
│        │        │     │  └─ [sort]: string '_prisma_sort_order' #46 enum{ '"asc"', '"desc"' }
│        │        │     └─ variant_1: string '_prisma_sort_order' #46 enum{ '"asc"', '"desc"' }
│        │        └─ [name]: optional '_prisma_sort' #50
│        │           └─ item: union #49
│        │              ├─ variant_0: struct #48
│        │              │  └─ [sort]: string '_prisma_sort_order' #46 enum{ '"asc"', '"desc"' }
│        │              └─ variant_1: string '_prisma_sort_order' #46 enum{ '"asc"', '"desc"' }
│        ├─ [id]: optional '_prisma_sort' #50
│        │  └─ item: union #49
│        │     ├─ variant_0: struct #48
│        │     │  └─ [sort]: string '_prisma_sort_order' #46 enum{ '"asc"', '"desc"' }
│        │     └─ variant_1: string '_prisma_sort_order' #46 enum{ '"asc"', '"desc"' }
│        └─ [title]: optional '_prisma_sort' #50
│           └─ item: union #49
│              ├─ variant_0: struct #48
<<<<<<< HEAD
│              │  └─ [sort]: string '_prisma_sort_order' #46 enum{ '"asc"', '"desc"' }
│              └─ variant_1: string '_prisma_sort_order' #46 enum{ '"asc"', '"desc"' }
├─ [skip]: optional '_156__skip?' #156
│  └─ item: integer '_skip' #59
├─ [take]: optional '_155__take?' #155
│  └─ item: integer '_take' #57
└─ [where]: optional '_148_Post_query_where_input?' #148
   └─ item: struct 'Post_query_where_input' #147
      ├─ [AND]: optional '_145__144_Post_query_where_input[]?' #145
      │  └─ item: list '_144_Post_query_where_input[]' #144
      │     └─ item: &Post_query_where_input #143
      ├─ [NOT]: optional '_146_Post_query_where_input?' #146
      │  └─ item: &Post_query_where_input #143
      ├─ [OR]: optional '_145__144_Post_query_where_input[]?' #145
      │  └─ item: list '_144_Post_query_where_input[]' #144
      │     └─ item: &Post_query_where_input #143
      ├─ [author]: optional '_141_User_where_excluding_Post?' #141
      │  └─ item: struct 'User_where_excluding_Post' #140
      │     ├─ [id]: optional '_129__prisma_integer_filter_ex?' #129
      │     │  └─ item: optional '_prisma_integer_filter_ex' #36
=======
│              │  └─ [sort]: string '_SortOrder' #46 enum{ '"asc"', '"desc"' }
│              └─ variant_1: string '_SortOrder' #46 enum{ '"asc"', '"desc"' }
├─ [skip]: optional 'optional_156' #156
│  └─ item: integer '_Skip' #59
├─ [take]: optional 'optional_155' #155
│  └─ item: integer '_Take' #57
└─ [where]: optional 'optional_148' #148
   └─ item: struct 'QueryPostWhereInput' #147
      ├─ [AND]: optional 'optional_145' #145
      │  └─ item: list 'list_144' #144
      │     └─ item: &QueryPostWhereInput #143
      ├─ [NOT]: optional 'optional_146' #146
      │  └─ item: &QueryPostWhereInput #143
      ├─ [OR]: optional 'optional_145' #145
      │  └─ item: list 'list_144' #144
      │     └─ item: &QueryPostWhereInput #143
      ├─ [author]: optional 'optional_141' #141
      │  └─ item: struct 'UserWhere__skip_82_PostWhere' #140
      │     ├─ [id]: optional 'optional_129' #129
      │     │  └─ item: optional '_integer_filter_c' #36
>>>>>>> 15c1afae
      │     │     └─ item: union #35
      │     │        ├─ variant_0: either '_prisma_integer_filter' #33
      │     │        │  ├─ variant_0: integer #25
      │     │        │  ├─ variant_1: struct #28
      │     │        │  │  └─ [equals]: integer #25
      │     │        │  ├─ variant_2: struct #29
      │     │        │  │  └─ [not]: integer #25
      │     │        │  ├─ variant_3: struct #30
      │     │        │  │  ├─ [gt]: optional 'optional_26' #26
      │     │        │  │  │  └─ item: integer #25
      │     │        │  │  ├─ [gte]: optional 'optional_26' #26
      │     │        │  │  │  └─ item: integer #25
      │     │        │  │  ├─ [lt]: optional 'optional_26' #26
      │     │        │  │  │  └─ item: integer #25
      │     │        │  │  └─ [lte]: optional 'optional_26' #26
      │     │        │  │     └─ item: integer #25
      │     │        │  ├─ variant_4: struct #31
      │     │        │  │  └─ [in]: list 'list_27' #27
      │     │        │  │     └─ item: integer #25
      │     │        │  └─ variant_5: struct #32
      │     │        │     └─ [notIn]: list 'list_27' #27
      │     │        │        └─ item: integer #25
      │     │        └─ variant_1: struct #34
      │     │           └─ [not]: either '_prisma_integer_filter' #33
      │     │              ├─ variant_0: integer #25
      │     │              ├─ variant_1: struct #28
      │     │              │  └─ [equals]: integer #25
      │     │              ├─ variant_2: struct #29
      │     │              │  └─ [not]: integer #25
      │     │              ├─ variant_3: struct #30
      │     │              │  ├─ [gt]: optional 'optional_26' #26
      │     │              │  │  └─ item: integer #25
      │     │              │  ├─ [gte]: optional 'optional_26' #26
      │     │              │  │  └─ item: integer #25
      │     │              │  ├─ [lt]: optional 'optional_26' #26
      │     │              │  │  └─ item: integer #25
      │     │              │  └─ [lte]: optional 'optional_26' #26
      │     │              │     └─ item: integer #25
      │     │              ├─ variant_4: struct #31
      │     │              │  └─ [in]: list 'list_27' #27
      │     │              │     └─ item: integer #25
      │     │              └─ variant_5: struct #32
      │     │                 └─ [notIn]: list 'list_27' #27
      │     │                    └─ item: integer #25
<<<<<<< HEAD
      │     ├─ [name]: optional '_130__prisma_string_filter_ex?' #130
      │     │  └─ item: optional '_prisma_string_filter_ex' #22
=======
      │     ├─ [name]: optional 'optional_130' #130
      │     │  └─ item: optional '_string_filter_c' #22
>>>>>>> 15c1afae
      │     │     └─ item: union #21
      │     │        ├─ variant_0: union '_prisma_string_filter' #19
      │     │        │  ├─ variant_0: string #7
      │     │        │  ├─ variant_1: struct #10
      │     │        │  │  └─ [equals]: string #7
      │     │        │  ├─ variant_2: struct #11
      │     │        │  │  └─ [not]: string #7
      │     │        │  ├─ variant_3: struct #12
      │     │        │  │  └─ [in]: list 'list_9' #9
      │     │        │  │     └─ item: string #7
      │     │        │  ├─ variant_4: struct #13
      │     │        │  │  └─ [notIn]: list 'list_9' #9
      │     │        │  │     └─ item: string #7
      │     │        │  ├─ variant_5: struct #16
      │     │        │  │  ├─ [contains]: string #7
      │     │        │  │  └─ [mode]: optional 'optional_15' #15
      │     │        │  │     └─ item: string #14 enum{ '"insensitive"' }
      │     │        │  ├─ variant_6: struct #17
      │     │        │  │  └─ [search]: string #7
      │     │        │  └─ variant_7: struct #18
      │     │        │     ├─ [endsWith]: optional 'optional_8' #8
      │     │        │     │  └─ item: string #7
      │     │        │     └─ [startsWith]: optional 'optional_8' #8
      │     │        │        └─ item: string #7
      │     │        └─ variant_1: struct #20
      │     │           └─ [not]: union '_prisma_string_filter' #19
      │     │              ├─ variant_0: string #7
      │     │              ├─ variant_1: struct #10
      │     │              │  └─ [equals]: string #7
      │     │              ├─ variant_2: struct #11
      │     │              │  └─ [not]: string #7
      │     │              ├─ variant_3: struct #12
      │     │              │  └─ [in]: list 'list_9' #9
      │     │              │     └─ item: string #7
      │     │              ├─ variant_4: struct #13
      │     │              │  └─ [notIn]: list 'list_9' #9
      │     │              │     └─ item: string #7
      │     │              ├─ variant_5: struct #16
      │     │              │  ├─ [contains]: string #7
      │     │              │  └─ [mode]: optional 'optional_15' #15
      │     │              │     └─ item: string #14 enum{ '"insensitive"' }
      │     │              ├─ variant_6: struct #17
      │     │              │  └─ [search]: string #7
      │     │              └─ variant_7: struct #18
      │     │                 ├─ [endsWith]: optional 'optional_8' #8
      │     │                 │  └─ item: string #7
      │     │                 └─ [startsWith]: optional 'optional_8' #8
      │     │                    └─ item: string #7
      │     └─ [posts]: optional 'optional_139' #139
      │        └─ item: union #138
      │           ├─ variant_0: struct #133
<<<<<<< HEAD
      │           │  └─ [every]: optional '_132_Post_where?' #132
      │           │     └─ item: &Post_where #131
      │           ├─ variant_1: struct #135
      │           │  └─ [some]: optional '_134_Post_where?' #134
      │           │     └─ item: &Post_where #131
      │           └─ variant_2: struct #137
      │              └─ [none]: optional '_136_Post_where?' #136
      │                 └─ item: &Post_where #131
      ├─ [id]: optional '_127__prisma_integer_filter_ex?' #127
      │  └─ item: optional '_prisma_integer_filter_ex' #36
=======
      │           │  └─ [every]: optional 'optional_132' #132
      │           │     └─ item: &PostWhere #131
      │           ├─ variant_1: struct #135
      │           │  └─ [some]: optional 'optional_134' #134
      │           │     └─ item: &PostWhere #131
      │           └─ variant_2: struct #137
      │              └─ [none]: optional 'optional_136' #136
      │                 └─ item: &PostWhere #131
      ├─ [id]: optional 'optional_127' #127
      │  └─ item: optional '_integer_filter_c' #36
>>>>>>> 15c1afae
      │     └─ item: union #35
      │        ├─ variant_0: either '_prisma_integer_filter' #33
      │        │  ├─ variant_0: integer #25
      │        │  ├─ variant_1: struct #28
      │        │  │  └─ [equals]: integer #25
      │        │  ├─ variant_2: struct #29
      │        │  │  └─ [not]: integer #25
      │        │  ├─ variant_3: struct #30
      │        │  │  ├─ [gt]: optional 'optional_26' #26
      │        │  │  │  └─ item: integer #25
      │        │  │  ├─ [gte]: optional 'optional_26' #26
      │        │  │  │  └─ item: integer #25
      │        │  │  ├─ [lt]: optional 'optional_26' #26
      │        │  │  │  └─ item: integer #25
      │        │  │  └─ [lte]: optional 'optional_26' #26
      │        │  │     └─ item: integer #25
      │        │  ├─ variant_4: struct #31
      │        │  │  └─ [in]: list 'list_27' #27
      │        │  │     └─ item: integer #25
      │        │  └─ variant_5: struct #32
      │        │     └─ [notIn]: list 'list_27' #27
      │        │        └─ item: integer #25
      │        └─ variant_1: struct #34
      │           └─ [not]: either '_prisma_integer_filter' #33
      │              ├─ variant_0: integer #25
      │              ├─ variant_1: struct #28
      │              │  └─ [equals]: integer #25
      │              ├─ variant_2: struct #29
      │              │  └─ [not]: integer #25
      │              ├─ variant_3: struct #30
      │              │  ├─ [gt]: optional 'optional_26' #26
      │              │  │  └─ item: integer #25
      │              │  ├─ [gte]: optional 'optional_26' #26
      │              │  │  └─ item: integer #25
      │              │  ├─ [lt]: optional 'optional_26' #26
      │              │  │  └─ item: integer #25
      │              │  └─ [lte]: optional 'optional_26' #26
      │              │     └─ item: integer #25
      │              ├─ variant_4: struct #31
      │              │  └─ [in]: list 'list_27' #27
      │              │     └─ item: integer #25
      │              └─ variant_5: struct #32
      │                 └─ [notIn]: list 'list_27' #27
      │                    └─ item: integer #25
<<<<<<< HEAD
      └─ [title]: optional '_128__prisma_string_filter_ex?' #128
         └─ item: optional '_prisma_string_filter_ex' #22
=======
      └─ [title]: optional 'optional_128' #128
         └─ item: optional '_string_filter_c' #22
>>>>>>> 15c1afae
            └─ item: union #21
               ├─ variant_0: union '_prisma_string_filter' #19
               │  ├─ variant_0: string #7
               │  ├─ variant_1: struct #10
               │  │  └─ [equals]: string #7
               │  ├─ variant_2: struct #11
               │  │  └─ [not]: string #7
               │  ├─ variant_3: struct #12
               │  │  └─ [in]: list 'list_9' #9
               │  │     └─ item: string #7
               │  ├─ variant_4: struct #13
               │  │  └─ [notIn]: list 'list_9' #9
               │  │     └─ item: string #7
               │  ├─ variant_5: struct #16
               │  │  ├─ [contains]: string #7
               │  │  └─ [mode]: optional 'optional_15' #15
               │  │     └─ item: string #14 enum{ '"insensitive"' }
               │  ├─ variant_6: struct #17
               │  │  └─ [search]: string #7
               │  └─ variant_7: struct #18
               │     ├─ [endsWith]: optional 'optional_8' #8
               │     │  └─ item: string #7
               │     └─ [startsWith]: optional 'optional_8' #8
               │        └─ item: string #7
               └─ variant_1: struct #20
                  └─ [not]: union '_prisma_string_filter' #19
                     ├─ variant_0: string #7
                     ├─ variant_1: struct #10
                     │  └─ [equals]: string #7
                     ├─ variant_2: struct #11
                     │  └─ [not]: string #7
                     ├─ variant_3: struct #12
                     │  └─ [in]: list 'list_9' #9
                     │     └─ item: string #7
                     ├─ variant_4: struct #13
                     │  └─ [notIn]: list 'list_9' #9
                     │     └─ item: string #7
                     ├─ variant_5: struct #16
                     │  ├─ [contains]: string #7
                     │  └─ [mode]: optional 'optional_15' #15
                     │     └─ item: string #14 enum{ '"insensitive"' }
                     ├─ variant_6: struct #17
                     │  └─ [search]: string #7
                     └─ variant_7: struct #18
                        ├─ [endsWith]: optional 'optional_8' #8
                        │  └─ item: string #7
<<<<<<< HEAD
                        └─ [startsWith]: optional #8
=======
                        └─ [startsWith]: optional 'optional_8' #8
>>>>>>> 15c1afae
                           └─ item: string #7<|MERGE_RESOLUTION|>--- conflicted
+++ resolved
@@ -2,38 +2,21 @@
 source: src/typegraph/core/src/runtimes/prisma/type_generation/mod.rs
 expression: tp.print(inp)
 ---
-<<<<<<< HEAD
 root: struct 'Post_query_input' #164
-├─ [cursor]: optional '_160_Post_cursor?' #160
+├─ [cursor]: optional 'optional_160' #160
 │  └─ item: union 'Post_cursor' #159
-=======
-root: struct '_Post_QueryInput' #164
-├─ [cursor]: optional 'optional_160' #160
-│  └─ item: union '_Post_Cursor' #159
->>>>>>> 15c1afae
 │     ├─ variant_0: struct #157
 │     │  └─ [id]: integer #79
 │     └─ variant_1: struct #158
 │        └─ [title]: string #80
-<<<<<<< HEAD
-├─ [distinct]: optional '_163_Post_keys_union?' #163
+├─ [distinct]: optional 'optional_163' #163
 │  └─ item: list 'Post_keys_union' #162
 │     └─ item: string #161 enum{ '"id"', '"title"', '"author"' }
-├─ [orderBy]: optional '_154_Post_order_by?' #154
+├─ [orderBy]: optional 'optional_154' #154
 │  └─ item: list 'Post_order_by' #153
 │     └─ item: struct #152
-│        ├─ [author]: optional '_151_User_order_by_withoutrel_Post_User?' #151
+│        ├─ [author]: optional 'optional_151' #151
 │        │  └─ item: list 'User_order_by_withoutrel_Post_User' #150
-=======
-├─ [distinct]: optional 'optional_163' #163
-│  └─ item: list '_KeysOf_Post' #162
-│     └─ item: string #161 enum{ '"id"', '"title"', '"author"' }
-├─ [orderBy]: optional 'optional_154' #154
-│  └─ item: list '_Post_OrderBy' #153
-│     └─ item: struct #152
-│        ├─ [author]: optional 'optional_151' #151
-│        │  └─ item: list '_User_OrderBy_excluding___rel_Post_User_1' #150
->>>>>>> 15c1afae
 │        │     └─ item: struct #149
 │        │        ├─ [id]: optional '_prisma_sort' #50
 │        │        │  └─ item: union #49
@@ -53,49 +36,26 @@
 │        └─ [title]: optional '_prisma_sort' #50
 │           └─ item: union #49
 │              ├─ variant_0: struct #48
-<<<<<<< HEAD
 │              │  └─ [sort]: string '_prisma_sort_order' #46 enum{ '"asc"', '"desc"' }
 │              └─ variant_1: string '_prisma_sort_order' #46 enum{ '"asc"', '"desc"' }
-├─ [skip]: optional '_156__skip?' #156
+├─ [skip]: optional 'optional_156' #156
 │  └─ item: integer '_skip' #59
-├─ [take]: optional '_155__take?' #155
+├─ [take]: optional 'optional_155' #155
 │  └─ item: integer '_take' #57
-└─ [where]: optional '_148_Post_query_where_input?' #148
+└─ [where]: optional 'optional_148' #148
    └─ item: struct 'Post_query_where_input' #147
-      ├─ [AND]: optional '_145__144_Post_query_where_input[]?' #145
-      │  └─ item: list '_144_Post_query_where_input[]' #144
-      │     └─ item: &Post_query_where_input #143
-      ├─ [NOT]: optional '_146_Post_query_where_input?' #146
-      │  └─ item: &Post_query_where_input #143
-      ├─ [OR]: optional '_145__144_Post_query_where_input[]?' #145
-      │  └─ item: list '_144_Post_query_where_input[]' #144
-      │     └─ item: &Post_query_where_input #143
-      ├─ [author]: optional '_141_User_where_excluding_Post?' #141
-      │  └─ item: struct 'User_where_excluding_Post' #140
-      │     ├─ [id]: optional '_129__prisma_integer_filter_ex?' #129
-      │     │  └─ item: optional '_prisma_integer_filter_ex' #36
-=======
-│              │  └─ [sort]: string '_SortOrder' #46 enum{ '"asc"', '"desc"' }
-│              └─ variant_1: string '_SortOrder' #46 enum{ '"asc"', '"desc"' }
-├─ [skip]: optional 'optional_156' #156
-│  └─ item: integer '_Skip' #59
-├─ [take]: optional 'optional_155' #155
-│  └─ item: integer '_Take' #57
-└─ [where]: optional 'optional_148' #148
-   └─ item: struct 'QueryPostWhereInput' #147
       ├─ [AND]: optional 'optional_145' #145
       │  └─ item: list 'list_144' #144
-      │     └─ item: &QueryPostWhereInput #143
+      │     └─ item: &Post_query_where_input #143
       ├─ [NOT]: optional 'optional_146' #146
-      │  └─ item: &QueryPostWhereInput #143
+      │  └─ item: &Post_query_where_input #143
       ├─ [OR]: optional 'optional_145' #145
       │  └─ item: list 'list_144' #144
-      │     └─ item: &QueryPostWhereInput #143
+      │     └─ item: &Post_query_where_input #143
       ├─ [author]: optional 'optional_141' #141
-      │  └─ item: struct 'UserWhere__skip_82_PostWhere' #140
+      │  └─ item: struct 'User_where_excluding_Post' #140
       │     ├─ [id]: optional 'optional_129' #129
-      │     │  └─ item: optional '_integer_filter_c' #36
->>>>>>> 15c1afae
+      │     │  └─ item: optional '_prisma_integer_filter_ex' #36
       │     │     └─ item: union #35
       │     │        ├─ variant_0: either '_prisma_integer_filter' #33
       │     │        │  ├─ variant_0: integer #25
@@ -140,13 +100,8 @@
       │     │              └─ variant_5: struct #32
       │     │                 └─ [notIn]: list 'list_27' #27
       │     │                    └─ item: integer #25
-<<<<<<< HEAD
-      │     ├─ [name]: optional '_130__prisma_string_filter_ex?' #130
+      │     ├─ [name]: optional 'optional_130' #130
       │     │  └─ item: optional '_prisma_string_filter_ex' #22
-=======
-      │     ├─ [name]: optional 'optional_130' #130
-      │     │  └─ item: optional '_string_filter_c' #22
->>>>>>> 15c1afae
       │     │     └─ item: union #21
       │     │        ├─ variant_0: union '_prisma_string_filter' #19
       │     │        │  ├─ variant_0: string #7
@@ -198,29 +153,16 @@
       │     └─ [posts]: optional 'optional_139' #139
       │        └─ item: union #138
       │           ├─ variant_0: struct #133
-<<<<<<< HEAD
-      │           │  └─ [every]: optional '_132_Post_where?' #132
+      │           │  └─ [every]: optional 'optional_132' #132
       │           │     └─ item: &Post_where #131
       │           ├─ variant_1: struct #135
-      │           │  └─ [some]: optional '_134_Post_where?' #134
+      │           │  └─ [some]: optional 'optional_134' #134
       │           │     └─ item: &Post_where #131
       │           └─ variant_2: struct #137
-      │              └─ [none]: optional '_136_Post_where?' #136
+      │              └─ [none]: optional 'optional_136' #136
       │                 └─ item: &Post_where #131
-      ├─ [id]: optional '_127__prisma_integer_filter_ex?' #127
+      ├─ [id]: optional 'optional_127' #127
       │  └─ item: optional '_prisma_integer_filter_ex' #36
-=======
-      │           │  └─ [every]: optional 'optional_132' #132
-      │           │     └─ item: &PostWhere #131
-      │           ├─ variant_1: struct #135
-      │           │  └─ [some]: optional 'optional_134' #134
-      │           │     └─ item: &PostWhere #131
-      │           └─ variant_2: struct #137
-      │              └─ [none]: optional 'optional_136' #136
-      │                 └─ item: &PostWhere #131
-      ├─ [id]: optional 'optional_127' #127
-      │  └─ item: optional '_integer_filter_c' #36
->>>>>>> 15c1afae
       │     └─ item: union #35
       │        ├─ variant_0: either '_prisma_integer_filter' #33
       │        │  ├─ variant_0: integer #25
@@ -265,13 +207,8 @@
       │              └─ variant_5: struct #32
       │                 └─ [notIn]: list 'list_27' #27
       │                    └─ item: integer #25
-<<<<<<< HEAD
-      └─ [title]: optional '_128__prisma_string_filter_ex?' #128
+      └─ [title]: optional 'optional_128' #128
          └─ item: optional '_prisma_string_filter_ex' #22
-=======
-      └─ [title]: optional 'optional_128' #128
-         └─ item: optional '_string_filter_c' #22
->>>>>>> 15c1afae
             └─ item: union #21
                ├─ variant_0: union '_prisma_string_filter' #19
                │  ├─ variant_0: string #7
@@ -318,9 +255,5 @@
                      └─ variant_7: struct #18
                         ├─ [endsWith]: optional 'optional_8' #8
                         │  └─ item: string #7
-<<<<<<< HEAD
-                        └─ [startsWith]: optional #8
-=======
                         └─ [startsWith]: optional 'optional_8' #8
->>>>>>> 15c1afae
                            └─ item: string #7