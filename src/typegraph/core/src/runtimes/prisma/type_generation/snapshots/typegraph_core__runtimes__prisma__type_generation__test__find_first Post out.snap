--- conflicted
+++ resolved
@@ -2,15 +2,9 @@
 source: src/typegraph/core/src/runtimes/prisma/type_generation/mod.rs
 expression: tp.print(out)
 ---
-<<<<<<< HEAD
-root: optional '_26_Post_output?' #26
+root: optional 'optional_26' #26
 └─ item: struct 'Post_output' #25
    ├─ [author]: struct 'User_output_excluding_rel_Post_User' #24
-=======
-root: optional 'optional_26' #26
-└─ item: struct '_PostOutputType' #25
-   ├─ [author]: struct '_UserOutputType_excluding___rel_Post_User_1' #24
->>>>>>> 15c1afae
    │  ├─ [id]: integer #11
    │  └─ [name]: string #12
    ├─ [id]: integer #16
