--- conflicted
+++ resolved
@@ -2,35 +2,19 @@
 source: src/typegraph/core/src/runtimes/prisma/type_generation/query_where_expr.rs
 expression: "tree::print(post_where_expr)"
 ---
-<<<<<<< HEAD
 root: struct 'Post_query_where_input' #78
-├── [AND]: optional '_76__75_Post_query_where_input[]?' #76
-│   └── item: list '_75_Post_query_where_input[]' #75
-│       └── item: &Post_query_where_input #74
-├── [NOT]: optional '_77_Post_query_where_input?' #77
-│   └── item: &Post_query_where_input #74
-├── [OR]: optional '_76__75_Post_query_where_input[]?' #76
-│   └── item: list '_75_Post_query_where_input[]' #75
-│       └── item: &Post_query_where_input #74
-├── [author]: optional '_72_User_where_excluding_Post?' #72
-│   └── item: struct 'User_where_excluding_Post' #71
-│       ├── [id]: optional '_60__prisma_integer_filter_ex?' #60
-│       │   └── item: optional '_prisma_integer_filter_ex' #20
-=======
-root: struct 'QueryPostWhereInput' #78
 ├── [AND]: optional 'optional_76' #76
 │   └── item: list 'list_75' #75
-│       └── item: &QueryPostWhereInput #74
+│       └── item: &Post_query_where_input #74
 ├── [NOT]: optional 'optional_77' #77
-│   └── item: &QueryPostWhereInput #74
+│   └── item: &Post_query_where_input #74
 ├── [OR]: optional 'optional_76' #76
 │   └── item: list 'list_75' #75
-│       └── item: &QueryPostWhereInput #74
+│       └── item: &Post_query_where_input #74
 ├── [author]: optional 'optional_72' #72
-│   └── item: struct 'UserWhere__skip_8_PostWhere' #71
+│   └── item: struct 'User_where_excluding_Post' #71
 │       ├── [id]: optional 'optional_60' #60
-│       │   └── item: optional '_integer_filter_c' #20
->>>>>>> 15c1afae
+│       │   └── item: optional '_prisma_integer_filter_ex' #20
 │       │       └── item: union #19
 │       │           ├── variant_0: either '_prisma_integer_filter' #17
 │       │           │   ├── variant_0: integer #9
@@ -75,13 +59,8 @@
 │       │                   └── variant_5: struct #16
 │       │                       └── [notIn]: list 'list_11' #11
 │       │                           └── item: integer #9
-<<<<<<< HEAD
-│       ├── [name]: optional '_61__prisma_string_filter_ex?' #61
+│       ├── [name]: optional 'optional_61' #61
 │       │   └── item: optional '_prisma_string_filter_ex' #37
-=======
-│       ├── [name]: optional 'optional_61' #61
-│       │   └── item: optional '_string_filter_c' #37
->>>>>>> 15c1afae
 │       │       └── item: union #36
 │       │           ├── variant_0: union '_prisma_string_filter' #34
 │       │           │   ├── variant_0: string #22
@@ -133,29 +112,16 @@
 │       └── [posts]: optional 'optional_70' #70
 │           └── item: union #69
 │               ├── variant_0: struct #64
-<<<<<<< HEAD
-│               │   └── [every]: optional '_63_Post_where?' #63
+│               │   └── [every]: optional 'optional_63' #63
 │               │       └── item: &Post_where #62
 │               ├── variant_1: struct #66
-│               │   └── [some]: optional '_65_Post_where?' #65
+│               │   └── [some]: optional 'optional_65' #65
 │               │       └── item: &Post_where #62
 │               └── variant_2: struct #68
-│                   └── [none]: optional '_67_Post_where?' #67
+│                   └── [none]: optional 'optional_67' #67
 │                       └── item: &Post_where #62
-├── [id]: optional '_58__prisma_integer_filter_ex?' #58
+├── [id]: optional 'optional_58' #58
 │   └── item: optional '_prisma_integer_filter_ex' #20
-=======
-│               │   └── [every]: optional 'optional_63' #63
-│               │       └── item: &PostWhere #62
-│               ├── variant_1: struct #66
-│               │   └── [some]: optional 'optional_65' #65
-│               │       └── item: &PostWhere #62
-│               └── variant_2: struct #68
-│                   └── [none]: optional 'optional_67' #67
-│                       └── item: &PostWhere #62
-├── [id]: optional 'optional_58' #58
-│   └── item: optional '_integer_filter_c' #20
->>>>>>> 15c1afae
 │       └── item: union #19
 │           ├── variant_0: either '_prisma_integer_filter' #17
 │           │   ├── variant_0: integer #9
@@ -200,13 +166,8 @@
 │                   └── variant_5: struct #16
 │                       └── [notIn]: list 'list_11' #11
 │                           └── item: integer #9
-<<<<<<< HEAD
-└── [title]: optional '_59__prisma_string_filter_ex?' #59
+└── [title]: optional 'optional_59' #59
     └── item: optional '_prisma_string_filter_ex' #37
-=======
-└── [title]: optional 'optional_59' #59
-    └── item: optional '_string_filter_c' #37
->>>>>>> 15c1afae
         └── item: union #36
             ├── variant_0: union '_prisma_string_filter' #34
             │   ├── variant_0: string #22
@@ -253,9 +214,5 @@
                     └── variant_7: struct #33
                         ├── [endsWith]: optional 'optional_23' #23
                         │   └── item: string #22
-<<<<<<< HEAD
-                        └── [startsWith]: optional #23
-=======
                         └── [startsWith]: optional 'optional_23' #23
->>>>>>> 15c1afae
                             └── item: string #22