--- conflicted
+++ resolved
@@ -3,19 +3,11 @@
 expression: tp.print(out)
 ---
 root: struct #39
-<<<<<<< HEAD
 ├─ [_avg]: struct 'User_avg_aggregate' #33
-│  └─ [id]: optional #32
+│  └─ [id]: optional 'optional_32' #32
 │     └─ item: float #31
 ├─ [_count]: struct 'User_count_aggregate' #30
-│  ├─ [_all]: optional #29
-=======
-├─ [_avg]: struct '_User_NumberAgg_avg' #33
-│  └─ [id]: optional 'optional_32' #32
-│     └─ item: float #31
-├─ [_count]: struct '_User_AggrCount' #30
 │  ├─ [_all]: optional 'optional_29' #29
->>>>>>> 15c1afae
 │  │  └─ item: integer #28
 │  ├─ [id]: optional 'optional_29' #29
 │  │  └─ item: integer #28
@@ -23,23 +15,12 @@
 │  │  └─ item: integer #28
 │  └─ [posts]: optional 'optional_29' #29
 │     └─ item: integer #28
-<<<<<<< HEAD
 ├─ [_max]: struct 'User_number_aggregate' #38
-│  └─ [id]: optional #37
+│  └─ [id]: optional 'optional_37' #37
 │     └─ item: integer #36
 ├─ [_min]: struct 'User_number_aggregate' #38
-│  └─ [id]: optional #37
+│  └─ [id]: optional 'optional_37' #37
 │     └─ item: integer #36
 └─ [_sum]: struct 'User_number_aggregate' #38
-   └─ [id]: optional #37
-=======
-├─ [_max]: struct '_User_NumberAgg' #38
-│  └─ [id]: optional 'optional_37' #37
-│     └─ item: integer #36
-├─ [_min]: struct '_User_NumberAgg' #38
-│  └─ [id]: optional 'optional_37' #37
-│     └─ item: integer #36
-└─ [_sum]: struct '_User_NumberAgg' #38
    └─ [id]: optional 'optional_37' #37
->>>>>>> 15c1afae
       └─ item: integer #36