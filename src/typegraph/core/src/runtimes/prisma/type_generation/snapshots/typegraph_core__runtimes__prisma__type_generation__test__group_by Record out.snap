---
source: src/typegraph/core/src/runtimes/prisma/type_generation/mod.rs
expression: tp.print(out)
---
root: list 'Record_group' #118
└─ item: struct #117
<<<<<<< HEAD
   ├─ [_avg]: struct 'Record_number_fields_float' #111
   │  └─ [age]: optional #110
   │     └─ item: float #109
   ├─ [_count]: struct 'Record_count_aggregate' #108
   │  ├─ [_all]: optional #107
=======
   ├─ [_avg]: struct '_Record_SelectNumbers__1' #111
   │  └─ [age]: optional 'optional_110' #110
   │     └─ item: float #109
   ├─ [_count]: struct '_Record_AggrCount' #108
   │  ├─ [_all]: optional 'optional_107' #107
>>>>>>> 15c1afae
   │  │  └─ item: integer #106
   │  ├─ [age]: optional 'optional_107' #107
   │  │  └─ item: integer #106
   │  ├─ [created_at]: optional 'optional_107' #107
   │  │  └─ item: integer #106
   │  ├─ [id]: optional 'optional_107' #107
   │  │  └─ item: integer #106
   │  └─ [name]: optional 'optional_107' #107
   │     └─ item: integer #106
<<<<<<< HEAD
   ├─ [_max]: struct 'Record_number_fields' #116
   │  └─ [age]: optional #115
   │     └─ item: integer #114
   ├─ [_min]: struct 'Record_number_fields' #116
   │  └─ [age]: optional #115
   │     └─ item: integer #114
   ├─ [_sum]: struct 'Record_number_fields' #116
   │  └─ [age]: optional #115
=======
   ├─ [_max]: struct '_Record_SelectNumbers_' #116
   │  └─ [age]: optional 'optional_115' #115
   │     └─ item: integer #114
   ├─ [_min]: struct '_Record_SelectNumbers_' #116
   │  └─ [age]: optional 'optional_115' #115
   │     └─ item: integer #114
   ├─ [_sum]: struct '_Record_SelectNumbers_' #116
   │  └─ [age]: optional 'optional_115' #115
>>>>>>> 15c1afae
   │     └─ item: integer #114
   ├─ [age]: optional 'optional_5' #5
   │  └─ item: integer #4
   ├─ [created_at]: string #1
   ├─ [id]: string #2
   └─ [name]: string #3<|MERGE_RESOLUTION|>--- conflicted
+++ resolved
@@ -4,19 +4,11 @@
 ---
 root: list 'Record_group' #118
 └─ item: struct #117
-<<<<<<< HEAD
    ├─ [_avg]: struct 'Record_number_fields_float' #111
-   │  └─ [age]: optional #110
+   │  └─ [age]: optional 'optional_110' #110
    │     └─ item: float #109
    ├─ [_count]: struct 'Record_count_aggregate' #108
-   │  ├─ [_all]: optional #107
-=======
-   ├─ [_avg]: struct '_Record_SelectNumbers__1' #111
-   │  └─ [age]: optional 'optional_110' #110
-   │     └─ item: float #109
-   ├─ [_count]: struct '_Record_AggrCount' #108
    │  ├─ [_all]: optional 'optional_107' #107
->>>>>>> 15c1afae
    │  │  └─ item: integer #106
    │  ├─ [age]: optional 'optional_107' #107
    │  │  └─ item: integer #106
@@ -26,25 +18,14 @@
    │  │  └─ item: integer #106
    │  └─ [name]: optional 'optional_107' #107
    │     └─ item: integer #106
-<<<<<<< HEAD
    ├─ [_max]: struct 'Record_number_fields' #116
-   │  └─ [age]: optional #115
+   │  └─ [age]: optional 'optional_115' #115
    │     └─ item: integer #114
    ├─ [_min]: struct 'Record_number_fields' #116
-   │  └─ [age]: optional #115
+   │  └─ [age]: optional 'optional_115' #115
    │     └─ item: integer #114
    ├─ [_sum]: struct 'Record_number_fields' #116
-   │  └─ [age]: optional #115
-=======
-   ├─ [_max]: struct '_Record_SelectNumbers_' #116
    │  └─ [age]: optional 'optional_115' #115
-   │     └─ item: integer #114
-   ├─ [_min]: struct '_Record_SelectNumbers_' #116
-   │  └─ [age]: optional 'optional_115' #115
-   │     └─ item: integer #114
-   ├─ [_sum]: struct '_Record_SelectNumbers_' #116
-   │  └─ [age]: optional 'optional_115' #115
->>>>>>> 15c1afae
    │     └─ item: integer #114
    ├─ [age]: optional 'optional_5' #5
    │  └─ item: integer #4
