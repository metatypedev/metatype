--- conflicted
+++ resolved
@@ -2,13 +2,8 @@
 source: src/typegraph/core/src/runtimes/prisma/type_generation/mod.rs
 expression: tp.print(out)
 ---
-<<<<<<< HEAD
-root: list '_171_Post_with_nested_count[]' #171
+root: list 'list_171' #171
 └─ item: struct 'Post_with_nested_count' #170
-=======
-root: list 'list_171' #171
-└─ item: struct 'PostWithNestedCount' #170
->>>>>>> 15c1afae
    ├─ [author]: struct #169
    │  ├─ [id]: integer #74
    │  ├─ [name]: string #75
