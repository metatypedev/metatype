--- conflicted
+++ resolved
@@ -4,19 +4,11 @@
 ---
 root: list 'Post_group' #284
 └─ item: struct #283
-<<<<<<< HEAD
    ├─ [_avg]: struct 'Post_number_fields_float' #277
-   │  └─ [id]: optional #276
+   │  └─ [id]: optional 'optional_276' #276
    │     └─ item: float #275
    ├─ [_count]: struct 'Post_count_aggregate' #274
-   │  ├─ [_all]: optional #273
-=======
-   ├─ [_avg]: struct '_Post_SelectNumbers__1' #277
-   │  └─ [id]: optional 'optional_276' #276
-   │     └─ item: float #275
-   ├─ [_count]: struct '_Post_AggrCount' #274
    │  ├─ [_all]: optional 'optional_273' #273
->>>>>>> 15c1afae
    │  │  └─ item: integer #272
    │  ├─ [author]: optional 'optional_273' #273
    │  │  └─ item: integer #272
@@ -24,25 +16,14 @@
    │  │  └─ item: integer #272
    │  └─ [title]: optional 'optional_273' #273
    │     └─ item: integer #272
-<<<<<<< HEAD
    ├─ [_max]: struct 'Post_number_fields' #282
-   │  └─ [id]: optional #281
+   │  └─ [id]: optional 'optional_281' #281
    │     └─ item: integer #280
    ├─ [_min]: struct 'Post_number_fields' #282
-   │  └─ [id]: optional #281
+   │  └─ [id]: optional 'optional_281' #281
    │     └─ item: integer #280
    ├─ [_sum]: struct 'Post_number_fields' #282
-   │  └─ [id]: optional #281
-=======
-   ├─ [_max]: struct '_Post_SelectNumbers_' #282
    │  └─ [id]: optional 'optional_281' #281
-   │     └─ item: integer #280
-   ├─ [_min]: struct '_Post_SelectNumbers_' #282
-   │  └─ [id]: optional 'optional_281' #281
-   │     └─ item: integer #280
-   ├─ [_sum]: struct '_Post_SelectNumbers_' #282
-   │  └─ [id]: optional 'optional_281' #281
->>>>>>> 15c1afae
    │     └─ item: integer #280
    ├─ [author]: &User #126
    ├─ [id]: integer #124
