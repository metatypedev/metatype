--- conflicted
+++ resolved
@@ -3,13 +3,8 @@
 expression: tp.print(inp)
 ---
 root: struct #9
-<<<<<<< HEAD
 └─ [data]: struct 'Record_create_input' #8
-   ├─ [age]: optional #5
-=======
-└─ [data]: struct '_Record_CreateInput' #8
    ├─ [age]: optional 'optional_5' #5
->>>>>>> 15c1afae
    │  └─ item: integer #4
    ├─ [created_at]: string #1
    ├─ [id]: optional 'optional_7' #7
