---
source: src/typegraph/core/src/runtimes/prisma/type_generation/mod.rs
expression: tp.print(out)
---
<<<<<<< HEAD
root: list '_126_User_with_nested_count[]' #126
└─ item: struct 'User_with_nested_count' #125
=======
root: list 'list_126' #126
└─ item: struct 'UserWithNestedCount' #125
>>>>>>> 15c1afae
   ├─ [_count]: struct #124
   │  └─ [posts]: optional '_count' #123
   │     └─ item: integer #122
   ├─ [id]: integer #74
   ├─ [name]: string #75
<<<<<<< HEAD
   └─ [posts]: list '_121_Post_with_nested_count_excluding_rel_Post_User[]' #121
      └─ item: struct 'Post_with_nested_count_excluding_rel_Post_User' #120
=======
   └─ [posts]: list 'list_121' #121
      └─ item: struct 'PostWithNestedCount_excluding___rel_Post_User_1' #120
>>>>>>> 15c1afae
         ├─ [id]: integer #79
         └─ [title]: string #80<|MERGE_RESOLUTION|>--- conflicted
+++ resolved
@@ -2,24 +2,14 @@
 source: src/typegraph/core/src/runtimes/prisma/type_generation/mod.rs
 expression: tp.print(out)
 ---
-<<<<<<< HEAD
-root: list '_126_User_with_nested_count[]' #126
+root: list 'list_126' #126
 └─ item: struct 'User_with_nested_count' #125
-=======
-root: list 'list_126' #126
-└─ item: struct 'UserWithNestedCount' #125
->>>>>>> 15c1afae
    ├─ [_count]: struct #124
    │  └─ [posts]: optional '_count' #123
    │     └─ item: integer #122
    ├─ [id]: integer #74
    ├─ [name]: string #75
-<<<<<<< HEAD
-   └─ [posts]: list '_121_Post_with_nested_count_excluding_rel_Post_User[]' #121
+   └─ [posts]: list 'list_121' #121
       └─ item: struct 'Post_with_nested_count_excluding_rel_Post_User' #120
-=======
-   └─ [posts]: list 'list_121' #121
-      └─ item: struct 'PostWithNestedCount_excluding___rel_Post_User_1' #120
->>>>>>> 15c1afae
          ├─ [id]: integer #79
          └─ [title]: string #80