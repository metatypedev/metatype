--- conflicted
+++ resolved
@@ -3,15 +3,9 @@
 expression: tp.print(inp)
 ---
 root: struct #10
-<<<<<<< HEAD
-└─ [data]: list '_9_Record_create_input[]' #9
+└─ [data]: list 'list_9' #9
    └─ item: struct 'Record_create_input' #8
-      ├─ [age]: optional #5
-=======
-└─ [data]: list 'list_9' #9
-   └─ item: struct '_Record_CreateInput' #8
       ├─ [age]: optional 'optional_5' #5
->>>>>>> 15c1afae
       │  └─ item: integer #4
       ├─ [created_at]: string #1
       ├─ [id]: optional 'optional_7' #7
