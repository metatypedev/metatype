// Copyright Metatype OÜ, licensed under the Mozilla Public License Version 2.0.
// SPDX-License-Identifier: MPL-2.0

pub mod aws;
pub mod deno;
pub mod graphql;
pub mod grpc;
pub mod prisma;
pub mod python;
pub mod random;
pub mod substantial;
pub mod temporal;
pub mod typegate;
pub mod typegraph;
pub mod wasm;

use std::cell::RefCell;
use std::path::Path;
use std::rc::Rc;

use crate::conversion::runtimes::MaterializerConverter;
use crate::global_store::Store;
use crate::runtimes::prisma::migration::{
    prisma_apply, prisma_create, prisma_deploy, prisma_diff, prisma_reset,
};
use crate::runtimes::typegraph::TypegraphOperation;
use crate::sdk::aws::S3RuntimeData;
use crate::sdk::core::{FuncParams, MaterializerId, RuntimeId, TypeId as CoreTypeId};
use crate::sdk::runtimes::Effect as SdkEffect;
use crate::sdk::runtimes::{
    self as rt, BaseMaterializer, Effect, GraphqlRuntimeData, GrpcData, GrpcRuntimeData,
    HttpRuntimeData, KvMaterializer, KvRuntimeData, MaterializerHttpRequest, PrismaLinkData,
    PrismaMigrationOperation, PrismaRuntimeData, RandomRuntimeData, SubstantialRuntimeData,
    TemporalOperationData, TemporalRuntimeData, WasmRuntimeData,
};
use crate::t::TypeBuilder;
use crate::typegraph::current_typegraph_dir;
use crate::typegraph::TypegraphContext;
use crate::utils::fs::FsContext;
use crate::validation::types::validate_value;
use enum_dispatch::enum_dispatch;
use substantial::{substantial_operation, SubstantialMaterializer};

use self::aws::S3Materializer;
pub use self::deno::{DenoMaterializer, MaterializerDenoImport, MaterializerDenoModule};
pub use self::graphql::GraphqlMaterializer;
use self::grpc::{call_grpc_method, GrpcMaterializer};
use self::prisma::context::PrismaContext;
use self::prisma::get_prisma_context;
use self::prisma::relationship::prisma_link;
use self::prisma::type_generation::replace_variables_to_indices;
use self::prisma::PrismaMaterializer;
pub use self::python::PythonMaterializer;
pub use self::random::RandomMaterializer;
use self::temporal::temporal_operation;
pub use self::temporal::TemporalMaterializer;
use self::typegate::TypegateOperation;
pub use self::wasm::WasmMaterializer;
use crate::errors::Result;

#[derive(Debug, Clone)]
pub enum Runtime {
    Deno,
    Graphql(Rc<GraphqlRuntimeData>),
    Http(Rc<HttpRuntimeData>),
    Python,
    Random(Rc<RandomRuntimeData>),
    WasmWire(Rc<WasmRuntimeData>),
    WasmReflected(Rc<WasmRuntimeData>),
    Prisma(Rc<PrismaRuntimeData>, Rc<RefCell<PrismaContext>>),
    PrismaMigration,
    Temporal(Rc<TemporalRuntimeData>),
    Typegate,
    Typegraph,
    S3(Rc<S3RuntimeData>),
    Substantial(Rc<SubstantialRuntimeData>),
    Kv(Rc<KvRuntimeData>),
    Grpc(Rc<GrpcRuntimeData>),
}

#[derive(Debug, Clone)]
pub struct Materializer {
    pub runtime_id: RuntimeId,
    pub effect: Effect,
    pub data: MaterializerData,
}

impl Materializer {
    pub fn deno(data: DenoMaterializer, effect: Effect) -> Self {
        Self {
            runtime_id: Store::get_deno_runtime(),
            effect,
            data: Rc::new(data).into(),
        }
    }

    fn graphql(runtime_id: RuntimeId, data: GraphqlMaterializer, effect: Effect) -> Self {
        Self {
            runtime_id,
            effect,
            data: Rc::new(data).into(),
        }
    }

    fn http(runtime_id: RuntimeId, data: MaterializerHttpRequest, effect: Effect) -> Self {
        Self {
            runtime_id,
            effect,
            data: Rc::new(data).into(),
        }
    }

    fn python(runtime_id: RuntimeId, data: PythonMaterializer, effect: Effect) -> Self {
        Self {
            runtime_id,
            effect,
            data: Rc::new(data).into(),
        }
    }

    fn random(runtime_id: RuntimeId, data: RandomMaterializer, effect: Effect) -> Self {
        Self {
            runtime_id,
            effect,
            data: Rc::new(data).into(),
        }
    }

    fn wasm(runtime_id: RuntimeId, data: WasmMaterializer, effect: Effect) -> Self {
        Self {
            runtime_id,
            effect,
            data: Rc::new(data).into(),
        }
    }

    fn prisma(runtime_id: RuntimeId, data: PrismaMaterializer, effect: Effect) -> Self {
        Self {
            runtime_id,
            effect,
            data: Rc::new(data).into(),
        }
    }

    fn prisma_migrate(
        runtime_id: RuntimeId,
        data: PrismaMigrationOperation,
        effect: Effect,
    ) -> Self {
        Self {
            runtime_id,
            effect,
            data: data.into(),
        }
    }

    fn temporal(runtime_id: RuntimeId, data: TemporalMaterializer, effect: Effect) -> Self {
        Self {
            runtime_id,
            effect,
            data: Rc::new(data).into(),
        }
    }

    fn typegate(runtime_id: RuntimeId, data: TypegateOperation, effect: Effect) -> Self {
        Self {
            runtime_id,
            effect,
            data: data.into(),
        }
    }

    fn typegraph(runtime_id: RuntimeId, data: TypegraphOperation, effect: Effect) -> Self {
        Self {
            runtime_id,
            effect,
            data: data.into(),
        }
    }

    fn substantial(runtime_id: RuntimeId, data: SubstantialMaterializer, effect: Effect) -> Self {
        Self {
            runtime_id,
            effect,
            data: Rc::new(data).into(),
        }
    }

    fn kv(runtime_id: RuntimeId, data: KvMaterializer, effect: Effect) -> Self {
        Self {
            runtime_id,
            effect,
            data: Rc::new(data).into(),
        }
    }

    fn grpc(runtime_id: RuntimeId, data: GrpcMaterializer, effect: Effect) -> Self {
        Self {
            runtime_id,
            effect,
            data: Rc::new(data).into(),
        }
    }
}

#[derive(Debug, Clone)]
#[enum_dispatch]
pub enum MaterializerData {
    Deno(Rc<DenoMaterializer>),
    GraphQL(Rc<GraphqlMaterializer>),
    Http(Rc<MaterializerHttpRequest>),
    Python(Rc<PythonMaterializer>),
    Random(Rc<RandomMaterializer>),
    Wasm(Rc<WasmMaterializer>),
    Prisma(Rc<PrismaMaterializer>),
    PrismaMigration(PrismaMigrationOperation),
    Temporal(Rc<TemporalMaterializer>),
    Typegate(TypegateOperation),
    Typegraph(TypegraphOperation),
    S3(Rc<S3Materializer>),
    Substantial(Rc<SubstantialMaterializer>),
    Kv(Rc<KvMaterializer>),
    Grpc(Rc<GrpcMaterializer>),
}

macro_rules! prisma_op {
    ( $rt:expr, $model:expr, $op:ident, $name:expr, $effect:expr ) => {{
        let types = {
            let ctx = get_prisma_context($rt);
            let mut ctx = ctx.borrow_mut();
            ctx.generate_types(
                $crate::runtimes::prisma::type_generation::$op,
                $model.into(),
            )?
        };

        let mat = PrismaMaterializer {
            table: $crate::types::TypeId($model)
                .name()?
                .ok_or_else(|| "prisma model must be named".to_string())?,
            operation: $name.to_string(),
            ordered_keys: None,
        };

        let mat_id = Store::register_materializer(Materializer::prisma($rt, mat, $effect));

        Ok(FuncParams {
            inp: types.input.into(),
            out: types.output.into(),
            mat: mat_id,
        })
    }};

    ( $rt:expr, $model:expr, $fn:ident, $name:expr ) => {
        prisma_op!($rt, $model, $fn, $name, Effect::Read)
    };
}

impl crate::sdk::runtimes::Handler for crate::Lib {
    fn get_deno_runtime() -> Result<RuntimeId> {
        Ok(Store::get_deno_runtime())
    }

    fn register_deno_func(
        data: rt::MaterializerDenoFunc,
        effect: Effect,
    ) -> Result<MaterializerId> {
        // TODO: check code is valid function?
        let mat = Materializer::deno(DenoMaterializer::Inline(data), effect);
        Ok(Store::register_materializer(mat))
    }

    fn register_deno_static(
        data: rt::MaterializerDenoStatic,
        type_id: CoreTypeId,
    ) -> Result<MaterializerId> {
        validate_value(
            &serde_json::from_str::<serde_json::Value>(&data.value).map_err(|e| e.to_string())?,
            type_id.into(),
            "<V>".to_string(),
        )?;

        Ok(Store::register_materializer(Materializer::deno(
            DenoMaterializer::Static(deno::MaterializerDenoStatic {
                value: serde_json::from_str(&data.value).map_err(|e| e.to_string())?,
            }),
            Effect::Read,
        )))
    }

<<<<<<< HEAD
    fn get_predefined_deno_func(data: rt::MaterializerDenoPredefined) -> Result<MaterializerId> {
        Store::get_predefined_deno_function(data.name)
=======
    fn get_predefined_deno_func(
        data: wit::MaterializerDenoPredefined,
    ) -> Result<wit::MaterializerId> {
        Store::get_predefined_deno_function(data.name, data.param)
>>>>>>> 324dffa8
    }

    fn import_deno_function(
        data: rt::MaterializerDenoImport,
        effect: Effect,
    ) -> Result<MaterializerId> {
        let module = Store::get_deno_module(data.module, data.deps);
        let data = MaterializerDenoImport {
            func_name: data.func_name,
            module,
            secrets: data.secrets,
        };
        let mat = Materializer::deno(DenoMaterializer::Import(data), effect);
        Ok(Store::register_materializer(mat))
    }

    fn register_graphql_runtime(data: GraphqlRuntimeData) -> Result<RuntimeId> {
        let runtime = Runtime::Graphql(data.into());
        Ok(Store::register_runtime(runtime))
    }

    fn graphql_query(
        base: BaseMaterializer,
        data: rt::MaterializerGraphqlQuery,
    ) -> Result<MaterializerId> {
        let data = GraphqlMaterializer::Query(data);
        let mat = Materializer::graphql(base.runtime, data, base.effect);
        Ok(Store::register_materializer(mat))
    }

    fn graphql_mutation(
        base: BaseMaterializer,
        data: rt::MaterializerGraphqlQuery,
    ) -> Result<MaterializerId> {
        let data = GraphqlMaterializer::Mutation(data);
        let mat = Materializer::graphql(base.runtime, data, base.effect);
        Ok(Store::register_materializer(mat))
    }

    fn register_http_runtime(data: rt::HttpRuntimeData) -> Result<RuntimeId> {
        Ok(Store::register_runtime(Runtime::Http(data.into())))
    }

    fn http_request(
        base: rt::BaseMaterializer,
        data: rt::MaterializerHttpRequest,
    ) -> Result<MaterializerId> {
        let mat = Materializer::http(base.runtime, data, base.effect);
        Ok(Store::register_materializer(mat))
    }

    fn register_python_runtime() -> Result<RuntimeId> {
        Ok(Store::register_runtime(Runtime::Python))
    }

    fn from_python_lambda(
        base: rt::BaseMaterializer,
        data: rt::MaterializerPythonLambda,
    ) -> Result<MaterializerId> {
        let mat = Materializer::python(base.runtime, PythonMaterializer::Lambda(data), base.effect);
        Ok(Store::register_materializer(mat))
    }

    fn from_python_def(
        base: rt::BaseMaterializer,
        data: rt::MaterializerPythonDef,
    ) -> Result<MaterializerId> {
        let mat = Materializer::python(base.runtime, PythonMaterializer::Def(data), base.effect);
        Ok(Store::register_materializer(mat))
    }

    fn from_python_module(
        base: rt::BaseMaterializer,
        data: rt::MaterializerPythonModule,
    ) -> Result<MaterializerId> {
        let mat = Materializer::python(base.runtime, PythonMaterializer::Module(data), base.effect);
        Ok(Store::register_materializer(mat))
    }

    fn from_python_import(
        base: rt::BaseMaterializer,
        data: rt::MaterializerPythonImport,
    ) -> Result<MaterializerId> {
        let mat = Materializer::python(base.runtime, PythonMaterializer::Import(data), base.effect);
        Ok(Store::register_materializer(mat))
    }

    fn register_random_runtime(data: rt::RandomRuntimeData) -> Result<MaterializerId> {
        Ok(Store::register_runtime(Runtime::Random(data.into())))
    }

    fn create_random_mat(
        base: rt::BaseMaterializer,
        data: rt::MaterializerRandom,
    ) -> Result<MaterializerId> {
        let mat =
            Materializer::random(base.runtime, RandomMaterializer::Runtime(data), base.effect);
        Ok(Store::register_materializer(mat))
    }

    fn register_wasm_reflected_runtime(data: rt::WasmRuntimeData) -> Result<RuntimeId> {
        Ok(Store::register_runtime(Runtime::WasmReflected(data.into())))
    }

    fn register_wasm_wire_runtime(data: rt::WasmRuntimeData) -> Result<RuntimeId> {
        Ok(Store::register_runtime(Runtime::WasmWire(data.into())))
    }

    fn from_wasm_reflected_func(
        base: rt::BaseMaterializer,
        data: rt::MaterializerWasmReflectedFunc,
    ) -> Result<MaterializerId> {
        let mat = Materializer::wasm(
            base.runtime,
            WasmMaterializer::ReflectedFunc(data),
            base.effect,
        );
        Ok(Store::register_materializer(mat))
    }

    fn from_wasm_wire_handler(
        base: rt::BaseMaterializer,
        data: rt::MaterializerWasmWireHandler,
    ) -> Result<MaterializerId> {
        let mat = Materializer::wasm(
            base.runtime,
            WasmMaterializer::WireHandler(data),
            base.effect,
        );
        Ok(Store::register_materializer(mat))
    }

    fn register_prisma_runtime(data: rt::PrismaRuntimeData) -> Result<RuntimeId> {
        Ok(Store::register_runtime(Runtime::Prisma(
            data.into(),
            Default::default(),
        )))
    }

    fn prisma_find_unique(runtime: RuntimeId, model: CoreTypeId) -> Result<FuncParams> {
        prisma_op!(runtime, model, FindUnique, "findUnique")
    }

    fn prisma_find_many(runtime: RuntimeId, model: CoreTypeId) -> Result<FuncParams> {
        prisma_op!(runtime, model, FindMany, "findMany")
    }

    fn prisma_find_first(runtime: RuntimeId, model: CoreTypeId) -> Result<FuncParams> {
        prisma_op!(runtime, model, FindFirst, "findFirst")
    }

    fn prisma_aggregate(runtime: RuntimeId, model: CoreTypeId) -> Result<FuncParams> {
        prisma_op!(runtime, model, Aggregate, "aggregate")
    }

    fn prisma_group_by(runtime: RuntimeId, model: CoreTypeId) -> Result<FuncParams> {
        prisma_op!(runtime, model, GroupBy, "groupBy")
    }

    fn prisma_create_one(runtime: RuntimeId, model: CoreTypeId) -> Result<FuncParams> {
        prisma_op!(
            runtime,
            model,
            CreateOne,
            "createOne",
            Effect::Create(false)
        )
    }

    fn prisma_create_many(runtime: RuntimeId, model: CoreTypeId) -> Result<FuncParams> {
        prisma_op!(
            runtime,
            model,
            CreateMany,
            "createMany",
            Effect::Create(false)
        )
    }

    fn prisma_update_one(runtime: RuntimeId, model: CoreTypeId) -> Result<FuncParams> {
        prisma_op!(
            runtime,
            model,
            UpdateOne,
            "updateOne",
            Effect::Update(false)
        )
    }

    fn prisma_update_many(runtime: RuntimeId, model: CoreTypeId) -> Result<FuncParams> {
        prisma_op!(
            runtime,
            model,
            UpdateMany,
            "updateMany",
            Effect::Update(false)
        )
    }

    fn prisma_upsert_one(runtime: RuntimeId, model: CoreTypeId) -> Result<FuncParams> {
        prisma_op!(runtime, model, UpsertOne, "upsertOne", Effect::Update(true))
    }

    fn prisma_delete_one(runtime: RuntimeId, model: CoreTypeId) -> Result<FuncParams> {
        prisma_op!(runtime, model, DeleteOne, "deleteOne", Effect::Delete(true))
    }

    fn prisma_delete_many(runtime: RuntimeId, model: CoreTypeId) -> Result<FuncParams> {
        prisma_op!(
            runtime,
            model,
            DeleteMany,
            "deleteMany",
            Effect::Delete(true)
        )
    }

    fn prisma_execute(
        runtime: RuntimeId,
        query: String,
        param: CoreTypeId,
        effect: Effect,
    ) -> Result<FuncParams> {
        let types = {
            let ctx = get_prisma_context(runtime);
            let mut ctx = ctx.borrow_mut();
            ctx.execute_raw(param.into())?
        };
        let proc = replace_variables_to_indices(query, types.input)?;
        let mat = PrismaMaterializer {
            table: proc.query,
            operation: "executeRaw".to_string(),
            ordered_keys: Some(proc.ordered_keys),
        };
        let mat_id = Store::register_materializer(Materializer::prisma(runtime, mat, effect));
        Ok(FuncParams {
            inp: types.input.into(),
            out: types.output.into(),
            mat: mat_id,
        })
    }

    fn prisma_query_raw(
        runtime: RuntimeId,
        query: String,
        out: CoreTypeId,
        param: Option<CoreTypeId>,
    ) -> Result<FuncParams> {
        let types = {
            let ctx = get_prisma_context(runtime);
            let mut ctx = ctx.borrow_mut();
            ctx.query_raw(param.map(|v| v.into()), out.into())?
        };
        let proc = replace_variables_to_indices(query, types.input)?;
        let mat = PrismaMaterializer {
            table: proc.query,
            operation: "queryRaw".to_string(),
            ordered_keys: Some(proc.ordered_keys),
        };
        let mat_id = Store::register_materializer(Materializer::prisma(runtime, mat, Effect::Read));
        Ok(FuncParams {
            inp: types.input.into(),
            out: types.output.into(),
            mat: mat_id,
        })
    }

    fn prisma_link(data: PrismaLinkData) -> Result<CoreTypeId> {
        let mut builder = prisma_link(data.target_type.into())?;
        if let Some(name) = data.relationship_name {
            builder = builder.name(name);
        }
        if let Some(fkey) = data.foreign_key {
            builder = builder.fkey(fkey);
        }
        if let Some(field) = data.target_field {
            builder = builder.field(field);
        }
        if let Some(unique) = data.unique {
            builder = builder.unique(unique);
        }
        Ok(builder.build()?.into())
    }

    fn prisma_migration(operation: PrismaMigrationOperation) -> Result<FuncParams> {
        use PrismaMigrationOperation as Op;

        let (effect, (inp, out)) = match operation {
            Op::Diff => (Effect::Read, prisma_diff()?),
            Op::Create => (Effect::Create(false), prisma_create()?),
            Op::Apply => (Effect::Update(false), prisma_apply()?),
            Op::Deploy => (Effect::Update(true), prisma_deploy()?),
            Op::Reset => (Effect::Delete(true), prisma_reset()?),
        };

        let mat_id = Store::register_materializer(Materializer::prisma_migrate(
            Store::get_prisma_migration_runtime(),
            operation,
            effect,
        ));

        Ok(FuncParams {
            inp: inp.into(),
            out: out.into(),
            mat: mat_id,
        })
    }

    fn register_temporal_runtime(data: TemporalRuntimeData) -> Result<RuntimeId> {
        Ok(Store::register_runtime(Runtime::Temporal(data.into())))
    }

    fn generate_temporal_operation(
        runtime: RuntimeId,
        data: TemporalOperationData,
    ) -> Result<FuncParams> {
        temporal_operation(runtime, data)
    }

    fn register_typegate_materializer(operation: rt::TypegateOperation) -> Result<MaterializerId> {
        use rt::TypegateOperation as SdkOP;
        use TypegateOperation as Op;

        let (effect, op) = match operation {
            SdkOP::ListTypegraphs => (Effect::Read, Op::ListTypegraphs),
            SdkOP::FindTypegraph => (Effect::Read, Op::FindTypegraph),
            SdkOP::AddTypegraph => (Effect::Create(true), Op::AddTypegraph),
            SdkOP::RemoveTypegraphs => (Effect::Delete(true), Op::RemoveTypegraphs),
            SdkOP::GetSerializedTypegraph => (Effect::Read, Op::GetSerializedTypegraph),
            SdkOP::GetArgInfoByPath => (Effect::Read, Op::GetArgInfoByPath),
            SdkOP::FindAvailableOperations => (Effect::Read, Op::FindAvailableOperations),
            SdkOP::FindPrismaModels => (Effect::Read, Op::FindPrismaModels),
            SdkOP::RawPrismaRead => (Effect::Read, Op::RawPrismaQuery),
            SdkOP::RawPrismaCreate => (Effect::Create(false), Op::RawPrismaQuery),
            SdkOP::RawPrismaUpdate => (Effect::Update(false), Op::RawPrismaQuery),
            SdkOP::RawPrismaDelete => (Effect::Delete(true), Op::RawPrismaQuery),
            SdkOP::QueryPrismaModel => (Effect::Read, Op::QueryPrismaModel),
        };

        Ok(Store::register_materializer(Materializer::typegate(
            Store::get_typegate_runtime(),
            op,
            effect,
        )))
    }

    fn register_typegraph_materializer(
        operation: rt::TypegraphOperation,
    ) -> Result<MaterializerId> {
        use rt::TypegraphOperation as SdkOP;
        use TypegraphOperation as Op;

        let (effect, op) = match operation {
            SdkOP::Resolver => (Effect::Read, Op::Resolver),
            SdkOP::GetType => (Effect::Read, Op::GetType),
            SdkOP::GetSchema => (Effect::Read, Op::GetSchema),
        };

        Ok(Store::register_materializer(Materializer::typegraph(
            Store::get_typegraph_runtime(),
            op,
            effect,
        )))
    }

    fn register_substantial_runtime(data: rt::SubstantialRuntimeData) -> Result<RuntimeId> {
        Ok(Store::register_runtime(Runtime::Substantial(data.into())))
    }

    fn generate_substantial_operation(
        runtime: RuntimeId,
        data: rt::SubstantialOperationData,
    ) -> Result<FuncParams> {
        substantial_operation(runtime, data)
    }

    fn register_kv_runtime(data: KvRuntimeData) -> Result<RuntimeId> {
        Ok(Store::register_runtime(Runtime::Kv(data.into())))
    }

    fn kv_operation(base: BaseMaterializer, data: KvMaterializer) -> Result<MaterializerId> {
        let mat = Materializer::kv(base.runtime, data, base.effect);
        Ok(Store::register_materializer(mat))
    }

    fn register_grpc_runtime(data: GrpcRuntimeData) -> Result<RuntimeId> {
        let fs_ctx = FsContext::new(current_typegraph_dir()?);
        let proto_file = fs_ctx.read_text_file(Path::new(&data.proto_file))?;
        let data = GrpcRuntimeData { proto_file, ..data };

        Ok(Store::register_runtime(Runtime::Grpc(data.into())))
    }

    fn call_grpc_method(runtime: RuntimeId, data: GrpcData) -> Result<FuncParams> {
        call_grpc_method(runtime, data)
    }
}<|MERGE_RESOLUTION|>--- conflicted
+++ resolved
@@ -288,15 +288,8 @@
         )))
     }
 
-<<<<<<< HEAD
     fn get_predefined_deno_func(data: rt::MaterializerDenoPredefined) -> Result<MaterializerId> {
-        Store::get_predefined_deno_function(data.name)
-=======
-    fn get_predefined_deno_func(
-        data: wit::MaterializerDenoPredefined,
-    ) -> Result<wit::MaterializerId> {
         Store::get_predefined_deno_function(data.name, data.param)
->>>>>>> 324dffa8
     }
 
     fn import_deno_function(
