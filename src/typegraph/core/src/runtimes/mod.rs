// Copyright Metatype OÜ, licensed under the Mozilla Public License Version 2.0.
// SPDX-License-Identifier: MPL-2.0

pub mod aws;
pub mod deno;
pub mod graphql;
pub mod grpc;
pub mod prisma;
pub mod python;
pub mod random;
pub mod substantial;
pub mod temporal;
pub mod typegate;
pub mod typegraph;
pub mod wasm;

use std::cell::RefCell;
use std::path::Path;
use std::rc::Rc;

use crate::conversion::runtimes::MaterializerConverter;
use crate::global_store::Store;
use crate::runtimes::prisma::migration::{
    prisma_apply, prisma_create, prisma_deploy, prisma_diff, prisma_reset,
};
use crate::runtimes::typegraph::TypegraphOperation;
use crate::sdk::aws::S3RuntimeData;
use crate::sdk::core::{FuncParams, MaterializerId, RuntimeId, TypeId as CoreTypeId};
use crate::sdk::runtimes::Effect as SdkEffect;
use crate::sdk::runtimes::{
    self as rt, BaseMaterializer, Effect, GraphqlRuntimeData, GrpcData, GrpcRuntimeData,
    HttpRuntimeData, KvMaterializer, KvRuntimeData, MaterializerHttpRequest, PrismaLinkData,
    PrismaMigrationOperation, PrismaRuntimeData, RandomRuntimeData, SubstantialRuntimeData,
    TemporalOperationData, TemporalRuntimeData, WasmRuntimeData,
};
use crate::t::TypeBuilder;
use crate::typegraph::current_typegraph_dir;
use crate::typegraph::TypegraphContext;
use crate::utils::fs::FsContext;
use crate::validation::types::validate_value;
use enum_dispatch::enum_dispatch;
use substantial::{substantial_operation, SubstantialMaterializer};

use self::aws::S3Materializer;
pub use self::deno::{DenoMaterializer, MaterializerDenoImport, MaterializerDenoModule};
pub use self::graphql::GraphqlMaterializer;
use self::grpc::{call_grpc_method, GrpcMaterializer};
use self::prisma::context::PrismaContext;
use self::prisma::get_prisma_context;
use self::prisma::relationship::prisma_link;
use self::prisma::type_generation::replace_variables_to_indices;
use self::prisma::PrismaMaterializer;
pub use self::python::PythonMaterializer;
pub use self::random::RandomMaterializer;
use self::temporal::temporal_operation;
pub use self::temporal::TemporalMaterializer;
use self::typegate::TypegateOperation;
pub use self::wasm::WasmMaterializer;
use crate::errors::Result;

#[derive(Debug, Clone)]
pub enum Runtime {
    Deno,
    Graphql(Rc<GraphqlRuntimeData>),
    Http(Rc<HttpRuntimeData>),
    Python,
    Random(Rc<RandomRuntimeData>),
    WasmWire(Rc<WasmRuntimeData>),
    WasmReflected(Rc<WasmRuntimeData>),
    Prisma(Rc<PrismaRuntimeData>, Rc<RefCell<PrismaContext>>),
    PrismaMigration,
    Temporal(Rc<TemporalRuntimeData>),
    Typegate,
    Typegraph,
    S3(Rc<S3RuntimeData>),
    Substantial(Rc<SubstantialRuntimeData>),
    Kv(Rc<KvRuntimeData>),
    Grpc(Rc<GrpcRuntimeData>),
}

#[derive(Debug, Clone)]
pub struct Materializer {
    pub runtime_id: RuntimeId,
    pub effect: Effect,
    pub data: MaterializerData,
}

impl Materializer {
    pub fn deno(data: DenoMaterializer, effect: Effect) -> Self {
        Self {
            runtime_id: Store::get_deno_runtime(),
            effect,
            data: Rc::new(data).into(),
        }
    }

    fn graphql(runtime_id: RuntimeId, data: GraphqlMaterializer, effect: Effect) -> Self {
        Self {
            runtime_id,
            effect,
            data: Rc::new(data).into(),
        }
    }

    fn http(runtime_id: RuntimeId, data: MaterializerHttpRequest, effect: Effect) -> Self {
        Self {
            runtime_id,
            effect,
            data: Rc::new(data).into(),
        }
    }

    fn python(runtime_id: RuntimeId, data: PythonMaterializer, effect: Effect) -> Self {
        Self {
            runtime_id,
            effect,
            data: Rc::new(data).into(),
        }
    }

    fn random(runtime_id: RuntimeId, data: RandomMaterializer, effect: Effect) -> Self {
        Self {
            runtime_id,
            effect,
            data: Rc::new(data).into(),
        }
    }

    fn wasm(runtime_id: RuntimeId, data: WasmMaterializer, effect: Effect) -> Self {
        Self {
            runtime_id,
            effect,
            data: Rc::new(data).into(),
        }
    }

    fn prisma(runtime_id: RuntimeId, data: PrismaMaterializer, effect: Effect) -> Self {
        Self {
            runtime_id,
            effect,
            data: Rc::new(data).into(),
        }
    }

    fn prisma_migrate(
        runtime_id: RuntimeId,
        data: PrismaMigrationOperation,
        effect: Effect,
    ) -> Self {
        Self {
            runtime_id,
            effect,
            data: data.into(),
        }
    }

    fn temporal(runtime_id: RuntimeId, data: TemporalMaterializer, effect: Effect) -> Self {
        Self {
            runtime_id,
            effect,
            data: Rc::new(data).into(),
        }
    }

    fn typegate(runtime_id: RuntimeId, data: TypegateOperation, effect: Effect) -> Self {
        Self {
            runtime_id,
            effect,
            data: data.into(),
        }
    }

    fn typegraph(runtime_id: RuntimeId, data: TypegraphOperation, effect: Effect) -> Self {
        Self {
            runtime_id,
            effect,
            data: data.into(),
        }
    }

    fn substantial(runtime_id: RuntimeId, data: SubstantialMaterializer, effect: Effect) -> Self {
        Self {
            runtime_id,
            effect,
            data: Rc::new(data).into(),
        }
    }

    fn kv(runtime_id: RuntimeId, data: KvMaterializer, effect: Effect) -> Self {
        Self {
            runtime_id,
            effect,
            data: Rc::new(data).into(),
        }
    }

    fn grpc(runtime_id: RuntimeId, data: GrpcMaterializer, effect: Effect) -> Self {
        Self {
            runtime_id,
            effect,
            data: Rc::new(data).into(),
        }
    }
}

#[derive(Debug, Clone)]
#[enum_dispatch]
pub enum MaterializerData {
    Deno(Rc<DenoMaterializer>),
    GraphQL(Rc<GraphqlMaterializer>),
    Http(Rc<MaterializerHttpRequest>),
    Python(Rc<PythonMaterializer>),
    Random(Rc<RandomMaterializer>),
    Wasm(Rc<WasmMaterializer>),
    Prisma(Rc<PrismaMaterializer>),
    PrismaMigration(PrismaMigrationOperation),
    Temporal(Rc<TemporalMaterializer>),
    Typegate(TypegateOperation),
    Typegraph(TypegraphOperation),
    S3(Rc<S3Materializer>),
    Substantial(Rc<SubstantialMaterializer>),
    Kv(Rc<KvMaterializer>),
    Grpc(Rc<GrpcMaterializer>),
}

macro_rules! prisma_op {
    ( $rt:expr, $model:expr, $op:ident, $name:expr, $effect:expr ) => {{
        let types = {
            let ctx = get_prisma_context($rt);
            let mut ctx = ctx.borrow_mut();
            ctx.generate_types(
                $crate::runtimes::prisma::type_generation::$op,
                $model.into(),
            )?
        };

        let mat = PrismaMaterializer {
            table: $crate::types::TypeId($model)
                .name()?
                .ok_or_else(|| "prisma model must be named".to_string())?,
            operation: $name.to_string(),
            ordered_keys: None,
        };

        let mat_id = Store::register_materializer(Materializer::prisma($rt, mat, $effect));

        Ok(FuncParams {
            inp: types.input.into(),
            out: types.output.into(),
            mat: mat_id,
        })
    }};

    ( $rt:expr, $model:expr, $fn:ident, $name:expr ) => {
        prisma_op!($rt, $model, $fn, $name, Effect::Read)
    };
}

impl crate::sdk::runtimes::Handler for crate::Lib {
    fn get_deno_runtime() -> Result<RuntimeId> {
        Ok(Store::get_deno_runtime())
    }

    fn register_deno_func(
        data: rt::MaterializerDenoFunc,
        effect: Effect,
    ) -> Result<MaterializerId> {
        // TODO: check code is valid function?
        let mat = Materializer::deno(DenoMaterializer::Inline(data), effect);
        Ok(Store::register_materializer(mat))
    }

    fn register_deno_static(
        data: rt::MaterializerDenoStatic,
        type_id: CoreTypeId,
    ) -> Result<MaterializerId> {
        validate_value(
            &serde_json::from_str::<serde_json::Value>(&data.value).map_err(|e| e.to_string())?,
            type_id.into(),
            "<V>".to_string(),
        )?;

        Ok(Store::register_materializer(Materializer::deno(
            DenoMaterializer::Static(deno::MaterializerDenoStatic {
                value: serde_json::from_str(&data.value).map_err(|e| e.to_string())?,
            }),
            Effect::Read,
        )))
    }

    fn get_predefined_deno_func(data: rt::MaterializerDenoPredefined) -> Result<MaterializerId> {
        Store::get_predefined_deno_function(data.name, data.param)
    }

    fn import_deno_function(
        data: rt::MaterializerDenoImport,
        effect: Effect,
    ) -> Result<MaterializerId> {
        let module = Store::get_deno_module(data.module, data.deps);
        let data = MaterializerDenoImport {
            func_name: data.func_name,
            module,
            secrets: data.secrets,
        };
        let mat = Materializer::deno(DenoMaterializer::Import(data), effect);
        Ok(Store::register_materializer(mat))
    }

    fn register_graphql_runtime(data: GraphqlRuntimeData) -> Result<RuntimeId> {
        let runtime = Runtime::Graphql(data.into());
        Ok(Store::register_runtime(runtime))
    }

    fn graphql_query(
        base: BaseMaterializer,
        data: rt::MaterializerGraphqlQuery,
    ) -> Result<MaterializerId> {
        let data = GraphqlMaterializer::Query(data);
        let mat = Materializer::graphql(base.runtime, data, base.effect);
        Ok(Store::register_materializer(mat))
    }

    fn graphql_mutation(
        base: BaseMaterializer,
        data: rt::MaterializerGraphqlQuery,
    ) -> Result<MaterializerId> {
        let data = GraphqlMaterializer::Mutation(data);
        let mat = Materializer::graphql(base.runtime, data, base.effect);
        Ok(Store::register_materializer(mat))
    }

    fn register_http_runtime(data: rt::HttpRuntimeData) -> Result<RuntimeId> {
        Ok(Store::register_runtime(Runtime::Http(data.into())))
    }

    fn http_request(
        base: rt::BaseMaterializer,
        data: rt::MaterializerHttpRequest,
    ) -> Result<MaterializerId> {
        let mat = Materializer::http(base.runtime, data, base.effect);
        Ok(Store::register_materializer(mat))
    }

    fn register_python_runtime() -> Result<RuntimeId> {
        Ok(Store::register_runtime(Runtime::Python))
    }

    fn from_python_lambda(
        base: rt::BaseMaterializer,
        data: rt::MaterializerPythonLambda,
    ) -> Result<MaterializerId> {
        let mat = Materializer::python(base.runtime, PythonMaterializer::Lambda(data), base.effect);
        Ok(Store::register_materializer(mat))
    }

    fn from_python_def(
        base: rt::BaseMaterializer,
        data: rt::MaterializerPythonDef,
    ) -> Result<MaterializerId> {
        let mat = Materializer::python(base.runtime, PythonMaterializer::Def(data), base.effect);
        Ok(Store::register_materializer(mat))
    }

    fn from_python_module(
        base: rt::BaseMaterializer,
        data: rt::MaterializerPythonModule,
    ) -> Result<MaterializerId> {
        let mat = Materializer::python(base.runtime, PythonMaterializer::Module(data), base.effect);
        Ok(Store::register_materializer(mat))
    }

    fn from_python_import(
        base: rt::BaseMaterializer,
        data: rt::MaterializerPythonImport,
    ) -> Result<MaterializerId> {
        let mat = Materializer::python(base.runtime, PythonMaterializer::Import(data), base.effect);
        Ok(Store::register_materializer(mat))
    }

    fn register_random_runtime(data: rt::RandomRuntimeData) -> Result<MaterializerId> {
        Ok(Store::register_runtime(Runtime::Random(data.into())))
    }

    fn create_random_mat(
        base: rt::BaseMaterializer,
        data: rt::MaterializerRandom,
    ) -> Result<MaterializerId> {
        let mat =
            Materializer::random(base.runtime, RandomMaterializer::Runtime(data), base.effect);
        Ok(Store::register_materializer(mat))
    }

    fn register_wasm_reflected_runtime(data: rt::WasmRuntimeData) -> Result<RuntimeId> {
        Ok(Store::register_runtime(Runtime::WasmReflected(data.into())))
    }

    fn register_wasm_wire_runtime(data: rt::WasmRuntimeData) -> Result<RuntimeId> {
        Ok(Store::register_runtime(Runtime::WasmWire(data.into())))
    }

    fn from_wasm_reflected_func(
        base: rt::BaseMaterializer,
        data: rt::MaterializerWasmReflectedFunc,
    ) -> Result<MaterializerId> {
        let mat = Materializer::wasm(
            base.runtime,
            WasmMaterializer::ReflectedFunc(data),
            base.effect,
        );
        Ok(Store::register_materializer(mat))
    }

    fn from_wasm_wire_handler(
        base: rt::BaseMaterializer,
        data: rt::MaterializerWasmWireHandler,
    ) -> Result<MaterializerId> {
        let mat = Materializer::wasm(
            base.runtime,
            WasmMaterializer::WireHandler(data),
            base.effect,
        );
        Ok(Store::register_materializer(mat))
    }

    fn register_prisma_runtime(data: rt::PrismaRuntimeData) -> Result<RuntimeId> {
        Ok(Store::register_runtime(Runtime::Prisma(
            data.into(),
            Default::default(),
        )))
    }

    fn prisma_find_unique(runtime: RuntimeId, model: CoreTypeId) -> Result<FuncParams> {
        prisma_op!(runtime, model, FindUnique, "findUnique")
    }

    fn prisma_find_many(runtime: RuntimeId, model: CoreTypeId) -> Result<FuncParams> {
        prisma_op!(runtime, model, FindMany, "findMany")
    }

    fn prisma_find_first(runtime: RuntimeId, model: CoreTypeId) -> Result<FuncParams> {
        prisma_op!(runtime, model, FindFirst, "findFirst")
    }

    fn prisma_aggregate(runtime: RuntimeId, model: CoreTypeId) -> Result<FuncParams> {
        prisma_op!(runtime, model, Aggregate, "aggregate")
    }

    fn prisma_group_by(runtime: RuntimeId, model: CoreTypeId) -> Result<FuncParams> {
        prisma_op!(runtime, model, GroupBy, "groupBy")
    }

    fn prisma_create_one(runtime: RuntimeId, model: CoreTypeId) -> Result<FuncParams> {
        prisma_op!(
            runtime,
            model,
            CreateOne,
            "createOne",
            Effect::Create(false)
        )
    }

    fn prisma_create_many(runtime: RuntimeId, model: CoreTypeId) -> Result<FuncParams> {
        prisma_op!(
            runtime,
            model,
            CreateMany,
            "createMany",
            Effect::Create(false)
        )
    }

    fn prisma_update_one(runtime: RuntimeId, model: CoreTypeId) -> Result<FuncParams> {
        prisma_op!(
            runtime,
            model,
            UpdateOne,
            "updateOne",
            Effect::Update(false)
        )
    }

    fn prisma_update_many(runtime: RuntimeId, model: CoreTypeId) -> Result<FuncParams> {
        prisma_op!(
            runtime,
            model,
            UpdateMany,
            "updateMany",
            Effect::Update(false)
        )
    }

    fn prisma_upsert_one(runtime: RuntimeId, model: CoreTypeId) -> Result<FuncParams> {
        prisma_op!(runtime, model, UpsertOne, "upsertOne", Effect::Update(true))
    }

    fn prisma_delete_one(runtime: RuntimeId, model: CoreTypeId) -> Result<FuncParams> {
        prisma_op!(runtime, model, DeleteOne, "deleteOne", Effect::Delete(true))
    }

    fn prisma_delete_many(runtime: RuntimeId, model: CoreTypeId) -> Result<FuncParams> {
        prisma_op!(
            runtime,
            model,
            DeleteMany,
            "deleteMany",
            Effect::Delete(true)
        )
    }

    fn prisma_execute(
        runtime: RuntimeId,
        query: String,
        param: CoreTypeId,
        effect: Effect,
    ) -> Result<FuncParams> {
        let types = {
            let ctx = get_prisma_context(runtime);
            let mut ctx = ctx.borrow_mut();
            ctx.execute_raw(param.into())?
        };
        let proc = replace_variables_to_indices(query, types.input)?;
        let mat = PrismaMaterializer {
            table: proc.query,
            operation: "executeRaw".to_string(),
            ordered_keys: Some(proc.ordered_keys),
        };
        let mat_id = Store::register_materializer(Materializer::prisma(runtime, mat, effect));
        Ok(FuncParams {
            inp: types.input.into(),
            out: types.output.into(),
            mat: mat_id,
        })
    }

    fn prisma_query_raw(
        runtime: RuntimeId,
        query: String,
        out: CoreTypeId,
        param: Option<CoreTypeId>,
    ) -> Result<FuncParams> {
        let types = {
            let ctx = get_prisma_context(runtime);
            let mut ctx = ctx.borrow_mut();
            ctx.query_raw(param.map(|v| v.into()), out.into())?
        };
        let proc = replace_variables_to_indices(query, types.input)?;
        let mat = PrismaMaterializer {
            table: proc.query,
            operation: "queryRaw".to_string(),
            ordered_keys: Some(proc.ordered_keys),
        };
        let mat_id = Store::register_materializer(Materializer::prisma(runtime, mat, Effect::Read));
        Ok(FuncParams {
            inp: types.input.into(),
            out: types.output.into(),
            mat: mat_id,
        })
    }

    fn prisma_link(data: PrismaLinkData) -> Result<CoreTypeId> {
        let mut builder = prisma_link(data.target_type.into())?;
        if let Some(name) = data.relationship_name {
            builder = builder.name(name);
        }
        if let Some(fkey) = data.foreign_key {
            builder = builder.fkey(fkey);
        }
        if let Some(field) = data.target_field {
            builder = builder.field(field);
        }
        if let Some(unique) = data.unique {
            builder = builder.unique(unique);
        }
        Ok(builder.build()?.into())
    }

    fn prisma_migration(operation: PrismaMigrationOperation) -> Result<FuncParams> {
        use PrismaMigrationOperation as Op;

        let (effect, (inp, out)) = match operation {
            Op::Diff => (Effect::Read, prisma_diff()?),
            Op::Create => (Effect::Create(false), prisma_create()?),
            Op::Apply => (Effect::Update(false), prisma_apply()?),
            Op::Deploy => (Effect::Update(true), prisma_deploy()?),
            Op::Reset => (Effect::Delete(true), prisma_reset()?),
        };

        let mat_id = Store::register_materializer(Materializer::prisma_migrate(
            Store::get_prisma_migration_runtime(),
            operation,
            effect,
        ));

        Ok(FuncParams {
            inp: inp.into(),
            out: out.into(),
            mat: mat_id,
        })
    }

    fn register_temporal_runtime(data: TemporalRuntimeData) -> Result<RuntimeId> {
        Ok(Store::register_runtime(Runtime::Temporal(data.into())))
    }

    fn generate_temporal_operation(
        runtime: RuntimeId,
        data: TemporalOperationData,
    ) -> Result<FuncParams> {
        temporal_operation(runtime, data)
    }

    fn register_typegate_materializer(operation: rt::TypegateOperation) -> Result<MaterializerId> {
        use rt::TypegateOperation as SdkOP;
        use TypegateOperation as Op;

        let (effect, op) = match operation {
<<<<<<< HEAD
            SdkOP::ListTypegraphs => (Effect::Read, Op::ListTypegraphs),
            SdkOP::FindTypegraph => (Effect::Read, Op::FindTypegraph),
            SdkOP::AddTypegraph => (Effect::Create(true), Op::AddTypegraph),
            SdkOP::RemoveTypegraphs => (Effect::Delete(true), Op::RemoveTypegraphs),
            SdkOP::GetSerializedTypegraph => (Effect::Read, Op::GetSerializedTypegraph),
            SdkOP::GetArgInfoByPath => (Effect::Read, Op::GetArgInfoByPath),
            SdkOP::FindAvailableOperations => (Effect::Read, Op::FindAvailableOperations),
            SdkOP::FindPrismaModels => (Effect::Read, Op::FindPrismaModels),
            SdkOP::RawPrismaRead => (Effect::Read, Op::RawPrismaQuery),
            SdkOP::RawPrismaCreate => (Effect::Create(false), Op::RawPrismaQuery),
            SdkOP::RawPrismaUpdate => (Effect::Update(false), Op::RawPrismaQuery),
            SdkOP::RawPrismaDelete => (Effect::Delete(true), Op::RawPrismaQuery),
            SdkOP::QueryPrismaModel => (Effect::Read, Op::QueryPrismaModel),
=======
            WitOp::ListTypegraphs => (WitEffect::Read, Op::ListTypegraphs),
            WitOp::FindTypegraph => (WitEffect::Read, Op::FindTypegraph),
            WitOp::AddTypegraph => (WitEffect::Create(true), Op::AddTypegraph),
            WitOp::RemoveTypegraphs => (WitEffect::Delete(true), Op::RemoveTypegraphs),
            WitOp::GetSerializedTypegraph => (WitEffect::Read, Op::GetSerializedTypegraph),
            WitOp::GetArgInfoByPath => (WitEffect::Read, Op::GetArgInfoByPath),
            WitOp::FindAvailableOperations => (WitEffect::Read, Op::FindAvailableOperations),
            WitOp::FindPrismaModels => (WitEffect::Read, Op::FindPrismaModels),
            WitOp::RawPrismaRead => (WitEffect::Read, Op::RawPrismaQuery),
            WitOp::RawPrismaCreate => (WitEffect::Create(false), Op::RawPrismaQuery),
            WitOp::RawPrismaUpdate => (WitEffect::Update(false), Op::RawPrismaQuery),
            WitOp::RawPrismaDelete => (WitEffect::Delete(true), Op::RawPrismaQuery),
            WitOp::QueryPrismaModel => (WitEffect::Read, Op::QueryPrismaModel),
            WitOp::Ping => (WitEffect::Read, Op::Ping),
>>>>>>> dd910d7b
        };

        Ok(Store::register_materializer(Materializer::typegate(
            Store::get_typegate_runtime(),
            op,
            effect,
        )))
    }

    fn register_typegraph_materializer(
        operation: rt::TypegraphOperation,
    ) -> Result<MaterializerId> {
        use rt::TypegraphOperation as SdkOP;
        use TypegraphOperation as Op;

        let (effect, op) = match operation {
            SdkOP::Resolver => (Effect::Read, Op::Resolver),
            SdkOP::GetType => (Effect::Read, Op::GetType),
            SdkOP::GetSchema => (Effect::Read, Op::GetSchema),
        };

        Ok(Store::register_materializer(Materializer::typegraph(
            Store::get_typegraph_runtime(),
            op,
            effect,
        )))
    }

    fn register_substantial_runtime(data: rt::SubstantialRuntimeData) -> Result<RuntimeId> {
        Ok(Store::register_runtime(Runtime::Substantial(data.into())))
    }

    fn generate_substantial_operation(
        runtime: RuntimeId,
        data: rt::SubstantialOperationData,
    ) -> Result<FuncParams> {
        substantial_operation(runtime, data)
    }

    fn register_kv_runtime(data: KvRuntimeData) -> Result<RuntimeId> {
        Ok(Store::register_runtime(Runtime::Kv(data.into())))
    }

    fn kv_operation(base: BaseMaterializer, data: KvMaterializer) -> Result<MaterializerId> {
        let mat = Materializer::kv(base.runtime, data, base.effect);
        Ok(Store::register_materializer(mat))
    }

    fn register_grpc_runtime(data: GrpcRuntimeData) -> Result<RuntimeId> {
        let fs_ctx = FsContext::new(current_typegraph_dir()?);
        let proto_file = fs_ctx.read_text_file(Path::new(&data.proto_file))?;
        let data = GrpcRuntimeData { proto_file, ..data };

        Ok(Store::register_runtime(Runtime::Grpc(data.into())))
    }

    fn call_grpc_method(runtime: RuntimeId, data: GrpcData) -> Result<FuncParams> {
        call_grpc_method(runtime, data)
    }
}<|MERGE_RESOLUTION|>--- conflicted
+++ resolved
@@ -614,7 +614,6 @@
         use TypegateOperation as Op;
 
         let (effect, op) = match operation {
-<<<<<<< HEAD
             SdkOP::ListTypegraphs => (Effect::Read, Op::ListTypegraphs),
             SdkOP::FindTypegraph => (Effect::Read, Op::FindTypegraph),
             SdkOP::AddTypegraph => (Effect::Create(true), Op::AddTypegraph),
@@ -628,22 +627,7 @@
             SdkOP::RawPrismaUpdate => (Effect::Update(false), Op::RawPrismaQuery),
             SdkOP::RawPrismaDelete => (Effect::Delete(true), Op::RawPrismaQuery),
             SdkOP::QueryPrismaModel => (Effect::Read, Op::QueryPrismaModel),
-=======
-            WitOp::ListTypegraphs => (WitEffect::Read, Op::ListTypegraphs),
-            WitOp::FindTypegraph => (WitEffect::Read, Op::FindTypegraph),
-            WitOp::AddTypegraph => (WitEffect::Create(true), Op::AddTypegraph),
-            WitOp::RemoveTypegraphs => (WitEffect::Delete(true), Op::RemoveTypegraphs),
-            WitOp::GetSerializedTypegraph => (WitEffect::Read, Op::GetSerializedTypegraph),
-            WitOp::GetArgInfoByPath => (WitEffect::Read, Op::GetArgInfoByPath),
-            WitOp::FindAvailableOperations => (WitEffect::Read, Op::FindAvailableOperations),
-            WitOp::FindPrismaModels => (WitEffect::Read, Op::FindPrismaModels),
-            WitOp::RawPrismaRead => (WitEffect::Read, Op::RawPrismaQuery),
-            WitOp::RawPrismaCreate => (WitEffect::Create(false), Op::RawPrismaQuery),
-            WitOp::RawPrismaUpdate => (WitEffect::Update(false), Op::RawPrismaQuery),
-            WitOp::RawPrismaDelete => (WitEffect::Delete(true), Op::RawPrismaQuery),
-            WitOp::QueryPrismaModel => (WitEffect::Read, Op::QueryPrismaModel),
-            WitOp::Ping => (WitEffect::Read, Op::Ping),
->>>>>>> dd910d7b
+            SdkOP::Ping => (Effect::Read, Op::Ping),
         };
 
         Ok(Store::register_materializer(Materializer::typegate(
