--- conflicted
+++ resolved
@@ -12,12 +12,8 @@
     TypeEither, TypeFile, TypeFloat, TypeFunc, TypeInteger, TypeList, TypeOptional, TypeString,
     TypeStruct, TypeUnion,
 };
-<<<<<<< HEAD
-=======
 use crate::typegraph::TypegraphContext;
 use crate::types::ExtendedTypeDef;
-use common::typegraph::TypeNode;
->>>>>>> e157897b
 use enum_dispatch::enum_dispatch;
 use std::hash::Hash as _;
 use tg_schema::TypeNode;
