// Copyright Metatype OÜ, licensed under the Mozilla Public License Version 2.0.
// SPDX-License-Identifier: MPL-2.0

use crate::errors::{self, Result, TgError};
use crate::runtimes::{
    DenoMaterializer, Materializer, MaterializerData, MaterializerDenoModule, Runtime,
};
use crate::sdk::core::{MaterializerId, Policy as CorePolicy, PolicyId, RuntimeId};
use crate::sdk::utils::Auth as SdkAuth;
use crate::types::type_ref::TypeRef;
use crate::types::{
    AsTypeDefEx as _, NamedTypeRef, Type, TypeDef, TypeDefExt, TypeId, TypeRefBuilder,
};

#[allow(unused)]
use crate::sdk::runtimes::{Effect, MaterializerDenoPredefined};
use graphql_parser::parse_query;
use indexmap::IndexMap;
use std::rc::Rc;
use std::{cell::RefCell, collections::HashMap};

const PLACEHOLDER_TYPE_SUFFIX: &str = "_____PLACEHOLDER_____";

pub type Policy = Rc<CorePolicy>;

/// As all the store entries are append only, we can set a restore point
/// to reset it to a previous state.
/// This is useful to remove the entities that were added in a typegraph scope
/// instead of the global scope.
///
/// The state is saved as item count for each entry.
///
/// With this feature, we can reuse a type name in a typegraph definition module,
/// within different typegraph contexts.
#[derive(Default, Debug)]
pub struct SavedState {
    types: usize,
    type_names: usize,
    runtimes: usize,
    materializers: usize,
    policies: usize,
    deno_modules: usize,
}

#[derive(Default)]
pub struct Store {
    // type ids can be pre-allocated
    pub types: Vec<Type>,
    // the bool indicates weather the name was from
    // user or generated placeholder (false)
    pub type_by_names: IndexMap<Rc<str>, (NamedTypeRef, bool)>,

    pub runtimes: Vec<Runtime>,
    pub materializers: Vec<Materializer>,
    pub policies: Vec<Policy>,

    deno_runtime: RuntimeId,
    predefined_deno_functions: HashMap<String, MaterializerId>,
    deno_modules: IndexMap<String, MaterializerId>,

    public_policy_id: PolicyId,

    prisma_migration_runtime: RuntimeId,
    typegate_runtime: RuntimeId,
    typegraph_runtime: RuntimeId,
    graphql_endpoints: Vec<String>,
    auths: Vec<common::typegraph::Auth>,

    random_seed: Option<u32>,
}

impl Store {
    fn new() -> Self {
        let deno_runtime = 0;
        Self {
            runtimes: vec![
                Runtime::Deno,
                Runtime::PrismaMigration,
                Runtime::Typegate,
                Runtime::Typegraph,
            ],
            deno_runtime,
            prisma_migration_runtime: 1,
            typegate_runtime: 2,
            typegraph_runtime: 3,

            materializers: vec![Materializer {
                runtime_id: deno_runtime,
                effect: Effect::Read,
                data: MaterializerData::Deno(Rc::new(DenoMaterializer::Predefined(
<<<<<<< HEAD
                    crate::sdk::runtimes::MaterializerDenoPredefined {
                        name: "true".to_string(),
=======
                    crate::wit::runtimes::MaterializerDenoPredefined {
                        name: "pass".to_string(),
>>>>>>> 8c0022eb
                    },
                ))),
            }],

            policies: vec![Rc::new(CorePolicy {
                name: "__public".to_string(),
                materializer: 0,
            })],
            public_policy_id: 0,
            ..Default::default()
        }
    }
}

const PREDEFINED_DENO_FUNCTIONS: &[&str] = &["identity", "true"];

thread_local! {
    pub static STORE: RefCell<Store> = RefCell::new(Store::new());
    pub static SDK_VERSION: String = "0.5.0-rc.9".to_owned();
}

fn with_store<T, F: FnOnce(&Store) -> T>(f: F) -> T {
    STORE.with(|s| f(&s.borrow()))
}

fn with_store_mut<T, F: FnOnce(&mut Store) -> T>(f: F) -> T {
    STORE.with(|s| f(&mut s.borrow_mut()))
}

pub fn get_sdk_version() -> String {
    SDK_VERSION.with(|v| v.clone())
}

impl Store {
    pub fn save() -> SavedState {
        with_store(|s| SavedState {
            types: s.types.len(),
            type_names: s.type_by_names.len(),
            runtimes: s.runtimes.len(),
            materializers: s.materializers.len(),
            policies: s.policies.len(),
            deno_modules: s.deno_modules.len(),
        })
    }

    pub fn restore(saved_state: SavedState) {
        with_store_mut(|s| {
            s.types.truncate(saved_state.types);
            s.type_by_names.truncate(saved_state.type_names);
            s.runtimes.truncate(saved_state.runtimes);
            s.materializers.truncate(saved_state.materializers);
            s.policies.truncate(saved_state.policies);
            s.deno_modules.truncate(saved_state.deno_modules);
        })
    }

    pub fn reset() {
        with_store_mut(|s| *s = Store::new());
    }

    pub fn get_type_by_name(name: &str) -> Option<NamedTypeRef> {
        with_store(|s| s.type_by_names.get(name).map(|id| id.0.clone()))
    }

    pub fn register_type_ref(builder: TypeRefBuilder) -> Result<TypeRef> {
        let id = with_store(|s| s.types.len()) as u32;
        let type_ref = builder.with_id(id.into());
        let res = type_ref.clone();

        // very hacky solution where we keep track of
        // explicitly named types in user_named_types
        // we generate names for everything else to
        // allow the ref system to work
        match &type_ref {
            TypeRef::Named(name_ref) => {
                let (type_ref, name_ref, name, user_named) =
                    if name_ref.name.ends_with(PLACEHOLDER_TYPE_SUFFIX) {
                        let name = name_ref.name.strip_suffix(PLACEHOLDER_TYPE_SUFFIX).unwrap();
                        let name_ref = NamedTypeRef {
                            id: name_ref.id,
                            name: name.into(),
                            target: name_ref.target.clone(),
                        };
                        (
                            TypeRef::Named(name_ref.clone()),
                            name_ref,
                            name.to_string().into(),
                            false,
                        )
                    } else {
                        (
                            type_ref.clone(),
                            name_ref.clone(),
                            name_ref.name.clone(),
                            true,
                        )
                    };
                let res = type_ref.clone();
                with_store_mut(move |s| -> Result<()> {
                    s.types.push(Type::Ref(type_ref));
                    Ok(())
                })?;
                Self::register_type_name(name, name_ref, user_named)?;
                Ok(res)
            }
            _ => {
                with_store_mut(move |s| -> Result<()> {
                    s.types.push(Type::Ref(type_ref));
                    Ok(())
                })?;
                Ok(res)
            }
        }
    }

    pub fn register_type_def(build: impl FnOnce(TypeId) -> Result<TypeDef>) -> Result<TypeId> {
        // this works since the store is thread local
        let id = with_store_mut(|s| s.types.len()) as u32;
        let type_def = build(id.into())?;

        with_store_mut(move |s| -> Result<()> {
            s.types.push(type_def.into());
            Ok(())
        })?;
        Ok(id.into())

        // // very hacky solution where we keep track of
        // // explicitly named types in user_named_types
        // // we generate names for everything else to
        // // allow the ref system to work
        // if name_registration.0 {
        //     if let Some(name) = type_def.base().name.clone() {
        //         Self::register_type_name(name, type_def.clone(), true)?;
        //     } else {
        //         // we only need to assign temporary non-user named
        //         // types for lists and optionals. other refs
        //         // will need explicit names by the user
        //         match type_def {
        //             TypeDef::List(_) | TypeDef::Optional(_) => {
        //                 let variant = type_def.variant_name();
        //                 let placeholder_name = format!("{variant}_{id}");
        //                 Self::register_type_name(&placeholder_name, type_def.clone(), false)?;
        //                 let mut base = type_def.base().clone();
        //                 base.name = Some(placeholder_name);
        //                 type_def = type_def.with_base(id.into(), base);
        //             }
        //             _ => {}
        //         }
        //     }
        // }
    }

    pub fn register_type_name(
        name: Rc<str>,
        name_ref: NamedTypeRef,
        user_named: bool,
    ) -> Result<()> {
        with_store_mut(move |s| -> Result<()> {
            if s.type_by_names.contains_key(&name) {
                return Err(format!("type with name {:?} already exists", name).into());
            }
            s.type_by_names.insert(name, (name_ref, user_named));
            Ok(())
        })
    }

    pub fn is_user_named(name: &str) -> Option<bool> {
        with_store(|s| {
            let (_id, user_named) = s.type_by_names.get(name)?;
            Some(*user_named)
        })
    }

    pub fn get_random_seed() -> Option<u32> {
        with_store(|store| store.random_seed)
    }

    pub fn set_random_seed(value: Option<u32>) {
        with_store_mut(|store| store.random_seed = value)
    }

    pub fn register_runtime(rt: Runtime) -> RuntimeId {
        with_store_mut(|s| {
            let id = s.runtimes.len() as u32;
            s.runtimes.push(rt);
            id
        })
    }

    pub fn get_runtime(id: RuntimeId) -> Result<Runtime> {
        with_store(|s| {
            s.runtimes
                .get(id as usize)
                .cloned()
                .ok_or_else(|| errors::object_not_found("runtime", id))
        })
    }

    pub fn get_deno_runtime() -> RuntimeId {
        with_store(|s| s.deno_runtime)
    }

    pub fn get_prisma_migration_runtime() -> RuntimeId {
        with_store(|s| s.prisma_migration_runtime)
    }

    pub fn get_typegate_runtime() -> RuntimeId {
        with_store(|s| s.typegate_runtime)
    }

    pub fn get_typegraph_runtime() -> RuntimeId {
        with_store(|s| s.typegraph_runtime)
    }

    pub fn register_materializer(mat: Materializer) -> MaterializerId {
        with_store_mut(|s| {
            let id = s.materializers.len() as u32;
            s.materializers.push(mat);
            id
        })
    }

    pub fn get_materializer(id: MaterializerId) -> Result<Materializer> {
        with_store(|s| {
            s.materializers
                .get(id as usize)
                .cloned()
                .ok_or_else(|| errors::object_not_found("materializer", id))
        })
    }

    pub fn register_policy(policy: Policy) -> Result<PolicyId> {
        with_store_mut(|s| {
            let id = s.policies.len() as u32;
            if s.policies.iter().any(|p| p.name == policy.name) {
                Err(errors::duplicate_policy_name(&policy.name))
            } else {
                s.policies.push(policy);
                Ok(id)
            }
        })
    }

    pub fn get_policy(id: PolicyId) -> Result<Policy> {
        with_store(|s| {
            s.policies
                .get(id as usize)
                .cloned()
                .ok_or_else(|| errors::object_not_found("policy", id))
        })
    }

    pub fn get_public_policy_id() -> PolicyId {
        with_store(|s| s.public_policy_id)
    }

    pub fn get_predefined_deno_function(name: String) -> Result<MaterializerId> {
        if let Some(mat) = with_store(|s| s.predefined_deno_functions.get(&name).cloned()) {
            Ok(mat)
        } else if !PREDEFINED_DENO_FUNCTIONS.iter().any(|n| n == &name) {
            Err(errors::unknown_predefined_function(&name, "deno"))
        } else {
            let runtime_id = Store::get_deno_runtime();
            let mat = Store::register_materializer(Materializer {
                runtime_id,
                effect: Effect::Read,
                data: Rc::new(DenoMaterializer::Predefined(MaterializerDenoPredefined {
                    name: name.clone(),
                }))
                .into(),
            });
            with_store_mut(|s| {
                s.predefined_deno_functions.insert(name, mat);
            });
            Ok(mat)
        }
    }

    pub fn get_deno_module(file: String, deps: Vec<String>) -> MaterializerId {
        if let Some(mat) = with_store(|s| s.deno_modules.get(&file).cloned()) {
            mat
        } else {
            let runtime_id = Store::get_deno_runtime();
            let mat = Store::register_materializer(Materializer {
                runtime_id,
                effect: Effect::Read, // N/A
                data: Rc::new(DenoMaterializer::Module(MaterializerDenoModule {
                    file: file.clone(),
                    deps: deps.clone(),
                }))
                .into(),
            });
            with_store_mut(|s| s.deno_modules.insert(file, mat));
            mat
        }
    }

    pub fn add_graphql_endpoint(graphql: String) -> Result<u32> {
        with_store_mut(|s| {
            let ast = parse_query::<&str>(&graphql).map_err(|e| e.to_string())?;
            let endpoints = ast
                .definitions
                .into_iter()
                .map(|op| {
                    format!("{}", op)
                        .split_whitespace()
                        .collect::<Vec<_>>()
                        .join(" ")
                })
                .collect::<Vec<_>>();

            s.graphql_endpoints.extend(endpoints);
            Ok(s.graphql_endpoints.len() as u32)
        })
    }

    pub fn get_graphql_endpoints() -> Vec<String> {
        with_store(|s| s.graphql_endpoints.clone())
    }

    pub fn add_auth(auth: SdkAuth) -> Result<u32> {
        with_store_mut(|s| {
            let auth = auth.convert()?;
            s.auths.push(auth);
            Ok(s.auths.len() as u32)
        })
    }

    pub fn add_raw_auth(auth: common::typegraph::Auth) -> Result<u32> {
        with_store_mut(|s| {
            s.auths.push(auth);
            Ok(s.auths.len() as u32)
        })
    }

    pub fn get_auths() -> Vec<common::typegraph::Auth> {
        with_store(|s| s.auths.clone())
    }
}

/// Generate a pub fn for asserting/unwrapping a Type as a specific TypeDef variant
/// e.g.: `as_variant!(Struct)` gives
/// ```rust
/// pub fn as_struct(&self) -> Result<Rc<Struct>> {
///     match self.as_type()? {
///         Type::Def(TypeDef::Struct(inner)) => Ok(inner),
///         Type::Ref(type_ref) => type_ref.try_resolve()?.id().as_struct(),
///         _ => Err(errors::invalid_type("Struct", &self.repr()?)),
///     }
/// }
/// ```
macro_rules! as_variant {
    ($variant:ident) => {
        paste::paste! {
            pub fn [<as_ $variant:lower>](&self) -> Result<Rc<crate::types::[<$variant>]>> {
                use crate::types::AsTypeDefEx as _;
                match self.as_type()? {
                    Type::Def(TypeDef::$variant(inner)) => Ok(inner),
                    Type::Ref(_) => self.as_xdef()?.type_def.id().[<as_ $variant:lower>](),
                    _ => Err(errors::invalid_type(stringify!($variant), &self.repr()?)),
                }
            }
        }
    };
}

impl TryFrom<TypeId> for Type {
    type Error = TgError;

    fn try_from(type_id: TypeId) -> Result<Self> {
        type_id.as_type()
    }
}

impl TypeId {
    pub fn as_type(&self) -> Result<Type> {
        with_store(|s| {
            s.types
                .get(self.0 as usize)
                .cloned()
                .ok_or_else(|| errors::object_not_found("type", self.0))
        })
    }

    as_variant!(Struct);
    as_variant!(List);

    pub fn is_func(&self) -> Result<bool> {
        Ok(matches!(self.as_xdef()?.type_def, TypeDef::Func(_)))
    }

    pub fn is_struct(&self) -> Result<bool> {
        Ok(matches!(self.as_xdef()?.type_def, TypeDef::Struct(_)))
    }

    pub fn resolve_quant(&self) -> Result<TypeId> {
        let type_id = *self;
        match type_id.as_xdef()?.type_def {
            TypeDef::List(a) => Ok(a.data.of.into()),
            TypeDef::Optional(o) => Ok(o.data.of.into()),
            _ => Ok(type_id),
        }
    }

    pub fn resolve_optional(&self) -> Result<TypeId> {
        let type_id = *self;
        match type_id.as_xdef()?.type_def {
            TypeDef::Optional(o) => Ok(o.data.of.into()),
            _ => Ok(type_id),
        }
    }
}<|MERGE_RESOLUTION|>--- conflicted
+++ resolved
@@ -88,13 +88,8 @@
                 runtime_id: deno_runtime,
                 effect: Effect::Read,
                 data: MaterializerData::Deno(Rc::new(DenoMaterializer::Predefined(
-<<<<<<< HEAD
                     crate::sdk::runtimes::MaterializerDenoPredefined {
-                        name: "true".to_string(),
-=======
-                    crate::wit::runtimes::MaterializerDenoPredefined {
                         name: "pass".to_string(),
->>>>>>> 8c0022eb
                     },
                 ))),
             }],
