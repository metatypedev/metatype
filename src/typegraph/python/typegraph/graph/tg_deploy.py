# Copyright Metatype OÜ, licensed under the Mozilla Public License Version 2.0.
# SPDX-License-Identifier: MPL-2.0

import json
from dataclasses import dataclass
from typing import Any, Dict, Optional, Union
from urllib import request
from platform import python_version

<<<<<<< HEAD
from typegraph.gen.utils import QueryDeployParams
from typegraph.gen.core import MigrationAction, PrismaMigrationConfig, SerializeParams
from typegraph.graph.shared_types import BasicAuth
from typegraph.graph.tg_artifact_upload import ArtifactUploader
from typegraph.graph.typegraph import TypegraphOutput
from typegraph.sdk import sdk_utils
=======
from typegraph.gen.exports.utils import QueryDeployParams
from typegraph.gen.exports.core import MigrationAction, PrismaMigrationConfig
from typegraph.graph.shared_types import BasicAuth
from typegraph.graph.tg_artifact_upload import ArtifactUploader
from typegraph.graph.typegraph import TypegraphOutput
from typegraph.wit import SerializeParams, store, wit_utils
>>>>>>> dd910d7b
from typegraph import version as sdk_version
from typegraph.io import Log


@dataclass
class TypegateConnectionOptions:
    url: str
    auth: Optional[BasicAuth]


@dataclass
class TypegraphDeployParams:
    typegate: TypegateConnectionOptions
    typegraph_path: str
    prefix: Optional[str] = None
    secrets: Optional[Dict[str, str]] = None
    migrations_dir: Optional[str] = None
    migration_actions: Optional[Dict[str, MigrationAction]] = None
    default_migration_action: Optional[MigrationAction] = None


@dataclass
class TypegraphRemoveParams:
    typegate: TypegateConnectionOptions


@dataclass
class DeployResult:
    serialized: str
    response: Union[Dict[str, Any], str]


@dataclass
class RemoveResult:
    typegate: Union[Dict[str, Any], str]


@dataclass
class UploadArtifactMeta:
    name: str
    artifact_hash: str
    artifact_size_in_bytes: int


def tg_deploy(tg: TypegraphOutput, params: TypegraphDeployParams) -> DeployResult:
    typegate = params.typegate

    sep = "/" if not typegate.url.endswith("/") else ""
    url = typegate.url + sep + "typegate"

    headers = {
        "Content-Type": "application/json",
        "User-Agent": f"TypegraphSdk/{sdk_version} Python/{python_version()}",
    }
    if typegate.auth is not None:
        headers["Authorization"] = typegate.auth.as_header_value()

    # Make sure we have the correct credentials before doing anything
    ping_typegate(url, headers)

    serialize_params = SerializeParams(
        typegraph_path=params.typegraph_path,
        prefix=params.prefix,
        artifact_resolution=True,
        codegen=False,
        prisma_migration=PrismaMigrationConfig(
            migrations_dir=params.migrations_dir or "prisma-migrations",
            migration_actions=[
                (k, v) for k, v in (params.migration_actions or {}).items()
            ],
            default_migration_action=params.default_migration_action
            or MigrationAction(apply=True, create=False, reset=False),
        ),
        pretty=False,
    )

    serialized = tg.serialize(serialize_params)
    tg_json = serialized.tgJson
    ref_artifacts = serialized.ref_artifacts

    if len(ref_artifacts) > 0:
        # upload the referred artifacts
        artifact_uploader = ArtifactUploader(
            typegate.url,
            ref_artifacts,
            tg.name,
            typegate.auth,
            headers,
            params.typegraph_path,
        )
        artifact_uploader.upload_artifacts()

    # deploy the typegraph
<<<<<<< HEAD
    res = sdk_utils.gql_deploy_query(
=======
    query = wit_utils.gql_deploy_query(
        store,
>>>>>>> dd910d7b
        params=QueryDeployParams(
            tg=tg_json,
            secrets=[(k, v) for k, v in (params.secrets or {}).items()],
        ),
    )

    req = request.Request(
        url=url,
        method="POST",
        headers=headers,
<<<<<<< HEAD
        data=res.encode(),
=======
        data=query.encode(),
>>>>>>> dd910d7b
    )

    response = exec_request(req)
    response = response.read().decode()
    response = handle_response(response)

    if "errors" in response:
        for err in response["errors"]:
            Log.error(err["message"])
        raise Exception(f"failed to deploy typegraph {tg.name}")

    add_typegraph = response.get("data").get("addTypegraph")

    """ 
      # FIXME: read comments in similar section of typescript
      if "failure" in add_typegraph:
        Log.error(add_typegraph["failure"])
        raise Exception(f"failed to deploy typegraph {tg.name}") """

    return DeployResult(serialized=tg_json, response=add_typegraph)


def tg_remove(typegraph_name: str, params: TypegraphRemoveParams):
    typegate = params.typegate

    sep = "/" if not typegate.url.endswith("/") else ""
    url = typegate.url + sep + "typegate"

    headers = {"Content-Type": "application/json"}
    if typegate.auth is not None:
        headers["Authorization"] = typegate.auth.as_header_value()

<<<<<<< HEAD
    res = sdk_utils.gql_remove_query([typegraph_name])
=======
    query = wit_utils.gql_remove_query(store, [typegraph_name])
>>>>>>> dd910d7b

    req = request.Request(
        url=url,
        method="POST",
        headers=headers,
<<<<<<< HEAD
        data=res.encode(),
=======
        data=query.encode(),
>>>>>>> dd910d7b
    )

    response = exec_request(req).read().decode()
    response = handle_response(response, req.full_url)
    return RemoveResult(typegate=response)


# simple wrapper for a more descriptive error
def exec_request(req: Any):
    try:
        return request.urlopen(req)
    except request.HTTPError as res:
        # Note: 400 status and such, the response body
        # is hidden within the exception and can be consumed through .read()
        return res
    except Exception as e:
        raise Exception(f"{e}: {req.full_url}")


def handle_response(res: Any, url=""):
    try:
        return json.loads(res)
    except Exception as _:
        raise Exception(f'Expected json object: got "{res}": {url}')


def ping_typegate(url: str, headers: dict[str, str]):
    req = request.Request(
        url=url,
        method="POST",
        headers=headers,
        data=wit_utils.gql_ping_query(store).encode(),
    )

    try:
        _ = request.urlopen(req)
    except request.HTTPError as e:
        raise Exception(f"Failed to access to typegate: {e}")
    except Exception as e:
        raise Exception(f"{e}: {req.full_url}")<|MERGE_RESOLUTION|>--- conflicted
+++ resolved
@@ -7,21 +7,12 @@
 from urllib import request
 from platform import python_version
 
-<<<<<<< HEAD
 from typegraph.gen.utils import QueryDeployParams
 from typegraph.gen.core import MigrationAction, PrismaMigrationConfig, SerializeParams
 from typegraph.graph.shared_types import BasicAuth
 from typegraph.graph.tg_artifact_upload import ArtifactUploader
 from typegraph.graph.typegraph import TypegraphOutput
 from typegraph.sdk import sdk_utils
-=======
-from typegraph.gen.exports.utils import QueryDeployParams
-from typegraph.gen.exports.core import MigrationAction, PrismaMigrationConfig
-from typegraph.graph.shared_types import BasicAuth
-from typegraph.graph.tg_artifact_upload import ArtifactUploader
-from typegraph.graph.typegraph import TypegraphOutput
-from typegraph.wit import SerializeParams, store, wit_utils
->>>>>>> dd910d7b
 from typegraph import version as sdk_version
 from typegraph.io import Log
 
@@ -115,12 +106,7 @@
         artifact_uploader.upload_artifacts()
 
     # deploy the typegraph
-<<<<<<< HEAD
-    res = sdk_utils.gql_deploy_query(
-=======
-    query = wit_utils.gql_deploy_query(
-        store,
->>>>>>> dd910d7b
+    query = sdk_utils.gql_deploy_query(
         params=QueryDeployParams(
             tg=tg_json,
             secrets=[(k, v) for k, v in (params.secrets or {}).items()],
@@ -131,11 +117,7 @@
         url=url,
         method="POST",
         headers=headers,
-<<<<<<< HEAD
-        data=res.encode(),
-=======
         data=query.encode(),
->>>>>>> dd910d7b
     )
 
     response = exec_request(req)
@@ -168,21 +150,13 @@
     if typegate.auth is not None:
         headers["Authorization"] = typegate.auth.as_header_value()
 
-<<<<<<< HEAD
-    res = sdk_utils.gql_remove_query([typegraph_name])
-=======
-    query = wit_utils.gql_remove_query(store, [typegraph_name])
->>>>>>> dd910d7b
+    query = sdk_utils.gql_remove_query([typegraph_name])
 
     req = request.Request(
         url=url,
         method="POST",
         headers=headers,
-<<<<<<< HEAD
-        data=res.encode(),
-=======
         data=query.encode(),
->>>>>>> dd910d7b
     )
 
     response = exec_request(req).read().decode()
@@ -214,7 +188,7 @@
         url=url,
         method="POST",
         headers=headers,
-        data=wit_utils.gql_ping_query(store).encode(),
+        data=sdk_utils.gql_ping_query().encode(),
     )
 
     try:
