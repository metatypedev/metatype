--- conflicted
+++ resolved
@@ -51,15 +51,6 @@
         type = runtimes.prisma_aggregate(self.id, model._id)
         return t.func.from_type_func(type)
 
-<<<<<<< HEAD
-    def count(self, model: Union[str, t.typedef]) -> t.func:
-        if isinstance(model, str):
-            model = gen_ref(model)
-        type = runtimes.prisma_count(self.id, model._id)
-        return t.func.from_type_func(type)
-
-=======
->>>>>>> 7681e247
     def group_by(self, model: Union[str, t.typedef]) -> t.func:
         if isinstance(model, str):
             model = gen_ref(model)
