--- conflicted
+++ resolved
@@ -6,21 +6,13 @@
   Effect,
   HttpMethod,
   MaterializerHttpRequest,
-<<<<<<< HEAD
 } from "../gen/runtimes.ts";
 import { runtimes } from "../sdk.ts";
-import { Materializer, Runtime } from "./mod.ts";
-=======
-} from "../gen/typegraph_core.d.ts";
-import { runtimes } from "../wit.ts";
 import { type Materializer, Runtime } from "./mod.ts";
->>>>>>> 7681e247
 import { fx } from "../index.ts";
 
-type HttpRequestMat<M extends string> =
-  & Materializer
-  & Omit<MaterializerHttpRequest, "method">
-  & {
+type HttpRequestMat<M extends string> = Materializer &
+  Omit<MaterializerHttpRequest, "method"> & {
     method: M;
   };
 
