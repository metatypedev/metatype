// Copyright Metatype OÜ, licensed under the Mozilla Public License Version 2.0.
// SPDX-License-Identifier: MPL-2.0

import { type Materializer, Runtime } from "../runtimes/mod.ts";
import { runtimes } from "../sdk.ts";
import { Func, type Typedef } from "../types.ts";
import type {
  SubstantialBackend,
  SubstantialOperationData,
  WorkflowFileDescription,
  WorkflowKind,
} from "../gen/runtimes.ts";

<<<<<<< HEAD
export class Backend {
  static devMemory(): SubstantialBackend {
    return "memory";
  }

  static devFs(): SubstantialBackend {
    return "fs";
  }

  static redis(connectionStringSecret: string): SubstantialBackend {
    return {
      redis: {
        connectionStringSecret,
      },
    };
  }
=======
interface StartFunc {
  secrets?: string[];
>>>>>>> a178fec4
}

export class SubstantialRuntime extends Runtime {
  backend: SubstantialBackend;

  constructor(
    backend: SubstantialBackend,
    fileDescriptions: Array<WorkflowFileDescription>,
  ) {
    const id = runtimes.registerSubstantialRuntime({
      backend,
      fileDescriptions,
    });
    super(id);
    this.backend = backend;
  }

  _genericSubstantialFunc(
<<<<<<< HEAD
    operation: SubstantialOperationType,
    funcArg?: Typedef,
    funcOut?: Typedef,
=======
    data: SubstantialOperationData,
>>>>>>> a178fec4
  ): Func<Typedef, Typedef, Materializer> {
    const funcData = runtimes.generateSubstantialOperation(this._id, data);
    return Func.fromTypeFunc(funcData);
  }

<<<<<<< HEAD
  start(kwargs: Typedef): Func<Typedef, Typedef, Materializer> {
    return this._genericSubstantialFunc("start", kwargs);
  }

  startRaw(): Func<Typedef, Typedef, Materializer> {
    return this._genericSubstantialFunc("start_raw");
=======
  start(
    kwargs: Typedef,
    { secrets }: StartFunc = {},
  ): Func<Typedef, Typedef, Materializer> {
    return this._genericSubstantialFunc(
      {
        tag: "start",
        val: { secrets: secrets ?? [], funcArg: kwargs._id },
      },
    );
  }

  startRaw(
    { secrets }: StartFunc = {},
  ): Func<Typedef, Typedef, Materializer> {
    return this._genericSubstantialFunc({
      tag: "start-raw",
      val: { secrets: secrets ?? [] },
    });
>>>>>>> a178fec4
  }

  stop(): Func<Typedef, Typedef, Materializer> {
    return this._genericSubstantialFunc("stop");
  }

  send(payload: Typedef): Func<Typedef, Typedef, Materializer> {
<<<<<<< HEAD
    return this._genericSubstantialFunc("send", payload);
=======
    return this._genericSubstantialFunc(
      {
        tag: "send",
        val: payload._id,
      },
    );
>>>>>>> a178fec4
  }

  sendRaw(): Func<Typedef, Typedef, Materializer> {
    return this._genericSubstantialFunc("send_raw");
  }

  queryResources(): Func<Typedef, Typedef, Materializer> {
    return this._genericSubstantialFunc("resources");
  }

  queryResults(output: Typedef): Func<Typedef, Typedef, Materializer> {
<<<<<<< HEAD
    return this._genericSubstantialFunc("results", undefined, output);
=======
    return this._genericSubstantialFunc(
      {
        tag: "results",
        val: output._id,
      },
    );
>>>>>>> a178fec4
  }

  queryResultsRaw(): Func<Typedef, Typedef, Materializer> {
    return this._genericSubstantialFunc("results_raw");
  }

  #internalLinkParentChild(): Func<Typedef, Typedef, Materializer> {
    return this._genericSubstantialFunc("internal_link_parent_child");
  }

  internals(): Record<string, Func<Typedef, Typedef, Materializer>> {
    return {
      _sub_internal_start: this.startRaw(),
      _sub_internal_stop: this.stop(),
      _sub_internal_send: this.sendRaw(),
      _sub_internal_results: this.queryResultsRaw(),
      _sub_internal_link_parent_child: this.#internalLinkParentChild(),
    };
  }
}

export class Backend {
  static devMemory(): SubstantialBackend {
    return { tag: "memory" };
  }

  static devFs(): SubstantialBackend {
    return { tag: "fs" };
  }

  static redis(connectionStringSecret: string): SubstantialBackend {
    return {
      tag: "redis",
      val: {
        connectionStringSecret,
      },
    };
  }
}

export class WorkflowFile {
  private workflows: Array<string> = [];

  private constructor(
    public readonly file: string,
    public readonly kind: WorkflowKind,
    public deps: Array<string> = [],
  ) {}

  static deno(file: string, deps: Array<string> = []): WorkflowFile {
    return new WorkflowFile(file, "deno", deps);
  }

  static python(file: string, deps: Array<string> = []): WorkflowFile {
    return new WorkflowFile(file, "python", deps);
  }

  import(names: Array<string>): WorkflowFile {
    this.workflows.push(...names);
    return this;
  }

  build(): WorkflowFileDescription {
    return {
      deps: this.deps,
      file: this.file,
      kind: this.kind,
      workflows: this.workflows,
    };
  }
}<|MERGE_RESOLUTION|>--- conflicted
+++ resolved
@@ -11,27 +11,8 @@
   WorkflowKind,
 } from "../gen/runtimes.ts";
 
-<<<<<<< HEAD
-export class Backend {
-  static devMemory(): SubstantialBackend {
-    return "memory";
-  }
-
-  static devFs(): SubstantialBackend {
-    return "fs";
-  }
-
-  static redis(connectionStringSecret: string): SubstantialBackend {
-    return {
-      redis: {
-        connectionStringSecret,
-      },
-    };
-  }
-=======
 interface StartFunc {
   secrets?: string[];
->>>>>>> a178fec4
 }
 
 export class SubstantialRuntime extends Runtime {
@@ -50,26 +31,12 @@
   }
 
   _genericSubstantialFunc(
-<<<<<<< HEAD
-    operation: SubstantialOperationType,
-    funcArg?: Typedef,
-    funcOut?: Typedef,
-=======
     data: SubstantialOperationData,
->>>>>>> a178fec4
   ): Func<Typedef, Typedef, Materializer> {
     const funcData = runtimes.generateSubstantialOperation(this._id, data);
     return Func.fromTypeFunc(funcData);
   }
 
-<<<<<<< HEAD
-  start(kwargs: Typedef): Func<Typedef, Typedef, Materializer> {
-    return this._genericSubstantialFunc("start", kwargs);
-  }
-
-  startRaw(): Func<Typedef, Typedef, Materializer> {
-    return this._genericSubstantialFunc("start_raw");
-=======
   start(
     kwargs: Typedef,
     { secrets }: StartFunc = {},
@@ -89,7 +56,6 @@
       tag: "start-raw",
       val: { secrets: secrets ?? [] },
     });
->>>>>>> a178fec4
   }
 
   stop(): Func<Typedef, Typedef, Materializer> {
@@ -97,16 +63,12 @@
   }
 
   send(payload: Typedef): Func<Typedef, Typedef, Materializer> {
-<<<<<<< HEAD
-    return this._genericSubstantialFunc("send", payload);
-=======
     return this._genericSubstantialFunc(
       {
         tag: "send",
         val: payload._id,
       },
     );
->>>>>>> a178fec4
   }
 
   sendRaw(): Func<Typedef, Typedef, Materializer> {
@@ -118,16 +80,12 @@
   }
 
   queryResults(output: Typedef): Func<Typedef, Typedef, Materializer> {
-<<<<<<< HEAD
-    return this._genericSubstantialFunc("results", undefined, output);
-=======
     return this._genericSubstantialFunc(
       {
         tag: "results",
         val: output._id,
       },
     );
->>>>>>> a178fec4
   }
 
   queryResultsRaw(): Func<Typedef, Typedef, Materializer> {
