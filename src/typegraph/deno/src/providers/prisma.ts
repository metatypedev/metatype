--- conflicted
+++ resolved
@@ -5,11 +5,7 @@
 import { runtimes } from "../sdk.ts";
 import { Typedef } from "../types.ts";
 import { t } from "../index.ts";
-<<<<<<< HEAD
-import { Effect } from "../gen/runtimes.ts";
-=======
-import type { Effect } from "../gen/typegraph_core.d.ts";
->>>>>>> 7681e247
+import type { Effect } from "../gen/runtimes.ts";
 import { genRef } from "./../typegraph.ts";
 
 type PrismaLinkArg = {
