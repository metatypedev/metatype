// Copyright Metatype OÜ, licensed under the Mozilla Public License Version 2.0.
// SPDX-License-Identifier: MPL-2.0

<<<<<<< HEAD
import { ContextCheck, MaterializerId } from "./gen/core.ts";
import { core } from "./sdk.ts";
=======
import type { ContextCheck, MaterializerId } from "./gen/typegraph_core.d.ts";
import { core } from "./wit.ts";
>>>>>>> 7681e247

type PolicyPerEffectAlt = {
  update?: Policy;
  delete?: Policy;
  create?: Policy;
  read?: Policy;
};

export class PolicyPerEffectObject {
  constructor(public readonly value: PolicyPerEffectAlt) {}
}

export default class Policy {
  constructor(
    public readonly _id: number,
    public readonly name: string,
  ) {}

  static public(): Policy {
    const [id, name] = core.getPublicPolicy();
    return new Policy(id, name);
  }

  static #serializeContext(check: string | RegExp | null): ContextCheck {
    if (check === null) {
      return "not_null";
    }
    if (typeof check === "string") {
      return { value: check };
    }
    if (!(check instanceof RegExp)) {
      throw new Error(
        "Invalid context check: expected null, string, or RegExp",
      );
    }
    return { pattern: check.source };
  }

  static context(key: string, check?: string | RegExp | null): Policy {
    const [id, name] = core.registerContextPolicy(
      key,
      Policy.#serializeContext(check ?? null),
    );
    return new Policy(id, name);
  }

  static internal(): Policy {
    const [id, name] = core.getInternalPolicy();
    return new Policy(id, name);
  }

  static create(name: string, materializerId: MaterializerId): Policy {
    return new Policy(
      core.registerPolicy({ name, materializer: materializerId }),
      name,
    );
  }

  /** create policy based on effects */
  static on(effects: PolicyPerEffectAlt): PolicyPerEffectObject {
    return new PolicyPerEffectObject(effects);
  }
}<|MERGE_RESOLUTION|>--- conflicted
+++ resolved
@@ -1,13 +1,8 @@
 // Copyright Metatype OÜ, licensed under the Mozilla Public License Version 2.0.
 // SPDX-License-Identifier: MPL-2.0
 
-<<<<<<< HEAD
-import { ContextCheck, MaterializerId } from "./gen/core.ts";
+import type { ContextCheck, MaterializerId } from "./gen/core.ts";
 import { core } from "./sdk.ts";
-=======
-import type { ContextCheck, MaterializerId } from "./gen/typegraph_core.d.ts";
-import { core } from "./wit.ts";
->>>>>>> 7681e247
 
 type PolicyPerEffectAlt = {
   update?: Policy;
