// Copyright Metatype OÜ, licensed under the Mozilla Public License Version 2.0.
// SPDX-License-Identifier: MPL-2.0

import * as t from "./types.ts";
import { core } from "./gen/typegraph_core.js";
import { caller, fromFileUrl } from "./deps/mod.ts";
import type { InjectionValue } from "./utils/type_utils.ts";
import {
  serializeFromParentInjection,
  serializeGenericInjection,
  serializeStaticInjection,
} from "./utils/injection_utils.ts";
import {
  type Auth,
  type Cors as CorsWit,
  type Rate,
  wit_utils,
} from "./wit.ts";
import { getPolicyChain } from "./types.ts";
import type { Artifact, SerializeParams } from "./gen/typegraph_core.d.ts";
import { Manager } from "./tg_manage.ts";
import { log } from "./io.ts";
import { hasCliEnv } from "./envs/cli.ts";
import process from "node:process";

type Exports = Record<string, t.Func>;

type Cors = Partial<CorsWit>;

interface TypegraphArgs {
  name: string;
  dynamic?: boolean;
  builder: TypegraphBuilder;
  prefix?: string;
  secrets?: Array<string>;
  cors?: Cors;
  rate?: Rate;
  disableAutoSerialization?: boolean;
}

export class ApplyFromArg {
  constructor(public name: string | null, public type: number | null) {}
}

export class ApplyFromStatic {
  // deno-lint-ignore no-explicit-any
  constructor(public value: any) {}
}

export class ApplyFromSecret {
  constructor(public key: string) {}
}

export class ApplyFromContext {
  constructor(public key: string | null, public type: number | null) {}
}

export class ApplyFromParent {
  constructor(public typeName: string) {}
}

const InjectionSource = {
  asArg: (name?: string, type?: t.Typedef): ApplyFromArg =>
    new ApplyFromArg(name ?? null, type?._id ?? null),
  // deno-lint-ignore no-explicit-any
  set: (value: any): ApplyFromStatic => new ApplyFromStatic(value),
  fromSecret: (key: string): ApplyFromSecret => new ApplyFromSecret(key),
  fromContext: (key: string, type?: t.Typedef): ApplyFromContext =>
    new ApplyFromContext(key, type?._id ?? null),
  fromParent: (typeName: string): ApplyFromParent =>
    new ApplyFromParent(typeName),
} as const;

type InjectionSourceType = typeof InjectionSource;

export interface TypegraphBuilderArgs extends InjectionSourceType {
  expose: (
    exports: Exports,
    defaultPolicy?: t.PolicySpec | Array<t.PolicySpec>,
  ) => void;
  inherit: () => InheritDef;
  rest: (graphql: string) => number;
  auth: (value: Auth | RawAuth) => number;
  ref: (name: string) => t.Typedef;
  configureRandomInjection: (params: { seed: number }) => void;
}

export class InheritDef {
  public payload: string | undefined;

  /** inject static value */
  set(value: InjectionValue<unknown>): InheritDef {
    this.payload = serializeStaticInjection(value);
    return this;
  }

  /** inject a value (generic) */
  inject(value: InjectionValue<string>): InheritDef {
    this.payload = serializeGenericInjection("dynamic", value);
    return this;
  }

  /** inject from context */
  fromContext(value: InjectionValue<string>): InheritDef {
    this.payload = serializeGenericInjection("context", value);
    return this;
  }

  /** inject from secret */
  fromSecret(value: InjectionValue<string>): InheritDef {
    this.payload = serializeGenericInjection("secret", value);
    return this;
  }

  /** inject from parent */
  fromParent(value: InjectionValue<string>): InheritDef {
    this.payload = serializeFromParentInjection(value);
    return this;
  }

  /** inject from random */
  fromRandom(): InheritDef {
    this.payload = serializeGenericInjection("random", null);
    return this;
  }
}

export type TypegraphBuilder = (g: TypegraphBuilderArgs) => void;

export class RawAuth {
  constructor(readonly jsonStr: string) {}
}

export interface TypegraphOutput {
  serialize: (config: SerializeParams) => TgFinalizationResult;
  name: string;
}

export interface TgFinalizationResult {
  tgJson: string;
  ref_artifacts: Artifact[];
}

let counter = 0;

export async function typegraph(
  name: string,
  builder: TypegraphBuilder,
): Promise<TypegraphOutput>;
export async function typegraph(args: TypegraphArgs): Promise<TypegraphOutput>;
export async function typegraph(
  args: Omit<TypegraphArgs, "builder">,
  builder: TypegraphBuilder,
): Promise<TypegraphOutput>;
export async function typegraph(
  nameOrArgs: string | TypegraphArgs | Omit<TypegraphArgs, "builder">,
  maybeBuilder?: TypegraphBuilder,
): Promise<TypegraphOutput> {
  ++counter;
  const args = typeof nameOrArgs === "string"
    ? { name: nameOrArgs }
    : nameOrArgs;

  const { name, dynamic, cors, prefix, rate, secrets } = args;
  const builder = "builder" in args
    ? (args.builder as TypegraphBuilder)
    : maybeBuilder!;

  const file = caller();
  if (!file) {
    throw new Error("Could not determine caller file");
  }
  // node/deno compat tick until MET-236 is landed
  const simpleFile = file.replace(/:[0-9]+$/, "").replace(/^file:\/\//, "");
  const path = fromFileUrl(`file://${simpleFile}`);

  const defaultCorsFields = {
    allowCredentials: true,
    allowHeaders: [],
    allowMethods: [],
    allowOrigin: [],
    exposeHeaders: [],
    maxAgeSec: undefined,
  } as CorsWit;

  const defaultRateFields = {
    localExcess: 0,
  } as { localExcess?: number };

  const tgParams = {
    prefix,
    secrets: secrets ?? [],
    cors: cors ? { ...defaultCorsFields, ...cors } : defaultCorsFields,
    rate: rate ? { ...defaultRateFields, ...rate } : undefined,
  };

  core.initTypegraph({ name, dynamic, path, ...tgParams });

  const g: TypegraphBuilderArgs = {
    expose: (exports, defaultPolicy) => {
      core.expose(
        Object.entries(exports).map(([name, fn]) => [name, fn._id]),
        defaultPolicy ? getPolicyChain(defaultPolicy) : [],
      );
    },
    inherit: () => {
      return new InheritDef();
    },
    rest: (graphql: string) => {
      return wit_utils.addGraphqlEndpoint(graphql);
    },
    auth: (value: Auth | RawAuth) => {
      if (value instanceof RawAuth) {
        return wit_utils.addRawAuth(value.jsonStr);
      }
      return wit_utils.addAuth(value);
    },
    ref: (name: string) => {
      return genRef(name);
    },
    configureRandomInjection: (params: { seed: number }) => {
      return core.setSeed(params.seed);
    },
    ...InjectionSource,
  };

  try {
    builder(g);
    // deno-lint-ignore no-explicit-any
  } catch (err: any) {
    if (err.payload && !err.cause) {
      err.cause = err.payload;
    }
<<<<<<< HEAD
    if (err.cause && "stack" in err.cause) {
=======
    if (("cause" in err) && ("stack" in err.cause)) {
>>>>>>> 87efa1ea
      console.error(`Error in typegraph '${name}':`);
      for (const msg of err.cause.stack) {
        console.error(`- ${msg}`);
      }
      process.exit(1);
    }

    throw err;
  }

  const ret = {
    serialize(config: SerializeParams) {
      try {
        const [tgJson, ref_artifacts] = core.serializeTypegraph(
          config,
          // deno-lint-ignore no-explicit-any
        ) as Array<any>;
        const result: TgFinalizationResult = {
          tgJson: tgJson,
          ref_artifacts: ref_artifacts,
        };
        return result;
        // deno-lint-ignore no-explicit-any
      } catch (err: any) {
        const stack = err?.payload?.stack;
        if (stack) {
          // FIXME: jco generated code throws new Error(object) => prints [Object object]
          throw new Error(stack.join("\n"));
        }
        throw err;
      }
    },
    name,
  } as TypegraphOutput;

  if (hasCliEnv()) {
    const manager = new Manager(ret);
    await manager.run();

    // TODO solve hanging process (stdin??)
    setTimeout(() => {
      if (counter === 0) {
        log.debug("exiting");
        process.exit(0);
      }
<<<<<<< HEAD
    }, 250);
=======
    }, 100);
>>>>>>> 87efa1ea
  }

  --counter;

  return ret;
}

/** generate a type reference (by name) */
export function genRef(name: string): t.Typedef {
  const value = core.refb(name, null);
  if (typeof value == "object") {
    throw new Error(JSON.stringify(value));
  }
  return new t.Typedef(value);
}<|MERGE_RESOLUTION|>--- conflicted
+++ resolved
@@ -231,11 +231,7 @@
     if (err.payload && !err.cause) {
       err.cause = err.payload;
     }
-<<<<<<< HEAD
-    if (err.cause && "stack" in err.cause) {
-=======
     if (("cause" in err) && ("stack" in err.cause)) {
->>>>>>> 87efa1ea
       console.error(`Error in typegraph '${name}':`);
       for (const msg of err.cause.stack) {
         console.error(`- ${msg}`);
@@ -281,11 +277,7 @@
         log.debug("exiting");
         process.exit(0);
       }
-<<<<<<< HEAD
-    }, 250);
-=======
     }, 100);
->>>>>>> 87efa1ea
   }
 
   --counter;
