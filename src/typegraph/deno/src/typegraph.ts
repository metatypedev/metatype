// Copyright Metatype OÜ, licensed under the Mozilla Public License Version 2.0.
// SPDX-License-Identifier: MPL-2.0

import * as t from "./types.ts";
<<<<<<< HEAD
import { core } from "./sdk.ts";
import { caller, dirname, fromFileUrl } from "./deps/mod.ts";
import { InjectionValue } from "./utils/type_utils.ts";
=======
import { core } from "./gen/typegraph_core.js";
import { caller, fromFileUrl } from "./deps/mod.ts";
import type { InjectionValue } from "./utils/type_utils.ts";
>>>>>>> 7681e247
import {
  serializeFromParentInjection,
  serializeGenericInjection,
  serializeStaticInjection,
} from "./utils/injection_utils.ts";
<<<<<<< HEAD
import { Auth, Cors as CoreCors, Rate, sdkUtils } from "./sdk.ts";
import { getPolicyChain } from "./types.ts";
import { Artifact, SerializeParams } from "./gen/core.ts";
=======
import {
  type Auth,
  type Cors as CorsWit,
  type Rate,
  wit_utils,
} from "./wit.ts";
import { getPolicyChain } from "./types.ts";
import type { Artifact, SerializeParams } from "./gen/typegraph_core.d.ts";
>>>>>>> 7681e247
import { Manager } from "./tg_manage.ts";
import { log } from "./io.ts";
import { hasCliEnv } from "./envs/cli.ts";
import process from "node:process";

type Exports = Record<string, t.Func>;

type Cors = Partial<CoreCors>;

interface TypegraphArgs {
  name: string;
  dynamic?: boolean;
  builder: TypegraphBuilder;
  prefix?: string;
  secrets?: Array<string>;
  cors?: Cors;
  rate?: Rate;
  disableAutoSerialization?: boolean;
}

export class ApplyFromArg {
  constructor(
    public name: string | null,
    public type: number | null,
  ) {}
}

export class ApplyFromStatic {
  // deno-lint-ignore no-explicit-any
  constructor(public value: any) {}
}

export class ApplyFromSecret {
  constructor(public key: string) {}
}

export class ApplyFromContext {
  constructor(
    public key: string | null,
    public type: number | null,
  ) {}
}

export class ApplyFromParent {
  constructor(public typeName: string) {}
}

const InjectionSource = {
  asArg: (name?: string, type?: t.Typedef): ApplyFromArg =>
    new ApplyFromArg(name ?? null, type?._id ?? null),
  // deno-lint-ignore no-explicit-any
  set: (value: any): ApplyFromStatic => new ApplyFromStatic(value),
  fromSecret: (key: string): ApplyFromSecret => new ApplyFromSecret(key),
  fromContext: (key: string, type?: t.Typedef): ApplyFromContext =>
    new ApplyFromContext(key, type?._id ?? null),
  fromParent: (typeName: string): ApplyFromParent =>
    new ApplyFromParent(typeName),
} as const;

type InjectionSourceType = typeof InjectionSource;

export interface TypegraphBuilderArgs extends InjectionSourceType {
  expose: (
    exports: Exports,
    defaultPolicy?: t.PolicySpec | Array<t.PolicySpec>,
  ) => void;
  inherit: () => InheritDef;
  rest: (graphql: string) => number;
  auth: (value: Auth | RawAuth) => number;
  ref: (name: string) => t.Typedef;
  configureRandomInjection: (params: { seed: number }) => void;
}

export class InheritDef {
  public payload: string | undefined;

  /** inject static value */
  set(value: InjectionValue<unknown>): InheritDef {
    this.payload = serializeStaticInjection(value);
    return this;
  }

  /** inject a value (generic) */
  inject(value: InjectionValue<string>): InheritDef {
    this.payload = serializeGenericInjection("dynamic", value);
    return this;
  }

  /** inject from context */
  fromContext(value: InjectionValue<string>): InheritDef {
    this.payload = serializeGenericInjection("context", value);
    return this;
  }

  /** inject from secret */
  fromSecret(value: InjectionValue<string>): InheritDef {
    this.payload = serializeGenericInjection("secret", value);
    return this;
  }

  /** inject from parent */
  fromParent(value: InjectionValue<string>): InheritDef {
    this.payload = serializeFromParentInjection(value);
    return this;
  }

  /** inject from random */
  fromRandom(): InheritDef {
    this.payload = serializeGenericInjection("random", null);
    return this;
  }
}

export type TypegraphBuilder = (g: TypegraphBuilderArgs) => void;

export class RawAuth {
  constructor(readonly jsonStr: string) {}
}

export interface TypegraphOutput {
  serialize: (config: SerializeParams) => TgFinalizationResult;
  name: string;
}

export interface TgFinalizationResult {
  tgJson: string;
  ref_artifacts: Artifact[];
}

let counter = 0;

export async function typegraph(
  name: string,
  builder: TypegraphBuilder,
): Promise<TypegraphOutput>;
export async function typegraph(args: TypegraphArgs): Promise<TypegraphOutput>;
export async function typegraph(
  args: Omit<TypegraphArgs, "builder">,
  builder: TypegraphBuilder,
): Promise<TypegraphOutput>;
export async function typegraph(
  nameOrArgs: string | TypegraphArgs | Omit<TypegraphArgs, "builder">,
  maybeBuilder?: TypegraphBuilder,
): Promise<TypegraphOutput> {
  ++counter;
  const args = typeof nameOrArgs === "string"
    ? { name: nameOrArgs }
    : nameOrArgs;

  const { name, dynamic, cors, prefix, rate, secrets } = args;
  const builder = "builder" in args
    ? (args.builder as TypegraphBuilder)
    : maybeBuilder!;

  const file = caller();
  if (!file) {
    throw new Error("Could not determine caller file");
  }
  // node/deno compat tick until MET-236 is landed
  const simpleFile = file.replace(/:[0-9]+$/, "").replace(/^file:\/\//, "");
  const path = fromFileUrl(`file://${simpleFile}`);

  const defaultCorsFields = {
    allowCredentials: true,
    allowHeaders: [],
    allowMethods: [],
    allowOrigin: [],
    exposeHeaders: [],
    maxAgeSec: undefined,
  } as CoreCors;

  const defaultRateFields = {
    localExcess: 0,
  } as { localExcess?: number };

  const tgParams = {
    prefix,
    secrets: secrets ?? [],
    cors: cors ? { ...defaultCorsFields, ...cors } : defaultCorsFields,
    rate: rate ? { ...defaultRateFields, ...rate } : undefined,
  };

  core.initTypegraph({ name, dynamic, path, ...tgParams });

  const g: TypegraphBuilderArgs = {
    expose: (exports, defaultPolicy) => {
      core.expose(
        Object.entries(exports).map(([name, fn]) => [name, fn._id]),
        defaultPolicy ? getPolicyChain(defaultPolicy) : [],
      );
    },
    inherit: () => {
      return new InheritDef();
    },
    rest: (graphql: string) => {
      return sdkUtils.addGraphqlEndpoint(graphql);
    },
    auth: (value: Auth | RawAuth) => {
      if (value instanceof RawAuth) {
        return sdkUtils.addRawAuth(value.jsonStr);
      }
      return sdkUtils.addAuth(value);
    },
    ref: (name: string) => {
      return genRef(name);
    },
    configureRandomInjection: (params: { seed: number }) => {
      return core.setSeed(params.seed);
    },
    ...InjectionSource,
  };

  try {
    builder(g);
<<<<<<< HEAD
=======
    // deno-lint-ignore no-explicit-any
>>>>>>> 7681e247
  } catch (err: any) {
    if (err.payload && !err.cause) {
      err.cause = err.payload;
    }
<<<<<<< HEAD
    if (err.cause && "stack" in err.cause) {
=======
    if (("cause" in err) && ("stack" in err.cause)) {
>>>>>>> 7681e247
      console.error(`Error in typegraph '${name}':`);
      for (const msg of err.cause.stack) {
        console.error(`- ${msg}`);
      }
      process.exit(1);
    }

    throw err;
  }

  const ret = {
    serialize(config: SerializeParams) {
      try {
        const [tgJson, ref_artifacts] = core.serializeTypegraph(
          config,
          // deno-lint-ignore no-explicit-any
        ) as Array<any>;
        const result: TgFinalizationResult = {
          tgJson: tgJson,
          ref_artifacts: ref_artifacts,
        };
        return result;
        // deno-lint-ignore no-explicit-any
      } catch (err: any) {
        const stack = err?.payload?.stack;
        if (stack) {
          // FIXME: jco generated code throws new Error(object) => prints [Object object]
          throw new Error(stack.join("\n"));
        }
        throw err;
      }
    },
    name,
  } as TypegraphOutput;

  if (hasCliEnv()) {
    const manager = new Manager(ret);
    await manager.run();

    // TODO solve hanging process (stdin??)
    setTimeout(() => {
      if (counter === 0) {
        log.debug("exiting");
        process.exit(0);
      }
    }, 100);
  }

  --counter;

  return ret;
}

/** generate a type reference (by name) */
export function genRef(name: string): t.Typedef {
  const value = core.refb(name);
  if (typeof value == "object") {
    throw new Error(JSON.stringify(value));
  }
  return new t.Typedef(value);
}<|MERGE_RESOLUTION|>--- conflicted
+++ resolved
@@ -2,34 +2,22 @@
 // SPDX-License-Identifier: MPL-2.0
 
 import * as t from "./types.ts";
-<<<<<<< HEAD
 import { core } from "./sdk.ts";
 import { caller, dirname, fromFileUrl } from "./deps/mod.ts";
-import { InjectionValue } from "./utils/type_utils.ts";
-=======
-import { core } from "./gen/typegraph_core.js";
-import { caller, fromFileUrl } from "./deps/mod.ts";
 import type { InjectionValue } from "./utils/type_utils.ts";
->>>>>>> 7681e247
 import {
   serializeFromParentInjection,
   serializeGenericInjection,
   serializeStaticInjection,
 } from "./utils/injection_utils.ts";
-<<<<<<< HEAD
-import { Auth, Cors as CoreCors, Rate, sdkUtils } from "./sdk.ts";
-import { getPolicyChain } from "./types.ts";
-import { Artifact, SerializeParams } from "./gen/core.ts";
-=======
 import {
   type Auth,
-  type Cors as CorsWit,
+  type Cors as CoreCors,
   type Rate,
-  wit_utils,
-} from "./wit.ts";
+  sdkUtils,
+} from "./sdk.ts";
 import { getPolicyChain } from "./types.ts";
-import type { Artifact, SerializeParams } from "./gen/typegraph_core.d.ts";
->>>>>>> 7681e247
+import type { Artifact, SerializeParams } from "./gen/core.ts";
 import { Manager } from "./tg_manage.ts";
 import { log } from "./io.ts";
 import { hasCliEnv } from "./envs/cli.ts";
@@ -175,14 +163,12 @@
   maybeBuilder?: TypegraphBuilder,
 ): Promise<TypegraphOutput> {
   ++counter;
-  const args = typeof nameOrArgs === "string"
-    ? { name: nameOrArgs }
-    : nameOrArgs;
+  const args =
+    typeof nameOrArgs === "string" ? { name: nameOrArgs } : nameOrArgs;
 
   const { name, dynamic, cors, prefix, rate, secrets } = args;
-  const builder = "builder" in args
-    ? (args.builder as TypegraphBuilder)
-    : maybeBuilder!;
+  const builder =
+    "builder" in args ? (args.builder as TypegraphBuilder) : maybeBuilder!;
 
   const file = caller();
   if (!file) {
@@ -244,19 +230,12 @@
 
   try {
     builder(g);
-<<<<<<< HEAD
-=======
     // deno-lint-ignore no-explicit-any
->>>>>>> 7681e247
   } catch (err: any) {
     if (err.payload && !err.cause) {
       err.cause = err.payload;
     }
-<<<<<<< HEAD
-    if (err.cause && "stack" in err.cause) {
-=======
-    if (("cause" in err) && ("stack" in err.cause)) {
->>>>>>> 7681e247
+    if ("cause" in err && "stack" in err.cause) {
       console.error(`Error in typegraph '${name}':`);
       for (const msg of err.cause.stack) {
         console.error(`- ${msg}`);
