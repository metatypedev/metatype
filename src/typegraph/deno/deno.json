--- conflicted
+++ resolved
@@ -14,7 +14,6 @@
   "exports": {
     "./deps/_import.ts": "./src/deps/_import.ts",
     "./deps/mod.ts": "./src/deps/mod.ts",
-<<<<<<< HEAD
     "./effects.ts": "./src/effects.ts",
     "./envs/cli.ts": "./src/envs/cli.ts",
     "./index.ts": "./src/index.ts",
@@ -44,35 +43,5 @@
     "./utils/injection_utils.ts": "./src/utils/injection_utils.ts",
     "./utils/type_utils.ts": "./src/utils/type_utils.ts",
     "./sdk.ts": "./src/sdk.ts"
-=======
-    "./effects": "./src/effects.ts",
-    "./envs/cli": "./src/envs/cli.ts",
-    "./gen/typegraph_core.d.ts": "./src/gen/typegraph_core.d.ts",
-    "./host/host.d.ts": "./src/host/host.d.ts",
-    ".": "./src/index.ts",
-    "./io": "./src/io.ts",
-    "./metagen": "./src/metagen.ts",
-    "./params": "./src/params.ts",
-    "./policy": "./src/policy.ts",
-    "./providers/aws": "./src/providers/aws.ts",
-    "./providers/prisma": "./src/providers/prisma.ts",
-    "./providers/temporal": "./src/providers/temporal.ts",
-    "./runtimes/deno": "./src/runtimes/deno.ts",
-    "./runtimes/graphql": "./src/runtimes/graphql.ts",
-    "./runtimes/grpc": "./src/runtimes/grpc.ts",
-    "./runtimes/http": "./src/runtimes/http.ts",
-    "./runtimes/kv": "./src/runtimes/kv.ts",
-    "./runtimes/mod": "./src/runtimes/mod.ts",
-    "./runtimes/python": "./src/runtimes/python.ts",
-    "./runtimes/random": "./src/runtimes/random.ts",
-    "./runtimes/substantial": "./src/runtimes/substantial.ts",
-    "./runtimes/wasm": "./src/runtimes/wasm.ts",
-    "./tg_artifact_upload": "./src/tg_artifact_upload.ts",
-    "./tg_deploy": "./src/tg_deploy.ts",
-    "./tg_manage": "./src/tg_manage.ts",
-    "./typegraph": "./src/typegraph.ts",
-    "./types": "./src/types.ts",
-    "./wit": "./src/wit.ts"
->>>>>>> 6f5adbcb
   }
 }