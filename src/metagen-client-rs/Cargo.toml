[package]
name = "metagen-client"
version.workspace = true
edition.workspace = true

<<<<<<< HEAD
# this allows us to exclude the rust files
# from the dockerfile while keeping the Cargo.toml
# for cargo chef. Useful to improve cache hit in docker
[lib]
path = "src/lib.rs"
=======
[features]
# TODO: features for sync/async support
default = ["graphql"]
graphql = ["tokio-util", "reqwest"]
>>>>>>> 8d0955ee

[dependencies]
serde = { version = "1.0.210", features = ["derive"] }
serde_json = "1.0.128"
reqwest = { version = "=0.12.9", features = ["blocking", "json", "stream", "multipart"], optional = true }
mime_guess = "2.0"
futures = { version = "0.3" }
derive_more = { version = "1.0", features = ["debug"] }
lazy_static = "1.5"
url = "=2.4.1"

[target.'cfg(not(target_family = "wasm"))'.dependencies]
tokio-util = { version = "0.7", features = ["compat", "io"], optional = true }<|MERGE_RESOLUTION|>--- conflicted
+++ resolved
@@ -3,18 +3,16 @@
 version.workspace = true
 edition.workspace = true
 
-<<<<<<< HEAD
 # this allows us to exclude the rust files
 # from the dockerfile while keeping the Cargo.toml
 # for cargo chef. Useful to improve cache hit in docker
 [lib]
 path = "src/lib.rs"
-=======
+
 [features]
 # TODO: features for sync/async support
 default = ["graphql"]
 graphql = ["tokio-util", "reqwest"]
->>>>>>> 8d0955ee
 
 [dependencies]
 serde = { version = "1.0.210", features = ["derive"] }
@@ -24,7 +22,7 @@
 futures = { version = "0.3" }
 derive_more = { version = "1.0", features = ["debug"] }
 lazy_static = "1.5"
-url = "=2.4.1"
+url = "2.5"
 
 [target.'cfg(not(target_family = "wasm"))'.dependencies]
 tokio-util = { version = "0.7", features = ["compat", "io"], optional = true }