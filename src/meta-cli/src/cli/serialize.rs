--- conflicted
+++ resolved
@@ -57,14 +57,9 @@
         let config =
             Config::load_or_find(config_path.as_deref(), &dir).or_else(|e| match config_path {
                 Some(_) => Err(e),
-<<<<<<< HEAD
-                _ => Ok(Config::default_in(&dir)),
-            })?;
-=======
                 None => Ok(Config::default_in(&dir)),
             })?;
 
->>>>>>> 3b2e53df
         let config = Arc::new(config);
 
         let console = ConsoleActor::new(Arc::clone(&config)).start();
