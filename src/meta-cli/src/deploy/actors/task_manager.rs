// Copyright Metatype OÜ, licensed under the Mozilla Public License Version 2.0.
// SPDX-License-Identifier: MPL-2.0
use super::console::{Console, ConsoleActor};
use super::discovery::DiscoveryActor;
use super::task::action::{TaskAction, TaskActionGenerator};
use super::task::{self, TaskActor, TaskFinishStatus};
use super::watcher::{self, WatcherActor};
use crate::{config::Config, interlude::*};
use colored::OwoColorize;
use futures::channel::oneshot;
use indexmap::IndexMap;
use pathdiff::diff_paths;
use signal_handler::set_stop_recipient;
use std::collections::VecDeque;
use std::sync::atomic::{AtomicUsize, Ordering};
use std::time::Duration;
use task::deploy::TypegraphData;

pub mod report;
pub use report::Report;
pub mod signal_handler;

pub mod message {
    use super::*;

    #[derive(Message)]
    #[rtype(result = "()")]
    pub struct AddTask {
        pub task_ref: TaskRef,
        pub reason: TaskReason,
    }

    #[derive(Message)]
    #[rtype(result = "()")]
    pub(super) struct NextTask;

    #[derive(Message)]
    #[rtype(result = "()")]
    pub struct TaskFinished<A: TaskAction + 'static> {
        pub task_ref: TaskRef,
        pub status: TaskFinishStatus<A>,
    }

    /// manual stop (by CTRL-C handler)
    #[derive(Message)]
    #[rtype(result = "()")]
    pub struct Stop;

    #[derive(Message)]
    #[rtype(result = "()")]
    pub struct ForceStop;

    #[derive(Message)]
    #[rtype(result = "()")]
    pub struct Restart;

    #[derive(Message)]
    #[rtype(result = "()")]
    pub struct DiscoveryDone;

    #[derive(Message)]
    #[rtype(result = "()")]
    pub struct TypegraphDeployed(pub TypegraphData);
}

use message::*;

pub enum StopSchedule {
    Manual,
    Automatic,
}

#[derive(Clone, Debug)]
pub enum StopReason {
    Natural,
    Restart,
    Manual,
    ManualForced,
    Error,
}

#[derive(Clone, Debug)]
pub struct TaskGenerator {
    next_task_id: Arc<AtomicUsize>,
}

impl TaskGenerator {
    pub fn generate(&self, path: Arc<Path>, retry_no: usize) -> TaskRef {
        TaskRef {
            path,
            id: TaskId(self.next_task_id.fetch_add(1, Ordering::Relaxed)),
            retry_no,
        }
    }
}

#[derive(Clone, Copy, Debug, PartialEq, Eq)]
pub struct TaskId(usize);

#[derive(Clone, Debug)]
pub struct TaskRef {
    pub path: Arc<Path>,
    pub id: TaskId,
    pub retry_no: usize,
}

// enum RetryStatus {
//     Pending,
//     Cancelled,
// }

pub enum TaskSource {
    Static(Vec<PathBuf>),
    Discovery(Arc<Path>),
    DiscoveryAndWatch(Arc<Path>),
}

pub struct TaskManager<A: TaskAction + 'static> {
    init_params: TaskManagerInit<A>,
    task_generator: TaskGenerator,
    active_tasks: HashMap<Arc<Path>, Addr<TaskActor<A>>>,
    task_queue: VecDeque<TaskRef>,
    pending_retries: HashMap<Arc<Path>, TaskId>,
    report_tx: Option<oneshot::Sender<Report<A>>>,
    stop_reason: Option<StopReason>,
    reports: IndexMap<Arc<Path>, TaskFinishStatus<A>>,
    watcher_addr: Option<Addr<WatcherActor<A>>>,
    console: Addr<ConsoleActor>,
    seen_tasks: usize,
}

const DEFAULT_INITIAL_RETRY_INTERVAL: Duration = Duration::from_secs(3);

pub struct TaskManagerInit<A: TaskAction> {
    config: Arc<Config>,
    action_generator: A::Generator,
    max_parallel_tasks: usize,
    max_retry_count: usize,
    initial_retry_interval: Duration,
    console: Addr<ConsoleActor>,
    task_source: TaskSource,
}

impl<A: TaskAction + 'static> TaskManagerInit<A> {
    pub fn new(
        config: Arc<Config>,
        action_generator: A::Generator,
        console: Addr<ConsoleActor>,
        task_source: TaskSource,
    ) -> Self {
        Self {
            config,
            action_generator,
            max_parallel_tasks: num_cpus::get(),
            max_retry_count: 0,
            initial_retry_interval: DEFAULT_INITIAL_RETRY_INTERVAL,
            console,
            task_source,
        }
    }

    pub fn max_parallel_tasks(mut self, max_parallel_tasks: usize) -> Self {
        self.max_parallel_tasks = max_parallel_tasks;
        self
    }

    pub fn retry(mut self, max_retry_count: usize, initial_interval: Option<Duration>) -> Self {
        self.max_retry_count = max_retry_count;
        self.initial_retry_interval = initial_interval.unwrap_or(DEFAULT_INITIAL_RETRY_INTERVAL);
        self
    }

    pub async fn run(self) -> Report<A> {
        let (report_tx, report_rx) = oneshot::channel();

        TaskManager::<A>::create(move |ctx| {
            let addr = ctx.address();

            set_stop_recipient(addr.clone().recipient().downgrade());

            let task_generator = TaskGenerator {
                next_task_id: Arc::new(AtomicUsize::new(1)),
            };

            let watcher_addr = self.start_source(addr, task_generator.clone());

            let console = self.console.clone();

            TaskManager::<A> {
                init_params: self,
                task_generator,
                active_tasks: Default::default(),
                task_queue: Default::default(),
                pending_retries: Default::default(),
                report_tx: Some(report_tx),
                stop_reason: None,
                reports: IndexMap::new(),
                watcher_addr,
                console,
                seen_tasks: 0,
            }
        });

        report_rx.await.expect("task manager has been dropped")
    }

    fn start_source(
        &self,
        addr: Addr<TaskManager<A>>,
        task_generator: TaskGenerator,
    ) -> Option<Addr<WatcherActor<A>>> {
        match &self.task_source {
            TaskSource::Static(paths) => {
<<<<<<< HEAD
                let config = self.action_generator.get_shared_config();
                for path in paths {
                    let relative_path = pathdiff::diff_paths(path, &config.working_dir)
                        .unwrap_or_else(|| path.clone());
                    addr.do_send(AddTask {
                        task_ref: task_generator.generate(relative_path.into(), 0),
=======
                let working_dir = self
                    .action_generator
                    .get_shared_config()
                    .working_dir
                    .clone();
                for path in paths {
                    let relative_path = diff_paths(path, &working_dir);
                    addr.do_send(AddTask {
                        task_ref: task_generator
                            .generate(relative_path.unwrap_or_else(|| path.clone()).into(), 0),
>>>>>>> 9671d608
                        reason: TaskReason::User,
                    });
                }
                None
            }
            TaskSource::Discovery(path) => {
                DiscoveryActor::new(
                    self.config.clone(),
                    task_generator.clone(),
                    addr.clone(),
                    self.console.clone(),
                    path.clone(),
                )
                .start();
                None
            }
            TaskSource::DiscoveryAndWatch(path) => {
                let path: Arc<Path> = path.clone();
                DiscoveryActor::new(
                    self.config.clone(),
                    task_generator.clone(),
                    addr.clone(),
                    self.console.clone(),
                    path.clone(),
                )
                .start();

                let watcher = WatcherActor::new(
                    self.config.clone(),
                    path,
                    task_generator.clone(),
                    addr.clone(),
                    self.console.clone(),
                )
                .unwrap_or_log()
                .start();

                Some(watcher)
            }
        }
    }
}

#[derive(Debug)]
pub enum TaskReason {
    User, // single file specified with the -f option
    Discovery,
    FileChanged,
    // FileCreated,
    DependencyChanged(PathBuf),
    Retry(usize),
}

impl<A: TaskAction + 'static> Actor for TaskManager<A> {
    type Context = Context<Self>;

    fn started(&mut self, _ctx: &mut Self::Context) {
        // this cannot mess with the interactive deployment
        self.console.debug("started task manager".to_string());
    }

    fn stopping(&mut self, ctx: &mut Self::Context) -> Running {
        match &self.stop_reason {
            Some(StopReason::Restart) => {
                self.stop_reason.take();
                self.watcher_addr = self
                    .init_params
                    .start_source(ctx.address(), self.task_generator.clone());
                Running::Continue
            }
            Some(_) => Running::Stop,
            None => Running::Continue,
        }
    }

    fn stopped(&mut self, _ctx: &mut Self::Context) {
        trace!("TaskManager stopped");
        // send report
        let report = Report {
            stop_reason: self
                .stop_reason
                .take()
                .ok_or_else(|| eyre::eyre!("missing stop reason in task manager"))
                .unwrap_or_log(),
            entries: std::mem::take(&mut self.reports)
                .into_iter()
                .map(|(path, status)| report::ReportEntry { path, status })
                .collect(),
        };

        self.report_tx.take().unwrap().send(report).unwrap_or_log();
    }
}

impl<A: TaskAction + 'static> Handler<AddTask> for TaskManager<A> {
    type Result = ();

    fn handle(&mut self, msg: AddTask, ctx: &mut Context<Self>) -> Self::Result {
        let pending_retry_id = self.pending_retries.remove(&msg.task_ref.path);

        if msg.task_ref.retry_no > 0 {
            if let Some(retry_task_id) = pending_retry_id {
                if retry_task_id != msg.task_ref.id {
                    // unreachable
                    self.console.warning(
                        "invalid state: different task id for retry; cancelling".to_string(),
                    );
                    return;
                }
                // ok: this task is a retry
            } else {
                self.console
                    .warning("invalid state: unregistered retry; cancelling".to_string());
                return;
            }
        } else if pending_retry_id.is_some() {
            // ok: this task is not a retry; pending retry cancelled
            self.console.warning(format!(
                "pending retry task for {path} cancelled",
                path = msg.task_ref.path.display().to_string().yellow(),
            ));
        } else {
            // ok: new task
        }

        self.seen_tasks += 1;
        self.task_queue.push_back(msg.task_ref);
        ctx.address().do_send(message::NextTask);
    }
}

impl<A: TaskAction + 'static> Handler<NextTask> for TaskManager<A> {
    type Result = ();

    fn handle(&mut self, _msg: NextTask, ctx: &mut Context<Self>) -> Self::Result {
        if self.active_tasks.len() >= self.init_params.max_parallel_tasks {
            // too busy
            return;
        }

        let Some(task) = self.task_queue.pop_front() else {
            // nothing to do
            return;
        };

        if let Some(stop_reason) = &self.stop_reason {
            match stop_reason {
                StopReason::Natural => {}
                _ => {
                    self.console
                        .warning(format!("task cancelled for {:?}", task.path));
                    return;
                }
            }
        }

        let action = self.init_params.action_generator.generate(
            task.clone(),
            Default::default(), // TODO
        );
        let task_addr = TaskActor::new(
            self.init_params.config.clone(),
            self.init_params.action_generator.clone(),
            action,
            ctx.address(),
            self.console.clone(),
            self.init_params.max_retry_count,
        )
        .start();

        self.active_tasks.insert(task.path, task_addr);
    }
}

impl<A: TaskAction + 'static> Handler<TaskFinished<A>> for TaskManager<A> {
    type Result = ();

    fn handle(&mut self, message: TaskFinished<A>, ctx: &mut Context<Self>) -> Self::Result {
        self.console.debug("task finished".to_string());
        self.active_tasks.remove(&message.task_ref.path);
        ctx.address().do_send(NextTask);

        let next_retry_no: Option<usize> =
            if message.task_ref.retry_no < self.init_params.max_retry_count {
                match &message.status {
                    TaskFinishStatus::Error => Some(message.task_ref.retry_no + 1),
                    TaskFinishStatus::Finished(results) => {
                        // TODO partial retry - if multiple typegraphs in a single file
                        if results.iter().any(|r| r.1.is_err()) {
                            Some(message.task_ref.retry_no + 1)
                        } else {
                            None
                        }
                    }
                    TaskFinishStatus::Cancelled => None,
                }
            } else {
                None
            };

        self.reports
            .insert(message.task_ref.path.clone(), message.status);

        if let Some(retry_no) = next_retry_no {
            let path = message.task_ref.path;
            let task_ref = self.task_generator.generate(path.clone(), retry_no);
            let task_manager = ctx.address();
            self.pending_retries.insert(path.clone(), task_ref.id);

            let retry_interval = self.init_params.initial_retry_interval * (retry_no as u32);

            let fut = async move {
                tokio::time::sleep(retry_interval).await;
                task_manager.do_send(AddTask {
                    task_ref,
                    reason: TaskReason::Retry(retry_no),
                });
            };
            ctx.spawn(fut.in_current_span().into_actor(self));
        }

        if self.task_queue.is_empty() && self.active_tasks.is_empty() {
            if self.watcher_addr.is_none() && self.pending_retries.is_empty() {
                // no watcher, auto stop when all tasks finished
                self.console.debug("all tasks finished".to_string());
                self.stop_reason = Some(StopReason::Natural);
                ctx.stop();
            } else if let Some(StopReason::Manual) = self.stop_reason {
                ctx.stop();
            }
        }
    }
}

impl<A: TaskAction + 'static> Handler<DiscoveryDone> for TaskManager<A> {
    type Result = ();

    fn handle(&mut self, _: DiscoveryDone, ctx: &mut Context<Self>) -> Self::Result {
        self.console.debug("discovery done".to_string());

        if self.task_queue.is_empty() && self.active_tasks.is_empty() {
            if self.seen_tasks == 0 {
                self.console.error("no typegraphs discovered".to_string());
                self.stop_reason = Some(StopReason::Error);
                ctx.stop();
            } else if self.watcher_addr.is_none() && self.pending_retries.is_empty() {
                // no watcher, auto stop when all tasks finished
                self.console.debug("all tasks finished".to_string());
                self.stop_reason = Some(StopReason::Natural);
                ctx.stop();
            } else if let Some(StopReason::Manual) = self.stop_reason {
                ctx.stop();
            }
        }
    }
}

impl<A: TaskAction + 'static> Handler<Stop> for TaskManager<A> {
    type Result = ();

    fn handle(&mut self, _msg: Stop, ctx: &mut Context<Self>) -> Self::Result {
        if let Some(watcher) = &self.watcher_addr {
            // This might be unnecessary, it will be stopped when the address is dropped.
            watcher.do_send(super::watcher::message::Stop);
        }
        match self.stop_reason.clone() {
            Some(reason) => match reason {
                StopReason::Natural | StopReason::Restart => {
                    self.stop_reason = Some(StopReason::Manual);
                }
                StopReason::Manual => {
                    self.stop_reason = Some(StopReason::ManualForced);
                    ctx.address().do_send(ForceStop);
                }
                StopReason::ManualForced => {
                    self.console
                        .warning("stopping the task manager".to_string());
                    ctx.stop();
                }
                StopReason::Error => {}
            },
            None => {
                self.stop_reason = Some(StopReason::Manual);
            }
        }
    }
}

impl<A: TaskAction + 'static> Handler<ForceStop> for TaskManager<A> {
    type Result = ();

    fn handle(&mut self, _msg: ForceStop, _ctx: &mut Context<Self>) -> Self::Result {
        self.console
            .warning("force stopping active tasks".to_string());
        for (_, addr) in self.active_tasks.iter() {
            addr.do_send(task::message::Stop)
        }
    }
}

impl<A: TaskAction + 'static> Handler<Restart> for TaskManager<A> {
    type Result = ();

    fn handle(&mut self, _msg: Restart, ctx: &mut Context<Self>) -> Self::Result {
        self.stop_reason = Some(StopReason::Restart);
        ctx.address().do_send(ForceStop);
    }
}

impl<A: TaskAction + 'static> Handler<TypegraphDeployed> for TaskManager<A> {
    type Result = ();

    fn handle(&mut self, msg: TypegraphDeployed, _ctx: &mut Self::Context) -> Self::Result {
        if let Some(addr) = &self.watcher_addr {
            addr.do_send(watcher::message::UpdateDependencies(msg.0));
        }
    }
}<|MERGE_RESOLUTION|>--- conflicted
+++ resolved
@@ -211,14 +211,6 @@
     ) -> Option<Addr<WatcherActor<A>>> {
         match &self.task_source {
             TaskSource::Static(paths) => {
-<<<<<<< HEAD
-                let config = self.action_generator.get_shared_config();
-                for path in paths {
-                    let relative_path = pathdiff::diff_paths(path, &config.working_dir)
-                        .unwrap_or_else(|| path.clone());
-                    addr.do_send(AddTask {
-                        task_ref: task_generator.generate(relative_path.into(), 0),
-=======
                 let working_dir = self
                     .action_generator
                     .get_shared_config()
@@ -229,7 +221,6 @@
                     addr.do_send(AddTask {
                         task_ref: task_generator
                             .generate(relative_path.unwrap_or_else(|| path.clone()).into(), 0),
->>>>>>> 9671d608
                         reason: TaskReason::User,
                     });
                 }
