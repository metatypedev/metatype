--- conflicted
+++ resolved
@@ -227,12 +227,8 @@
         .get(target_name)
         .with_context(|| format!("target {target_name:?} not found in config"))?;
 
-<<<<<<< HEAD
-    let mut group = Vec::new();
-=======
     let mut out = IndexMap::new();
 
->>>>>>> 47d10051
     for config in &target_conf.0 {
         let gen_name = &config.generator_name;
         let config = config.other.to_owned();
@@ -244,22 +240,6 @@
         let gen_name: Arc<str> = gen_name[..].into();
         let mut inputs = IndexMap::new();
 
-<<<<<<< HEAD
-        let mut resolved = Vec::new();
-        for (name, order) in bill.into_iter() {
-            let resolver = resolver.clone();
-            let result = resolver.resolve(order).await?;
-            resolved.push((name, result));
-        }
-
-        let gen_name: Arc<str> = gen_name[..].into();
-        let inputs = IndexMap::from_iter(resolved);
-        let out = gen_impl.generate(inputs)?;
-        group.push((gen_name, out));
-    }
-    let mut out = IndexMap::new();
-    for (gen_name, files) in group.into_iter() {
-=======
         for (name, order) in bill.into_iter() {
             let input = resolver.resolve(order).await?;
             inputs.insert(name, input);
@@ -267,7 +247,6 @@
 
         let files = gen_impl.generate(inputs)?;
 
->>>>>>> 47d10051
         for (path, buf) in files.0 {
             if let Some((src, _)) = out.get(&path) {
                 anyhow::bail!("generators \"{src}\" and \"{gen_name}\" clashed at \"{path:?}\"");
