function _selectionToNodeSet(
  selection: Selection,
  metas: [string, () => NodeMeta][],
  parentPath: string,
): SelectNode<unknown>[] {
  const out = [] as SelectNode[];
  const selectAll = selection._ == "selectAll";
  // set of the user specified nodes to do sanity
  // check at the end
  const foundNodes = new Set(Object.keys(selection));

  for (const [nodeName, metaFn] of metas) {
    foundNodes.delete(nodeName);

    const nodeSelection = selection[nodeName];
    if (!nodeSelection && !selectAll) {
      // this node was not selected
      continue;
    }

    const { argumentTypes, subNodes, variants, inputFiles } = metaFn();

    const nodeInstances = nodeSelection instanceof Alias
      ? nodeSelection.aliases()
      : { [nodeName]: nodeSelection };

    for (
      const [instanceName, instanceSelection] of Object.entries(
        nodeInstances,
      )
    ) {
      if (!instanceSelection && !selectAll) {
        continue;
      }
      if (instanceSelection instanceof Alias) {
        throw new Error(
          `nested Alias discovered at ${parentPath}.${instanceName}`,
        );
      }
      const node: SelectNode = { instanceName, nodeName, files: inputFiles };

      if (argumentTypes) {
        // make sure the arg is of the expected form
        let arg = instanceSelection;
        if (Array.isArray(arg)) {
          arg = arg[0];
        }
        // TODO: consider bringing in Zod (after hoisting impl into common lib)
        if (typeof arg != "object" || arg === null) {
          throw new Error(
            `node at ${parentPath}.${instanceName} is a node ` +
              `that requires arguments object but detected argument ` +
              `is typeof ${typeof arg}`,
          );
        }

        const expectedArguments = new Map(Object.entries(argumentTypes));
        node.args = {};
        for (const [key, value] of Object.entries(arg)) {
          const typeName = expectedArguments.get(key);
          // TODO: consider logging a warning if `_` is detected incase user passes
          // Selection as arg
          if (!typeName) {
            throw new Error(
              `unexpected argument ${key} at ${parentPath}.${instanceName}`,
            );
          }
          expectedArguments.delete(key);
          node.args[key] = { typeName, value };
        }
      }

      if (subNodes || variants) {
        // sanity check selection object
        let subSelections = instanceSelection;
        if (argumentTypes) {
          if (!Array.isArray(subSelections)) {
            throw new Error(
              `node at ${parentPath}.${instanceName} ` +
                `is a composite that takes an argument ` +
                `but selection is typeof ${typeof subSelections}`,
            );
          }
          subSelections = subSelections[1];
        } else if (Array.isArray(subSelections)) {
          throw new Error(
            `node at ${parentPath}.${instanceName} ` +
              `is a composite that takes no arguments ` +
              `but selection is typeof ${typeof subSelections}`,
          );
        }
        if (subSelections == undefined) {
          subSelections = {
            _: selection._,
          };
        }
        if (typeof subSelections != "object") {
          throw new Error(
            `node at ${parentPath}.${nodeName} ` +
              `is a no argument composite but first element of ` +
              `selection is typeof ${typeof nodeSelection}`,
          );
        }

        if (subNodes) {
          if (variants) {
            throw new Error(
              "unreachable: union/either NodeMetas can't have subnodes",
            );
          }

          // skip non explicit composite selection when using selectAll
          if (subSelections?._ === "selectAll" && !instanceSelection) {
            continue;
          }

          node.subNodes = _selectionToNodeSet(
            // assume it's a Selection. If it's an argument
            // object, mismatch between the node desc should hopefully
            // catch it
            subSelections as Selection,
            subNodes,
            `${parentPath}.${instanceName}`,
          );
        } else {
          const unionSelections = {} as Record<string, SelectNode[]>;
          const foundVariants = new Set([...Object.keys(subSelections)]);
          for (const [variantTy, variant_meta_fn] of variants!) {
            const variant_meta = variant_meta_fn();
            // this union member is a scalar
            if (!variant_meta.subNodes) {
              continue;
            }
            foundVariants.delete(variantTy);
            const variant_select = subSelections[variantTy];
            const nodes = variant_select
              ? _selectionToNodeSet(
                variant_select as Selection,
                variant_meta.subNodes,
                `${parentPath}.${instanceName}.variant(${variantTy})`,
              )
              : [];
            nodes.push({
              nodeName: "__typename",
              instanceName: "__typename",
            });
            unionSelections[variantTy] = nodes;
          }
          if (foundVariants.size > 0) {
            throw new Error(
              `node at ${parentPath}.${instanceName} ` +
                "has none of the variants called " +
                [...foundVariants.keys()],
            );
          }
          node.subNodes = unionSelections;
        }
      }

      out.push(node);
    }
  }
  foundNodes.delete("_");
  if (foundNodes.size > 0) {
    throw new Error(
      `unexpected nodes found in selection set at ${parentPath}: ${[
        ...foundNodes,
      ]}`,
    );
  }
  return out;
}

/* Query node types section */

type SubNodes = undefined | SelectNode[] | Record<string, SelectNode[]>;

type SelectNode<_Out = unknown> = {
  nodeName: string;
  instanceName: string;
  args?: NodeArgs;
  subNodes?: SubNodes;
  files?: TypePath[];
};

export class QueryNode<Out> {
  #inner: SelectNode<Out>;
  constructor(inner: SelectNode<Out>) {
    this.#inner = inner;
  }

  inner() {
    return this.#inner;
  }
}

export class MutationNode<Out> {
  #inner: SelectNode<Out>;
  constructor(inner: SelectNode<Out>) {
    this.#inner = inner;
  }

  inner() {
    return this.#inner;
  }
}

type SelectNodeOut<T> = T extends QueryNode<infer O> | MutationNode<infer O> ? O
  : never;
type QueryOut<T> = T extends
  Record<string, QueryNode<unknown> | MutationNode<unknown>> ? {
    [K in keyof T]: SelectNodeOut<T[K]>;
  }
  : T extends QueryNode<unknown> | MutationNode<unknown> ? SelectNodeOut<T>
  : never;

type TypePath = ("?" | "[]" | `.${string}`)[];
type ValuePath = ("" | `[${number}]` | `.${string}`)[];

class FileExtractor {
  #path: TypePath = [];
  #currentPath: ValuePath = [];
  #files: Map<string, File> = new Map();

  static extractFrom(key: string, object: unknown, paths: TypePath[]) {
    const extractor = new FileExtractor();
    if (!object || typeof object !== "object") {
      throw new Error("expected object");
    }
    for (const path of paths) {
      if (path[0] && path[0].startsWith("." + key)) {
        extractor.#currentPath = [];
        extractor.#path = path;
        extractor.#extractFromValue(object);
      }
    }
    return extractor.#files;
  }

  #extractFromValue(value: unknown) {
    const nextSegment = this.#path[this.#currentPath.length];
    if (nextSegment === "?") {
      if (value === null || value === undefined) {
        return;
      }
      this.#currentPath.push("");
      this.#extractFromValue(value);
      this.#currentPath.pop();
      return;
    }

    if (nextSegment === "[]") {
      if (!Array.isArray(value)) {
        throw new Error(`Expected array at ${this.#formatPath()}`);
      }
      for (let i = 0; i < value.length; i++) {
        this.#currentPath.push(`[${i}]`);
        this.#extractFromArray(value, i);
        this.#currentPath.pop();
      }
      return;
    }

    if (nextSegment.startsWith(".")) {
      if (typeof value !== "object" || value === null) {
        throw new Error(`Expected non-null object at ${this.#formatPath()}`);
      }
      this.#currentPath.push(nextSegment);
      this.#extractFromObject(
        value as Record<string, unknown>,
        nextSegment.slice(1),
      );
      this.#currentPath.pop();
      return;
    }
  }

  #extractFromObject(parent: Record<string, unknown>, key: string) {
    const value = parent[key];
    if (this.#currentPath.length == this.#path.length) {
      if (value instanceof File) {
        this.#files.set(this.#formatPath(), value);
        parent[key] = null;
        return;
      }
      throw new Error(`Expected File at ${this.#formatPath()}`);
    }

    this.#extractFromValue(value);
  }

  #extractFromArray(parent: unknown[], idx: number) {
    const value = parent[idx];
    if (this.#currentPath.length == this.#path.length) {
      if (value instanceof File) {
        this.#files.set(this.#formatPath(), value);
        parent[idx] = null;
        return;
      }
      throw new Error(`Expected File at ${this.#formatPath()}`);
    }

    this.#extractFromValue(value);
  }

  #formatPath() {
    return this.#currentPath
      .map((seg) => {
        if (seg.startsWith("[")) {
          return `.${seg.slice(1, -1)}`;
        }
        return seg;
      })
      .join("");
  }
}

type NodeMeta = {
  subNodes?: [string, () => NodeMeta][];
  variants?: [string, () => NodeMeta][];
  argumentTypes?: { [name: string]: string };
  inputFiles?: TypePath[];
};

/* Selection types section */

type SelectionFlags = "selectAll";

type Selection = {
  _?: SelectionFlags;
  [key: string]:
    | SelectionFlags
    | ScalarSelectNoArgs
    | ScalarSelectArgs<Record<string, unknown>>
    | CompositeSelectNoArgs<Selection | undefined>
    | CompositeSelectArgs<Record<string, unknown>, Selection>
    | Selection;
};

type ScalarSelectNoArgs = boolean | Alias<true> | null | undefined;

type ScalarSelectArgs<ArgT extends Record<string, unknown>> =
  | ArgT
  | PlaceholderArgs<ArgT>
  | Alias<ArgT | PlaceholderArgs<ArgT>>
  | false
  | null
  | undefined;

type CompositeSelectNoArgs<SelectionT> =
  | SelectionT
  | Alias<SelectionT>
  | false
  | null
  | undefined;

type CompositeSelectArgs<ArgT extends Record<string, unknown>, SelectionT> =
  | [ArgT | PlaceholderArgs<ArgT>, SelectionT]
  | Alias<[ArgT | PlaceholderArgs<ArgT>, SelectionT]>
  | false
  | undefined
  | null;

/**
 * Request multiple instances of a single node under different
 * aliases. Look at {@link alias} for a functional way of instantiating
 * this class.
 */
export class Alias<T> {
  #aliases: Record<string, T>;
  constructor(aliases: Record<string, T>) {
    this.#aliases = aliases;
  }
  aliases() {
    return this.#aliases;
  }
}

/**
 * Request multiple instances of a single node under different
 * aliases.
 */
export function alias<T>(aliases: Record<string, T>): Alias<T> {
  return new Alias(aliases);
}

/* Argument types section */

type NodeArgValue = {
  typeName: string;
  value: unknown;
};

type NodeArgs = {
  [name: string]: NodeArgValue;
};

/**
 * This object is passed to closures used for preparing requests
 * ahead of time for {@link PreparedRequest}s. It allows one to
 * get {@link PlaceholderValue}s that can be used in place of node
 * arguments. At request time, the {@link PreparedRequest} then
 * takes an object that adheres to `T` that can then be used
 * to replace the placeholders.
 */
export class PreparedArgs<T extends Record<string, unknown>> {
  get(key: OnlyStringKeys<T>): PlaceholderValue<T[typeof key]> {
    return new PlaceholderValue(key);
  }
}

/**
 * Placeholder values for use by {@link PreparedRequest}
 */
export class PlaceholderValue<_T> {
  #key: string;
  constructor(key: string) {
    this.#key = key;
  }

  key() {
    return this.#key;
  }
}

export type PlaceholderArgs<T extends Record<string, unknown>> = {
  [K in keyof T]: PlaceholderValue<T[K]>;
};

/* GraphQL section */

/**
 * Options to be used for requests performed by {@link GraphQLTransport}.
 */
export type GraphQlTransportOptions = Omit<RequestInit, "body"> & {
  /**
   * {@link fetch} implementaiton to use. Defaults to the one found in the environment
   */
  fetch?: typeof fetch;
};

function convertQueryNodeGql(
  typeToGqlTypeMap: Record<string, string>,
  node: SelectNode,
  variables: Map<string, NodeArgValue>,
  files: Map<string, File>,
) {
  let out = node.nodeName == node.instanceName
    ? node.nodeName
    : `${node.instanceName}: ${node.nodeName}`;

  const args = node.args;
  if (args && Object.keys(args).length > 0) {
    const argsRow = [];

    for (const [key, val] of Object.entries(args)) {
      const name = `in${variables.size}`;
      const obj = { [key]: val.value };

      if (node.files && node.files.length > 0) {
        const extractedFiles = FileExtractor.extractFrom(key, obj, node.files);

        for (const [path, file] of extractedFiles) {
          const pathInVariables = path.replace(/^\.[^\.\[]+/, `.${name}`);
          files.set(pathInVariables, file);
        }
      }

      val.value = obj[key];
      variables.set(name, val);
      argsRow.push(`${key}: $${name}`);
    }

    out = `${out} (${argsRow.join(", ")})`;
  }

  const subNodes = node.subNodes;
  if (subNodes) {
    if (Array.isArray(subNodes)) {
      out = `${out} { ${
        subNodes
          .map((node) =>
            convertQueryNodeGql(typeToGqlTypeMap, node, variables, files)
          )
          .join(" ")
      } }`;
    } else {
      out = `${out} { ${
        Object.entries(subNodes)
<<<<<<< HEAD
          .map(([variantTy, subNodes]) => {
=======
          .map(([variantTy, variantSubNodes]) => {
>>>>>>> 92f53a2d
            let gqlTy = typeToGqlTypeMap[variantTy];
            if (!gqlTy) {
              throw new Error(
                `unreachable: no graphql type found for variant ${variantTy}`,
              );
            }
            gqlTy = gqlTy.replace(/[!]+$/, "");

            return `... on ${gqlTy} {${
<<<<<<< HEAD
              subNodes
=======
              variantSubNodes
>>>>>>> 92f53a2d
                .map((node) =>
                  convertQueryNodeGql(typeToGqlTypeMap, node, variables, files)
                )
                .join(" ")
            }}`;
          })
          .join(" ")
      } }`;
    }
  }
  return out;
}

function buildGql(
  typeToGqlTypeMap: Record<string, string>,
  query: Record<string, SelectNode>,
  ty: "query" | "mutation",
  // deno-lint-ignore no-inferrable-types
  name: string = "",
) {
  const variables = new Map<string, NodeArgValue>();
  const files = new Map<string, File>();

  const rootNodes = Object.entries(query)
    .map(([key, node]) => {
      const fixedNode = { ...node, instanceName: key };
      return convertQueryNodeGql(typeToGqlTypeMap, fixedNode, variables, files);
    })
    .join("\n  ");

  let argsRow = [...variables.entries()]
    .map(([key, val]) => `$${key}: ${typeToGqlTypeMap[val.typeName]} `)
    .join(", ");
  if (argsRow.length > 0) {
    // graphql doesn't like empty parentheses so we only
    // add them if there are args
    argsRow = `(${argsRow})`;
  }

  const doc = `${ty} ${name}${argsRow} {
  ${rootNodes}
      } `;
  return {
    doc,
    variables: Object.fromEntries(
      [...variables.entries()].map(([key, val]) => [key, val.value]),
    ),
    files,
  };
}

async function fetchGql(
  addr: URL,
  doc: string,
  variables: Record<string, unknown>,
  options: GraphQlTransportOptions,
  files?: Map<string, File>,
) {
  let body: FormData | string = JSON.stringify({
    query: doc,
    variables,
  });

  const additionalHeaders: HeadersInit = {};

  if (files && files.size > 0) {
    const data = new FormData();
    const fileMap = new Map<File, string[]>();
    const map: Record<string, string[]> = {};

    for (const [path, file] of files) {
      const array = fileMap.get(file);
      const variable = "variables" + path;
      if (array) {
        array.push(variable);
      } else {
        fileMap.set(file, [variable]);
      }
    }

    let index = 0;
    for (const [file, variables] of fileMap) {
      const key = index.toString();
      map[key] = variables;
      data.set(key, file);
      index += 1;
    }

    data.set("operations", body);
    data.set("map", JSON.stringify(map));

    body = data;
  } else {
    additionalHeaders["content-type"] = "application/json";
  }

  const fetchImpl = options.fetch ?? fetch;
  const res = await fetchImpl(addr, {
    ...options,
    method: "POST",
    headers: {
      accept: "application/json",
      ...additionalHeaders,
      ...(options.headers ?? {}),
    },
    body,
  });

  if (!res.ok) {
    const body = await res.text().catch((err) => `error reading body: ${err} `);
    throw new (Error as ErrorPolyfill)(
      `graphql request to ${addr} failed with status ${res.status}: ${body} `,
      {
        cause: {
          response: res,
          body,
        },
      },
    );
  }
  if (res.headers.get("content-type") != "application/json") {
    throw new (Error as ErrorPolyfill)("unexpected content type in response", {
      cause: {
        response: res,
        body: await res.text().catch((err) => `error reading body: ${err} `),
      },
    });
  }
  return (await res.json()) as { data: unknown; errors?: object[] };
}

/**
 * Access the typegraph over it's exposed GraphQL API.
 */
export class GraphQLTransport {
  constructor(
    public address: URL,
    public options: GraphQlTransportOptions,
    private typeToGqlTypeMap: Record<string, string>,
  ) {}

  protected async request(
    doc: string,
    variables: Record<string, unknown>,
    options: GraphQlTransportOptions,
    files?: Map<string, File>,
  ) {
    const res = await fetchGql(
      this.address,
      doc,
      variables,
      { ...this.options, ...options },
      files,
    );
    if ("errors" in res) {
      throw new (Error as ErrorPolyfill)("graphql errors on response", {
        cause: res.errors,
      });
    }
    return res.data;
  }

  /**
   * Make a query request to the typegraph.
   */
  async query<
    Q extends QueryNode<unknown> | Record<string, QueryNode<unknown>>,
  >(
    query: Q,
    {
      options,
      name = "",
    }: {
      options?: GraphQlTransportOptions;
      name?: string;
    } = {},
  ): Promise<QueryOut<Q>> {
    const isNode = query instanceof QueryNode;
    const { variables, doc } = buildGql(
      this.typeToGqlTypeMap,
      isNode ? { value: query.inner() } : Object.fromEntries(
        Object.entries(query).map(([key, val]) => [
          key,
          (val as QueryNode<unknown>).inner(),
        ]),
      ),
      "query",
      name,
    );
    let result = await this.request(doc, variables, options ?? {});

    if (isNode) {
      result = (result as { value: SelectNodeOut<Q> }).value;
    }

    return result as QueryOut<Q>;
  }

  /**
   * Make a mutation request to the typegraph.
   */
  async mutation<
    Q extends MutationNode<unknown> | Record<string, MutationNode<unknown>>,
  >(
    query: Q,
    {
      options,
      name = "",
    }: {
      options?: GraphQlTransportOptions;
      name?: string;
    } = {},
  ): Promise<QueryOut<Q>> {
    const isNode = query instanceof MutationNode;
    const { variables, doc, files } = buildGql(
      this.typeToGqlTypeMap,
      isNode ? { value: query.inner() } : Object.fromEntries(
        Object.entries(query).map(([key, val]) => [
          key,
          (val as MutationNode<unknown>).inner(),
        ]),
      ),
      "mutation",
      name,
    );
    let result = await this.request(doc, variables, options ?? {}, files);

    if (isNode) {
      result = (result as { value: SelectNodeOut<Q> }).value;
    }

    return result as QueryOut<Q>;
  }

  /**
   * Prepare an ahead of time query {@link PreparedRequest}.
   */
  prepareQuery<
    T extends JsonObject,
    Q extends QueryNode<unknown> | Record<string, QueryNode<unknown>>,
  >(
    fun: (args: PreparedArgs<T>) => Q,
    { name = "" }: { name?: string } = {},
  ): PreparedRequest<T, Q> {
    return new PreparedRequest(
      (doc, vars, opts) => this.request(doc, vars, opts),
      this.typeToGqlTypeMap,
      fun,
      "query",
      name,
    );
  }

  /**
   * Prepare an ahead of time mutation {@link PreparedRequest}.
   */
  prepareMutation<
    T extends JsonObject,
    Q extends MutationNode<unknown> | Record<string, MutationNode<unknown>>,
  >(
    fun: (args: PreparedArgs<T>) => Q,
    { name = "" }: { name?: string } = {},
  ): PreparedRequest<T, Q> {
    return new PreparedRequest(
      (doc, vars, opts) => this.request(doc, vars, opts),
      this.typeToGqlTypeMap,
      fun,
      "mutation",
      name,
    );
  }
}
// metagen-genif HOSTCALL

export class HostcallTransport extends GraphQLTransport {
  constructor(
    private gqlFn: (
      doc: string,
      variables: Record<string, unknown>,
    ) => Promise<Record<string, unknown>>,
    options: GraphQlTransportOptions,
    typeToGqlTypeMap: Record<string, string>,
  ) {
    super(
      new URL("hostcall://this_url_will_never_be_used"),
      options,
      typeToGqlTypeMap,
    );
  }

  protected async request(
    doc: string,
    variables: Record<string, unknown>,
    _options: GraphQlTransportOptions,
    files?: Map<string, File>,
  ) {
    if (files && files.size > 0) {
      throw new Error("no support for file upload on HostcallTransport");
    }
    const res = await this.gqlFn(doc, variables);
    if ("errors" in res) {
      throw new (Error as ErrorPolyfill)("graphql errors on response", {
        cause: res.errors,
      });
    }
    return res.data;
  }
}
// metagen-endif

/**
 * Prepares the GraphQL string ahead of time and allows re-use
 * avoid the compute and garbage overhead of re-building it for
 * repeat queries.
 */
export class PreparedRequest<
  T extends JsonObject,
  Q extends
    | QueryNode<unknown>
    | MutationNode<unknown>
    | Record<string, QueryNode<unknown> | MutationNode<unknown>>,
> {
  public doc: string;
  #mappings: Record<string, unknown>;
  private singleNode: boolean;

  constructor(
    // private address: URL,
    // private options: GraphQlTransportOptions,
    private gqlFn: (
      doc: string,
      variables: Record<string, unknown>,
      opts: GraphQlTransportOptions,
    ) => Promise<unknown>,
    typeToGqlTypeMap: Record<string, string>,
    fun: (args: PreparedArgs<T>) => Q,
    ty: "query" | "mutation",
    name: string = "",
  ) {
    const args = new PreparedArgs<T>();
    const dryRunNode = fun(args);
    const isSingleNode = dryRunNode instanceof QueryNode ||
      dryRunNode instanceof MutationNode;
<<<<<<< HEAD
=======
    // FIXME: file support for prepared requets
>>>>>>> 92f53a2d
    const { doc, variables } = buildGql(
      typeToGqlTypeMap,
      isSingleNode ? { value: dryRunNode.inner() } : Object.fromEntries(
        Object.entries(dryRunNode).map(([key, val]) => [
          key,
          (val as MutationNode<unknown>).inner(),
        ]),
      ),
      ty,
      name,
    );
    this.doc = doc;
    this.#mappings = variables;
    this.singleNode = isSingleNode;
  }

  resolveVariables(args: T, mappings: Record<string, unknown>) {
    const resolvedVariables = {} as Record<string, unknown>;
    for (const [key, val] of Object.entries(mappings)) {
      if (val instanceof PlaceholderValue) {
        resolvedVariables[key] = args[val.key()];
      } else if (typeof val == "object" && val != null) {
        this.resolveVariables(args, val as JsonObject);
      } else {
        resolvedVariables[key] = val;
      }
    }
    return resolvedVariables;
  }

  /**
   * Execute the prepared request.
   */
  async perform(args: T, opts?: GraphQlTransportOptions): Promise<QueryOut<Q>> {
    const resolvedVariables = this.resolveVariables(args, this.#mappings);
    // console.log(this.doc, {
    //   resolvedVariables,
    //   mapping: this.#mappings,
    // });
    let result = await this.gqlFn(this.doc, resolvedVariables, {
      ...opts,
    });
    if (this.singleNode) {
      result = (result as { value: SelectNodeOut<Q> }).value;
    }
    return result as QueryOut<Q>;
  }
}

/* Util types section */

type OnlyStringKeys<T extends Record<string, unknown>> = {
  [K in keyof T]: K extends string ? K : never;
}[keyof T];

type JsonLiteral = string | number | boolean | null;
type JsonObject = { [key: string]: Json };
type JsonArray = Json[];
type Json = JsonLiteral | JsonObject | JsonArray;

type ErrorPolyfill = new (msg: string, payload: unknown) => Error;

/* QueryGraph section */
// metagen-genif IGNORE
// type will be sourced from fdk.ts which is guranteed avail
// when HOSTCALL flag is set
// deno-lint-ignore no-explicit-any
type Deployment = any;
// metagen-endif

export class Transports {
  /**
   * Get the {@link GraphQLTransport} for the typegraph.
   */
  static graphql(
    qg: _QueryGraphBase,
    addr: URL | string,
    options?: GraphQlTransportOptions,
  ) {
    return new GraphQLTransport(
      new URL(addr),
      options ?? {},
      qg.typeNameMapGql,
    );
  }
  // metagen-genif HOSTCALL

  static hostcall(
    qg: _QueryGraphBase,
    tg: Deployment,
    options?: Pick<GraphQlTransportOptions, "headers">,
  ) {
    return new HostcallTransport(
      (doc, vars) => tg.gql([doc]).run(vars),
      options ?? {},
      qg.typeNameMapGql,
    );
  }
  // metagen-endif
}

class _QueryGraphBase {
  constructor(public typeNameMapGql: Record<string, string>) {}
}

// -------------------------------------------------- //<|MERGE_RESOLUTION|>--- conflicted
+++ resolved
@@ -23,7 +23,15 @@
     const nodeInstances = nodeSelection instanceof Alias
       ? nodeSelection.aliases()
       : { [nodeName]: nodeSelection };
-
+    const nodeInstances = nodeSelection instanceof Alias
+      ? nodeSelection.aliases()
+      : { [nodeName]: nodeSelection };
+
+    for (
+      const [instanceName, instanceSelection] of Object.entries(
+        nodeInstances,
+      )
+    ) {
     for (
       const [instanceName, instanceSelection] of Object.entries(
         nodeInstances,
@@ -487,11 +495,7 @@
     } else {
       out = `${out} { ${
         Object.entries(subNodes)
-<<<<<<< HEAD
           .map(([variantTy, subNodes]) => {
-=======
-          .map(([variantTy, variantSubNodes]) => {
->>>>>>> 92f53a2d
             let gqlTy = typeToGqlTypeMap[variantTy];
             if (!gqlTy) {
               throw new Error(
@@ -499,13 +503,29 @@
               );
             }
             gqlTy = gqlTy.replace(/[!]+$/, "");
+      out = `${out} { ${
+        Object.entries(subNodes)
+          .map(([variantTy, variantSubNodes]) => {
+            let gqlTy = typeToGqlTypeMap[variantTy];
+            if (!gqlTy) {
+              throw new Error(
+                `unreachable: no graphql type found for variant ${variantTy}`,
+              );
+            }
+            gqlTy = gqlTy.replace(/[!]+$/, "");
 
             return `... on ${gqlTy} {${
-<<<<<<< HEAD
               subNodes
-=======
+                .map((node) =>
+                  convertQueryNodeGql(typeToGqlTypeMap, node, variables, files)
+                )
+                .join(" ")
+            }}`;
+          })
+          .join(" ")
+      } }`;
+            return `... on ${gqlTy} {${
               variantSubNodes
->>>>>>> 92f53a2d
                 .map((node) =>
                   convertQueryNodeGql(typeToGqlTypeMap, node, variables, files)
                 )
@@ -849,10 +869,7 @@
     const dryRunNode = fun(args);
     const isSingleNode = dryRunNode instanceof QueryNode ||
       dryRunNode instanceof MutationNode;
-<<<<<<< HEAD
-=======
     // FIXME: file support for prepared requets
->>>>>>> 92f53a2d
     const { doc, variables } = buildGql(
       typeToGqlTypeMap,
       isSingleNode ? { value: dryRunNode.inner() } : Object.fromEntries(
