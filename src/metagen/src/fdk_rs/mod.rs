// Copyright Metatype OÜ, licensed under the Mozilla Public License Version 2.0.
// SPDX-License-Identifier: MPL-2.0

//! Generates typegraph types and fdk interface for rust.
//! - dir/Cargo.toml
//!  - Will not be replaced on second generation.
//! - dir/fdk.rs
//!  - Contains generated types and fdk interface.
//! - dir/lib.rs
//!  - Some directions to get the user started.
//!  - Will not be replaced on second generation.

mod stubs;
pub mod types;
pub mod utils;

use client_rs::GenClientRsOpts;
use client_rs::RsClientManifest;
use types::RustTypesConfig;

use crate::interlude::*;
use crate::shared::*;
use crate::utils::*;
use crate::*;
use std::borrow::Cow;
use std::fmt::Write;

pub const DEFAULT_TEMPLATE: &[(&str, &str)] = &[("fdk.rs", include_str!("static/fdk.rs"))];

#[derive(Serialize, Deserialize, Debug, garde::Validate)]
pub struct FdkRustGenConfig {
    #[serde(flatten)]
    #[garde(dive)]
    pub base: crate::config::FdkGeneratorConfigBase,
    /// Runtimes to generate stubbed materializer implementations for.
    #[garde(skip)]
    pub stubbed_runtimes: Option<Vec<String>>,
    /// Name of the crate to be put in the generated `Cargo.toml`
    #[garde(length(min = 1))]
    crate_name: Option<String>,
    #[garde(skip)]
    pub skip_cargo_toml: Option<bool>,
    #[garde(skip)]
    pub skip_lib_rs: Option<bool>,
    #[garde(skip)]
    pub exclude_client: Option<bool>,
}

impl FdkRustGenConfig {
    pub fn from_json(json: serde_json::Value, workspace_path: &Path) -> anyhow::Result<Self> {
        let mut config: FdkRustGenConfig = serde_json::from_value(json)?;
        config.base.path = workspace_path.join(config.base.path);
        config.base.typegraph_path = config
            .base
            .typegraph_path
            .as_ref()
            .map(|path| workspace_path.join(path));
        Ok(config)
    }
}

#[derive(Debug, Clone)]
struct FdkRustTemplate {
    mod_rs: Cow<'static, str>,
}

impl From<FdkTemplate> for FdkRustTemplate {
    fn from(template: FdkTemplate) -> Self {
        let mut template = template.entries;
        Self {
            mod_rs: template.swap_remove("fdk.rs").unwrap(),
        }
    }
}

pub struct Generator {
    config: FdkRustGenConfig,
}

impl Generator {
    pub const INPUT_TG: &'static str = "tg_name";
    pub fn new(config: FdkRustGenConfig) -> Result<Self, garde::Report> {
        use garde::Validate;
        config.validate()?;
        Ok(Self { config })
    }
}

impl crate::Plugin for Generator {
    fn bill_of_inputs(&self) -> IndexMap<String, GeneratorInputOrder> {
        [(
            Self::INPUT_TG.to_string(),
            if let Some(tg_name) = &self.config.base.typegraph_name {
                GeneratorInputOrder::TypegraphFromTypegate {
                    name: tg_name.clone(),
                }
            } else if let Some(tg_path) = &self.config.base.typegraph_path {
                GeneratorInputOrder::TypegraphFromPath {
                    path: tg_path.clone(),
                    name: self.config.base.typegraph_name.clone(),
                }
            } else {
                unreachable!()
            },
        )]
        .into_iter()
        .chain(std::iter::once((
            "template_dir".to_string(),
            GeneratorInputOrder::LoadFdkTemplate {
                default: DEFAULT_TEMPLATE,
                override_path: self.config.base.template_dir.clone(),
            },
        )))
        .collect()
    }

    fn generate(
        &self,
        mut inputs: IndexMap<String, GeneratorInputResolved>,
    ) -> anyhow::Result<GeneratorOutput> {
        // TODO remove code duplication in fdk generators
        let tg = match inputs
            .swap_remove(Self::INPUT_TG)
            .context("missing generator input for typegraph")?
        {
            GeneratorInputResolved::TypegraphFromTypegate { raw } => raw,
            GeneratorInputResolved::TypegraphFromPath { raw } => raw,
            _ => bail!("unexpected generator input variant"),
        };

        let template: FdkRustTemplate = match inputs
            .swap_remove("template_dir")
            .context("missing generator input for template_dir")?
        {
            GeneratorInputResolved::FdkTemplate { template } => template.into(),
            _ => bail!("unexpected generator input variant"),
        };

        let mut out = IndexMap::new();

        out.insert(
            self.config.base.path.join("fdk.rs"),
            GeneratedFile {
                contents: template.gen_mod_rs(&self.config, tg.clone())?,
                overwrite: true,
            },
        );
        let crate_name = self.config.crate_name.clone().unwrap_or_else(|| {
            use heck::ToSnekCase;
            let tg_name = tg.name();
            format!("{}_fdk", tg_name.to_snek_case())
        });
        if !matches!(self.config.skip_cargo_toml, Some(true)) {
            out.insert(
                self.config.base.path.join("Cargo.toml"),
                GeneratedFile {
                    contents: gen_cargo_toml(
                        Some(&crate_name),
                        !self.config.exclude_client.unwrap_or_default(),
                    ),
                    overwrite: false,
                },
            );
        }
        if !matches!(self.config.skip_lib_rs, Some(true)) {
            out.insert(
                self.config.base.path.join("lib.rs"),
                GeneratedFile {
                    contents: gen_lib_rs(),
                    overwrite: false,
                },
            );
        }
        Ok(GeneratorOutput(out))
    }
}

struct Maps {
    input: IndexMap<TypeKey, String>,
    output: IndexMap<TypeKey, String>,
}

impl FdkRustTemplate {
    fn gen_mod_rs(&self, config: &FdkRustGenConfig, tg: Arc<Typegraph>) -> anyhow::Result<String> {
        let mut mod_rs = GenDestBuf {
            buf: Default::default(),
        };
        writeln!(
            &mut mod_rs.buf,
            "// This file was @generated by metagen and is intended"
        )?;
        writeln!(
            &mut mod_rs.buf,
            "// to be generated again on subsequent metagen runs."
        )?;
        writeln!(&mut mod_rs.buf, "#![cfg_attr(rustfmt, rustfmt_skip)]")?;
        writeln!(&mut mod_rs.buf)?;
        self.gen_static(&mut mod_rs, config)?;

<<<<<<< HEAD
        let maps = if config.exclude_client.unwrap_or_default() {
            let manifest = RustTypesConfig::default()
                .derive_serde(true)
                .derive_debug(true)
                .build_manifest(&tg);
            manifest.render_full(&mut mod_rs.buf)?;

            Maps {
                input: manifest.inputs.get_cached_refs(),
                output: manifest.outputs.get_cached_refs(),
=======
        let ty_name_memo = if config.exclude_client.unwrap_or_default() {
            writeln!(&mut mod_rs.buf, "use types::*;")?;
            writeln!(&mut mod_rs.buf, "pub mod types {{")?;
            let mut renderer = shared::types::TypeRenderer::new(
                tg.types.iter().cloned().map(Rc::new).collect::<Vec<_>>(),
                Rc::new(types::RustTypeRenderer {
                    derive_serde: true,
                    derive_debug: true,
                    all_fields_optional: false,
                }),
                [],
            );
            // remove the root type which we don't want to generate types for
            // TODO: gql types || function wrappers for exposed functions
            for id in 1..tg.types.len() {
                _ = renderer.render(id as u32)?;
>>>>>>> 92f53a2d
            }
        } else {
            let manifest = RsClientManifest::new(tg.clone(), false)?;
            manifest.render_client(&mut mod_rs.buf, &GenClientRsOpts { hostcall: true })?;
            Maps {
                input: manifest.maps.input_types,
                output: manifest.maps.output_types,
            }
<<<<<<< HEAD
        };

=======
            writeln!(&mut mod_rs.buf, "}}")?;
            name_memo
        } else {
            super::client_rs::render_client(
                &mut mod_rs,
                tg,
                &super::client_rs::GenClientRsOpts { hostcall: true },
            )?
        };
>>>>>>> 92f53a2d
        writeln!(&mut mod_rs.buf, "pub mod stubs {{")?;
        writeln!(&mut mod_rs.buf, "    use super::*;")?;
        {
            let mut stubs_rs = GenDestBuf {
                buf: Default::default(),
            };
            let gen_stub_opts = stubs::GenStubOptions {};
            let stubbed_rts = config
                .stubbed_runtimes
                .clone()
                .unwrap_or_else(|| vec!["wasm_wire".to_string()]);
            let stubbed_funs = filter_stubbed_funcs(&tg, &stubbed_rts).wrap_err_with(|| {
                format!("error collecting materializers for runtimes {stubbed_rts:?}")
            })?;
            let mut op_to_mat_map = BTreeMap::new();
            for fun in &stubbed_funs {
                let trait_name = stubs::gen_stub(fun, &mut stubs_rs, &maps, &gen_stub_opts)?;
                if let Some(Some(op_name)) =
                    fun.materializer.data.get("op_name").map(|val| val.as_str())
                {
                    op_to_mat_map.insert(op_name.to_string(), trait_name);
                }
            }
            stubs::gen_op_to_mat_map(&op_to_mat_map, &mut stubs_rs, &gen_stub_opts)?;

            for line in stubs_rs.buf.lines() {
                if !line.is_empty() {
                    writeln!(&mut mod_rs.buf, "    {line}")?;
                } else {
                    writeln!(&mut mod_rs.buf)?;
                }
            }
        }
        writeln!(&mut mod_rs.buf, "}}")?;
        Ok(mod_rs.buf)
    }

    pub fn gen_static(
        &self,
        dest: &mut GenDestBuf,
        config: &FdkRustGenConfig,
    ) -> anyhow::Result<()> {
        let mod_rs = self.mod_rs.clone().into_owned();
        let mod_rs = mod_rs.replace("__METATYPE_VERSION__", std::env!("CARGO_PKG_VERSION"));

        let fdk_wit = include_str!("../../../wit/wit-wire.wit");
        writeln!(dest, "// gen-static-start")?;

        let gen_start = "// gen-start\n";
        let wit_start = "// wit-start\n";

        let flags = [(
            "HOSTCALL".to_string(),
            !config.exclude_client.unwrap_or_default(),
        )]
        .into_iter()
        .collect();

        processed_write(
            dest,
            &mod_rs[mod_rs.find(gen_start).unwrap() + gen_start.len()
                ..mod_rs.find(wit_start).unwrap()],
            &flags,
        )?;

        processed_write(
            dest,
            &format!(
                r#"
        inline: "{fdk_wit}""#
            ),
            &flags,
        )?;

        let gen_end = "// gen-end\n";
        let wit_end = "// wit-end\n";
        processed_write(
<<<<<<< HEAD
            &mut dest.buf,
=======
            dest,
>>>>>>> 92f53a2d
            &mod_rs[mod_rs.find(wit_end).unwrap() + wit_end.len()..mod_rs.find(gen_end).unwrap()],
            &flags,
        )?;

        writeln!(&mut dest.buf, "// gen-static-end")?;
        Ok(())
    }
}

fn gen_cargo_toml(crate_name: Option<&str>, hostcall: bool) -> String {
    let crate_name = crate_name.unwrap_or("fdk_rs");

    let dependency = if hostcall {
        #[cfg(debug_assertions)]
        {
            use normpath::PathExt;
            let client_path = Path::new(env!("CARGO_MANIFEST_DIR"))
                .join("../metagen-client-rs")
                .normalize()
                .unwrap();
            format!(
                r#"metagen-client = {{ path = "{client_path}", default-features = false }}"#,
                client_path = client_path.as_path().to_str().unwrap()
            )
        }

        #[cfg(not(debug_assertions))]
        format!(
            "metagen-client = {{ git = \"https://github.com/metatypedev/metatype.git\", tag = \"{version}\", default-features = false }}",
            version = env!("CARGO_PKG_VERSION")
        )
    } else {
        "".to_string()
    };
<<<<<<< HEAD
=======

    format!(
        r#"[package]
name = "{crate_name}"
edition = "2021"
version = "0.0.1"

[dependencies]
{dependency}
anyhow = "1"
serde = {{ version = "1", features = ["derive"] }}
serde_json = "1"
wit-bindgen = "0.34"

# The options after here are configured for crates intended to be
# wasm artifacts. Remove them if your usage is different
[lib]
path = "lib.rs"
crate-type = ["cdylib", "rlib"]
>>>>>>> 92f53a2d

    format!(
        r#"[package]
name = "{crate_name}"
edition = "2021"
version = "0.0.1"
[dependencies]
{dependency}
anyhow = "1"
serde = {{ version = "1", features = ["derive"] }}
serde_json = "1"
wit-bindgen = "0.34"
# The options after here are configured for crates intended to be
# wasm artifacts. Remove them if your usage is different
[lib]
path = "lib.rs"
crate-type = ["cdylib", "rlib"]
[profile.release]
strip = "symbols"
opt-level = "z"
"#
    )
}

pub fn gen_lib_rs() -> String {
    r#"
mod fdk;
pub use fdk::*;

/*
init_mat! {
    hook: || {FdkGeneratorConfigBase
        // initialize global stuff here if you need it
        MatBuilder::new()
            // register function handlers here
            .register_handler(stubs::MyFunc::erased(MyMat))
    }
}

struct MyMat;

// FIXME: use actual types from your fdk here
impl stubs::MyFunc for MyMat {
    fn handle(&self, input: types::MyFuncIn, _cx: Ctx) -> anyhow::Result<types::MyFuncOut> {
        unimplemented!()
    }
}
*/
"#
    .into()
}

#[test]
fn e2e() -> anyhow::Result<()> {
    use crate::tests::*;

    let tg_name = "gen-test";
    let config = config::Config {
        targets: [(
            "default".to_string(),
            config::Target(
                [GeneratorConfig {
                    generator_name: "fdk_rs".to_string(),
                    other: serde_json::to_value(fdk_rs::FdkRustGenConfig {
                        skip_cargo_toml: None,
                        skip_lib_rs: Some(true),
                        stubbed_runtimes: Some(vec!["wasm_wire".into()]),
                        crate_name: None,
                        exclude_client: None,
                        base: config::FdkGeneratorConfigBase {
                            typegraph_name: Some(tg_name.into()),
                            typegraph_path: None,
                            // NOTE: root will map to the test's tempdir
                            path: "./".into(),
                            template_dir: None,
                        },
                    })?,
                }]
                .into_iter()
                .collect(),
            ),
        )]
        .into_iter()
        .collect(),
    };
    tokio::runtime::Builder::new_multi_thread()
        .enable_all()
        .thread_stack_size(16 * 1024 * 1024)
        .build()?
        .block_on(async {
            let tg = test_typegraph_1().await?;
            e2e_test(vec![E2eTestCase {
                typegraphs: [(tg_name.to_string(), tg)].into_iter().collect(),
                target: "default".into(),
                config,
                build_fn: |args| {
                    Box::pin(async move {
                        let status = tokio::process::Command::new("cargo")
                            .args("clippy --target wasm32-wasi".split(' ').collect::<Vec<_>>())
                            .current_dir(args.path)
                            .kill_on_drop(true)
                            .spawn()?
                            .wait()
                            .await?;
                        if !status.success() {
                            anyhow::bail!("error building generated crate");
                        }
                        Ok(())
                    })
                },
                target_dir: Some("./fixtures/mat_rust/".into()),
            }])
            .await
        })?;
    Ok(())
}<|MERGE_RESOLUTION|>--- conflicted
+++ resolved
@@ -42,6 +42,8 @@
     pub skip_cargo_toml: Option<bool>,
     #[garde(skip)]
     pub skip_lib_rs: Option<bool>,
+    #[garde(skip)]
+    pub exclude_client: Option<bool>,
     #[garde(skip)]
     pub exclude_client: Option<bool>,
 }
@@ -158,6 +160,10 @@
                         Some(&crate_name),
                         !self.config.exclude_client.unwrap_or_default(),
                     ),
+                    contents: gen_cargo_toml(
+                        Some(&crate_name),
+                        !self.config.exclude_client.unwrap_or_default(),
+                    ),
                     overwrite: false,
                 },
             );
@@ -197,7 +203,6 @@
         writeln!(&mut mod_rs.buf)?;
         self.gen_static(&mut mod_rs, config)?;
 
-<<<<<<< HEAD
         let maps = if config.exclude_client.unwrap_or_default() {
             let manifest = RustTypesConfig::default()
                 .derive_serde(true)
@@ -208,24 +213,6 @@
             Maps {
                 input: manifest.inputs.get_cached_refs(),
                 output: manifest.outputs.get_cached_refs(),
-=======
-        let ty_name_memo = if config.exclude_client.unwrap_or_default() {
-            writeln!(&mut mod_rs.buf, "use types::*;")?;
-            writeln!(&mut mod_rs.buf, "pub mod types {{")?;
-            let mut renderer = shared::types::TypeRenderer::new(
-                tg.types.iter().cloned().map(Rc::new).collect::<Vec<_>>(),
-                Rc::new(types::RustTypeRenderer {
-                    derive_serde: true,
-                    derive_debug: true,
-                    all_fields_optional: false,
-                }),
-                [],
-            );
-            // remove the root type which we don't want to generate types for
-            // TODO: gql types || function wrappers for exposed functions
-            for id in 1..tg.types.len() {
-                _ = renderer.render(id as u32)?;
->>>>>>> 92f53a2d
             }
         } else {
             let manifest = RsClientManifest::new(tg.clone(), false)?;
@@ -234,20 +221,8 @@
                 input: manifest.maps.input_types,
                 output: manifest.maps.output_types,
             }
-<<<<<<< HEAD
         };
 
-=======
-            writeln!(&mut mod_rs.buf, "}}")?;
-            name_memo
-        } else {
-            super::client_rs::render_client(
-                &mut mod_rs,
-                tg,
-                &super::client_rs::GenClientRsOpts { hostcall: true },
-            )?
-        };
->>>>>>> 92f53a2d
         writeln!(&mut mod_rs.buf, "pub mod stubs {{")?;
         writeln!(&mut mod_rs.buf, "    use super::*;")?;
         {
@@ -290,6 +265,11 @@
         dest: &mut GenDestBuf,
         config: &FdkRustGenConfig,
     ) -> anyhow::Result<()> {
+    pub fn gen_static(
+        &self,
+        dest: &mut GenDestBuf,
+        config: &FdkRustGenConfig,
+    ) -> anyhow::Result<()> {
         let mod_rs = self.mod_rs.clone().into_owned();
         let mod_rs = mod_rs.replace("__METATYPE_VERSION__", std::env!("CARGO_PKG_VERSION"));
 
@@ -308,7 +288,19 @@
 
         processed_write(
             dest,
+
+        let flags = [(
+            "HOSTCALL".to_string(),
+            !config.exclude_client.unwrap_or_default(),
+        )]
+        .into_iter()
+        .collect();
+
+        processed_write(
+            dest,
             &mod_rs[mod_rs.find(gen_start).unwrap() + gen_start.len()
+                ..mod_rs.find(wit_start).unwrap()],
+            &flags,
                 ..mod_rs.find(wit_start).unwrap()],
             &flags,
         )?;
@@ -325,11 +317,7 @@
         let gen_end = "// gen-end\n";
         let wit_end = "// wit-end\n";
         processed_write(
-<<<<<<< HEAD
             &mut dest.buf,
-=======
-            dest,
->>>>>>> 92f53a2d
             &mod_rs[mod_rs.find(wit_end).unwrap() + wit_end.len()..mod_rs.find(gen_end).unwrap()],
             &flags,
         )?;
@@ -361,31 +349,32 @@
             "metagen-client = {{ git = \"https://github.com/metatypedev/metatype.git\", tag = \"{version}\", default-features = false }}",
             version = env!("CARGO_PKG_VERSION")
         )
+fn gen_cargo_toml(crate_name: Option<&str>, hostcall: bool) -> String {
+    let crate_name = crate_name.unwrap_or("fdk_rs");
+
+    let dependency = if hostcall {
+        #[cfg(debug_assertions)]
+        {
+            use normpath::PathExt;
+            let client_path = Path::new(env!("CARGO_MANIFEST_DIR"))
+                .join("../metagen-client-rs")
+                .normalize()
+                .unwrap();
+            format!(
+                r#"metagen-client = {{ path = "{client_path}", default-features = false }}"#,
+                client_path = client_path.as_path().to_str().unwrap()
+            )
+        }
+
+        #[cfg(not(debug_assertions))]
+        format!(
+            "metagen-client = {{ git = \"https://github.com/metatypedev/metatype.git\", tag = \"{version}\", default-features = false }}",
+            version = env!("CARGO_PKG_VERSION")
+        )
     } else {
         "".to_string()
+        "".to_string()
     };
-<<<<<<< HEAD
-=======
-
-    format!(
-        r#"[package]
-name = "{crate_name}"
-edition = "2021"
-version = "0.0.1"
-
-[dependencies]
-{dependency}
-anyhow = "1"
-serde = {{ version = "1", features = ["derive"] }}
-serde_json = "1"
-wit-bindgen = "0.34"
-
-# The options after here are configured for crates intended to be
-# wasm artifacts. Remove them if your usage is different
-[lib]
-path = "lib.rs"
-crate-type = ["cdylib", "rlib"]
->>>>>>> 92f53a2d
 
     format!(
         r#"[package]
@@ -408,6 +397,9 @@
 opt-level = "z"
 "#
     )
+opt-level = "z"
+"#
+    )
 }
 
 pub fn gen_lib_rs() -> String {
@@ -454,6 +446,7 @@
                         skip_lib_rs: Some(true),
                         stubbed_runtimes: Some(vec!["wasm_wire".into()]),
                         crate_name: None,
+                        exclude_client: None,
                         exclude_client: None,
                         base: config::FdkGeneratorConfigBase {
                             typegraph_name: Some(tg_name.into()),
