// Copyright Metatype OÜ, licensed under the Mozilla Public License Version 2.0.
// SPDX-License-Identifier: MPL-2.0

use crate::interlude::*;

use std::fmt::Write;

/// A generation destination analogous to a single file.
pub struct GenDestBuf {
    pub buf: String,
}

impl Write for GenDestBuf {
    #[inline]
    fn write_str(&mut self, s: &str) -> core::fmt::Result {
        <String as Write>::write_str(&mut self.buf, s)
    }

    #[inline]
    fn write_char(&mut self, c: char) -> core::fmt::Result {
        <String as Write>::write_char(&mut self.buf, c)
    }
}
// impl core::fmt::Write for GenDestBuf

/* /// A generation destination analogous to a directory.
pub struct GenDestFs {
    pub files: HashMap<String, GenDestBuf>,
} */

/// Processes input text with metagen directives for conditional code generation.
///
/// Supported directives:
/// - `metagen-skip` - Skip the next line
/// - `metagen-genif <flag>` - Include following lines only if the flag is true
/// - `metagen-genif-not <flag>` - Include following lines only if the flag is false
/// - `metagen-endif` - End a conditional block
///
/// # Arguments
/// * `dest` - The destination buffer to write to
/// * `input` - The input text to process
/// * `flags` - Map of feature flags that control directive behavior
///
/// # Returns
/// * `Ok(())` if processing was successful
/// * `Err` if there are unmatched or unclosed directives
pub fn processed_write(
<<<<<<< HEAD
    dest: &mut impl Write,
=======
    dest: &mut GenDestBuf,
>>>>>>> 92f53a2d
    input: &str,
    flags: &BTreeMap<String, bool>,
) -> eyre::Result<()> {
    static SKIP: once_cell::sync::Lazy<regex::Regex> =
        once_cell::sync::Lazy::new(|| regex::Regex::new(r"metagen-skip").unwrap());
    static IF_START: once_cell::sync::Lazy<regex::Regex> = once_cell::sync::Lazy::new(|| {
        regex::Regex::new(r"metagen-genif(?<not>-not)?\s+(?<name>\S+)").unwrap()
    });
    static IF_END: once_cell::sync::Lazy<regex::Regex> =
        once_cell::sync::Lazy::new(|| regex::Regex::new(r"metagen-endif").unwrap());

    let mut stack = Vec::new();

    let mut skip_next = false;
    for (ii, line) in input.lines().enumerate() {
        if SKIP.is_match(line) {
            skip_next = true;
            continue;
        }
        if skip_next {
            skip_next = false;
            continue;
        }
        if let Some(caps) = IF_START.captures(line) {
            // Extract flag name after "genif"
            let flag = &caps["name"];
            let not = caps.name("not");
            let condition = flags.get(flag).copied().unwrap_or(false);
            let condition = condition ^ not.is_some();
            let (_, current_enabled) = stack.last().copied().unwrap_or((0, true));
            stack.push((ii, current_enabled && condition));
        } else if IF_END.is_match(line) {
            // Handle nested blocks and potential errors
            if stack.pop().is_none() {
                anyhow::bail!("unmatched endif directive at line {ii}");
            }
        } else {
            // Write line if enabled by current context
            let (_, enabled) = stack.last().copied().unwrap_or((0, true));
            if enabled {
                writeln!(dest, "{}", line)?;
            }
        }
    }
    if !stack.is_empty() {
        anyhow::bail!(
            "unclosed genif directives found at: {}",
            stack
                .into_iter()
                .map(|(line, _)| line.to_string())
                .collect::<Vec<_>>()
                .join(", ")
        )
    }

    Ok(())
}

/// Moves lines in the input string that match a pattern to come subsequent
/// to the first instance of a line that matches. Order will be preserved.
/// Useful to collect import statements to top of file.
pub fn collect_at_first_instance(input: &str, pattern: &regex::Regex) -> String {
    use std::collections::HashSet;

    let lines: Vec<&str> = input.lines().collect();
    let mut matches = lines.iter().enumerate().filter_map(|(ii, line)| {
        if pattern.is_match(line) {
            Some(ii)
        } else {
            None
        }
    });

    let Some(first) = matches.next() else {
        return input.to_string();
    };

    let mut matches_set: HashSet<usize> = [first].into_iter().collect();

    let mut output_lines = Vec::with_capacity(lines.len());

    // Add lines before first match
    output_lines.extend_from_slice(&lines[..first]);

    // Add first match
    output_lines.push(lines[first]);

    // Add subsequent matches in order
    for ii in matches {
        matches_set.insert(ii);
        output_lines.push(lines[ii]);
    }

    // Add non-matching lines after first match
    let post_non_matches = lines[first + 1..]
        .iter()
        .enumerate()
        .filter_map(|(rel_i, line)| {
            let original_i = first + 1 + rel_i;
            if matches_set.contains(&original_i) {
                None
            } else {
                Some(*line)
            }
        });

    output_lines.extend(post_non_matches);

    output_lines.join("\n")
<<<<<<< HEAD
}

#[allow(dead_code)]
pub fn indent_lines(s: &str, indent: &str) -> Result<String, core::fmt::Error> {
    let mut result = String::new();
    indent_lines_into(&mut result, s, indent)?;
    Ok(result)
}

pub fn indent_lines_into(
    out: &mut impl Write,
    source: &str,
    indent: &str,
) -> Result<(), core::fmt::Error> {
    for line in source.lines() {
        if !line.is_empty() {
            writeln!(out, "{}{}", indent, line)?;
        } else {
            writeln!(out)?;
        }
    }
    Ok(())
=======
>>>>>>> 92f53a2d
}<|MERGE_RESOLUTION|>--- conflicted
+++ resolved
@@ -1,5 +1,7 @@
 // Copyright Metatype OÜ, licensed under the Mozilla Public License Version 2.0.
 // SPDX-License-Identifier: MPL-2.0
+
+use crate::interlude::*;
 
 use crate::interlude::*;
 
@@ -45,11 +47,7 @@
 /// * `Ok(())` if processing was successful
 /// * `Err` if there are unmatched or unclosed directives
 pub fn processed_write(
-<<<<<<< HEAD
     dest: &mut impl Write,
-=======
-    dest: &mut GenDestBuf,
->>>>>>> 92f53a2d
     input: &str,
     flags: &BTreeMap<String, bool>,
 ) -> eyre::Result<()> {
@@ -159,7 +157,6 @@
     output_lines.extend(post_non_matches);
 
     output_lines.join("\n")
-<<<<<<< HEAD
 }
 
 #[allow(dead_code)]
@@ -182,6 +179,4 @@
         }
     }
     Ok(())
-=======
->>>>>>> 92f53a2d
 }