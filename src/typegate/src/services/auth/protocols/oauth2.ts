--- conflicted
+++ resolved
@@ -352,20 +352,6 @@
 
     const { ...claims } = jwt;
     if (isJwtExpired(jwt)) {
-<<<<<<< HEAD
-      let newClaims: Tokens;
-      try {
-        newClaims = await client.refreshToken.refresh(refreshToken);
-      } catch (e) {
-        return {
-          claims: {},
-          nextToken: "", // clear
-          error: `could not refresh expired token: ${e}`,
-        };
-      }
-      const token = await this.createJWT(newClaims, request);
-=======
->>>>>>> 663e1ca6
       return {
         claims,
         nextToken: "",
