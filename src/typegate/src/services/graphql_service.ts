// Copyright Metatype OÜ, licensed under the Mozilla Public License Version 2.0.
// SPDX-License-Identifier: MPL-2.0

import { getLogger } from "../log.ts";
import { parse } from "graphql";
import type { Context, Info } from "../types.ts";
import type { RateLimit } from "../typegate/rate_limiter.ts";
import {
  type Operations,
  parseRequest,
} from "../transports/graphql/request_parser.ts";
import {
  findOperation,
  type FragmentDefs,
} from "../transports/graphql/graphql.ts";
import { forceAnyToOption } from "../utils.ts";
import type { QueryEngine } from "../engine/query_engine.ts";
import type * as ast from "graphql/ast";
import { BadContext, ResolverError } from "../errors.ts";
import { badRequest, jsonError, jsonOk } from "./responses.ts";
import { BaseError, ErrorKind } from "../errors.ts";

const logger = getLogger(import.meta);

class InvalidQuery extends BaseError {
  constructor(message: string) {
    super(import.meta, ErrorKind.User, message);
  }
}

class GraphQLVariableNotFound extends InvalidQuery {
  constructor(variable: string) {
    super(`variable not found: ${variable}`);
  }
}

export function isIntrospectionQuery(
  operation: ast.OperationDefinitionNode,
  _fragments: FragmentDefs,
) {
  return operation.name?.value === "IntrospectionQuery";
}

export async function handleGraphQL(
  request: Request,
  engine: QueryEngine,
  context: Context,
  info: Info,
  limit: RateLimit | null,
  headers: Headers,
): Promise<Response> {
  let content: Operations | null = null;
  try {
    content = await parseRequest(request);
  } catch (err: any) {
    if (err instanceof BaseError) {
      return err.toResponse(headers);
    }
    return badRequest(err.message);
  }
  const { query, operationName: operationNameRaw, variables } = content;
  const operationName = forceAnyToOption(operationNameRaw);

  try {
    const document = parse(query);

    const [operation, fragments] = findOperation(document, operationName);
    if (operation.isNone()) {
      throw Error(`operation ${operationName.unwrapOr("<none>")} not found`);
    }
    const unwrappedOperation = operation.unwrap();

    engine.checkVariablesPresence(
      unwrappedOperation.variableDefinitions ?? [],
      variables,
      GraphQLVariableNotFound,
    );

    const isIntrospection = isIntrospectionQuery(
      unwrappedOperation,
      fragments,
    );
    const verbose = !isIntrospection;

    if (verbose) {
      logger.info("op: {}", operationName);
    }

    const startTime = performance.now();
    const [plan, cacheHit] = await engine.getPlan(
      unwrappedOperation,
      fragments,
      true,
      verbose,
    );
    const planTime = performance.now();

    //logger.info("dag:", stages);
    const res = await engine.computePlan(
      plan,
      variables,
      context,
      info,
      limit,
      verbose,
    );
    const computeTime = performance.now();

    if (verbose) {
      logger.info(
        `${cacheHit ? "fetched" : "planned"}  in ${
          (
            planTime - startTime
          ).toFixed(2)
        }ms`,
      );
      logger.info(
        `computed in ${(computeTime - planTime).toFixed(2)}ms`,
      );
    }

<<<<<<< HEAD
    return jsonOk(res, headers);
  } catch (err: any) {
=======
    return jsonOk({ data: { data: res }, headers });
  } catch (e) {
>>>>>>> 8d0955ee
    // throw e;
    if (err instanceof BaseError) {
      return err.toResponse(headers);
    }
<<<<<<< HEAD
    if (err instanceof ResolverError) {
      logger.error(`field err: ${err.message}`);
      return jsonError(err.message, headers, 502);
    } else if (err instanceof BadContext) {
      logger.error(`context err: ${err.message}`);
      return jsonError(
        err.message,
=======
    if (e instanceof ResolverError) {
      logger.error(`field err: ${e.message}`);
      return jsonError({ status: 502, message: e.message, headers });
    } else if (e instanceof BadContext) {
      logger.error(`context err: ${e.message}`);
      return jsonError({
        status: Object.keys(context).length === 0 ? 401 : 403,
        message: e.message,
>>>>>>> 8d0955ee
        headers,
      });
    } else {
      logger.error(`request err: ${Deno.inspect(err)}`);
      if (err.cause) {
        logger.error(
          Deno.inspect(err.cause, { strAbbreviateSize: 1024, depth: 10 }),
        );
      }
<<<<<<< HEAD
      return jsonError(err.message, headers, 400);
=======
      return jsonError({ status: 400, message: e.message, headers });
>>>>>>> 8d0955ee
    }
  }
}<|MERGE_RESOLUTION|>--- conflicted
+++ resolved
@@ -119,35 +119,19 @@
       );
     }
 
-<<<<<<< HEAD
-    return jsonOk(res, headers);
+    return jsonOk({ data: { data: res }, headers });
   } catch (err: any) {
-=======
-    return jsonOk({ data: { data: res }, headers });
-  } catch (e) {
->>>>>>> 8d0955ee
-    // throw e;
     if (err instanceof BaseError) {
       return err.toResponse(headers);
     }
-<<<<<<< HEAD
     if (err instanceof ResolverError) {
       logger.error(`field err: ${err.message}`);
-      return jsonError(err.message, headers, 502);
+      return jsonError({ status: 502, message: err.message, headers });
     } else if (err instanceof BadContext) {
       logger.error(`context err: ${err.message}`);
       return jsonError(
-        err.message,
-=======
-    if (e instanceof ResolverError) {
-      logger.error(`field err: ${e.message}`);
-      return jsonError({ status: 502, message: e.message, headers });
-    } else if (e instanceof BadContext) {
-      logger.error(`context err: ${e.message}`);
-      return jsonError({
         status: Object.keys(context).length === 0 ? 401 : 403,
-        message: e.message,
->>>>>>> 8d0955ee
+        message: err.message,
         headers,
       });
     } else {
@@ -157,11 +141,7 @@
           Deno.inspect(err.cause, { strAbbreviateSize: 1024, depth: 10 }),
         );
       }
-<<<<<<< HEAD
-      return jsonError(err.message, headers, 400);
-=======
-      return jsonError({ status: 400, message: e.message, headers });
->>>>>>> 8d0955ee
+      return jsonError({ status: 400, message: err.message, headers });
     }
   }
 }