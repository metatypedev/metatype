// Copyright Metatype OÜ, licensed under the Mozilla Public License Version 2.0.
// SPDX-License-Identifier: MPL-2.0

import {
  type ArtifactMeta,
  artifactMetaSchema,
  type ArtifactStore,
} from "../typegate/artifacts/mod.ts";
import { z } from "zod";
import { getLogger } from "../log.ts";
import { BaseError, UnknownError } from "../errors.ts";
import { jsonError } from "./responses.ts";
import { jsonOk } from "./responses.ts";

const logger = getLogger(import.meta);

const prepareUploadBodySchema = z.array(artifactMetaSchema);

export class ArtifactService {
  constructor(private store: ArtifactStore) {}

  async handle(request: Request, tgName: string) {
    const url = new URL(request.url);
    // [1] is the typegraph name; [2] is the service name
    const operation = url.pathname.split("/")[3];

    if (operation === "prepare-upload") {
      if (request.method !== "POST") {
        logger.warn("Method not allowed: {}", request.method);
        return jsonError({
          message: `method not allowed: ${request.method}`,
          status: 405,
        });
      }

      let metaList: Array<ArtifactMeta>;
      try {
        metaList = prepareUploadBodySchema.parse(await request.json());
      } catch (error: any) {
        logger.error("Failed to parse data: {}", error);
        return jsonError({
          message: `invalid request body: ${error.message}`,
          status: 400,
        });
      }

      try {
        const data = await this.#createUploadTokens(metaList, tgName);
        return jsonOk({ data });
      } catch (e) {
        if (e instanceof BaseError) {
          return e.toResponse();
        }
        return new UnknownError(e).toResponse();
      }
    }

    if (operation) {
      logger.warn("not found: {} {}", request.method, url.toString());
      return jsonError({ message: "not found", status: 404 });
    }

    if (request.method !== "POST") {
      logger.warn("Method not allowed: {}", request.method);
      return jsonError({
        message: `method not allowed: ${request.method}`,
        status: 405,
      });
    }

    const token = url.searchParams.get("token");

    if (!token) {
      logger.warn("Missing upload token");
      return jsonError({ message: "missing token", status: 403 });
    }

    return await this.#handleUpload(token, request.body!, tgName);
  }

  #createUploadTokens(items: Array<ArtifactMeta>, tgName: string) {
    return Promise.all(
      items.map(async (meta) => {
        if (meta.typegraphName !== tgName) {
          throw new Error("Typegraph name mismatch");
        }
        return await this.store.prepareUpload(meta);
      }),
    );
  }

  async #handleUpload(
    token: string,
    stream: ReadableStream<Uint8Array>,
    tgName: string,
  ) {
    let meta: ArtifactMeta;
    try {
      meta = await this.store.takeArtifactMeta(token);
    } catch (err: any) {
      if (err instanceof BaseError) {
        return err.toResponse();
      }
<<<<<<< HEAD
      return new Response(JSON.stringify({ error: err.message ?? err }), {
        status: 500,
        headers: { "Content-Type": "application/json" },
      });
=======
      return jsonError({ message: e.message, status: 500 });
>>>>>>> 8d0955ee
    }

    if (meta.typegraphName !== tgName) {
      throw new Error("Typegraph name mismatch");
    }

    // TODO key?
    const hash = await this.store.persistence.save(stream, meta.sizeInBytes);
    if (hash !== meta.hash) {
      await this.store.persistence.delete(hash);
      logger.warn("hash mismatch: {} {}", hash, meta.hash);
      return jsonError({ message: "hash mismatch", status: 403 });
    }

    return jsonOk({ data: { status: "ok" }, status: 201 });
  }
}<|MERGE_RESOLUTION|>--- conflicted
+++ resolved
@@ -101,14 +101,7 @@
       if (err instanceof BaseError) {
         return err.toResponse();
       }
-<<<<<<< HEAD
-      return new Response(JSON.stringify({ error: err.message ?? err }), {
-        status: 500,
-        headers: { "Content-Type": "application/json" },
-      });
-=======
-      return jsonError({ message: e.message, status: 500 });
->>>>>>> 8d0955ee
+      return jsonError({ message: err.message ?? err, status: 500 });
     }
 
     if (meta.typegraphName !== tgName) {
