--- conflicted
+++ resolved
@@ -217,38 +217,7 @@
 
     // this is not the best implementation for auth function
     // however, it is the simplest one for now
-<<<<<<< HEAD
-=======
-    const denoRuntimeIdx = runtimes.findIndex((r) => r.name === "deno");
-    ensure(denoRuntimeIdx !== -1, "cannot find deno runtime");
-
-    const runtimeReferences = await Promise.all(
-      runtimes.map((runtime, idx) => {
-        if (runtime.name in staticReference) {
-          return staticReference[runtime.name];
-        }
-
-        const materializers = typegraph.materializers.filter(
-          (mat) => mat.runtime === idx,
-        );
-
-        logger.info("initializing runtime {}", { name: runtime.name });
-        return initRuntime(runtime.name, {
-          typegate,
-          typegraph,
-          typegraphName,
-          materializers,
-          args: deepClone((runtime as any)?.data ?? {}),
-          secretManager,
-        });
-      }),
-    );
-
-    const denoRuntime = runtimeReferences[denoRuntimeIdx];
-
-    ensureNonNullable(denoRuntime, "cannot find deno runtime");
-
->>>>>>> 68cfb17b
+
     const auths = new Map<string, Protocol>();
     const tg = new TypeGraph(
       typegate,
@@ -597,12 +566,12 @@
           typegraph,
           typegraphName,
           materializers,
-          args: (runtime as any)?.data ?? {},
+          args: deepClone(runtime as any)?.data ?? {},
           secretManager,
         });
       }),
     );
-  
+
     return {
       runtimeReferences,
       denoRuntimeIdx,
