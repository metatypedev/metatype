--- conflicted
+++ resolved
@@ -567,49 +567,31 @@
     });
     stages.push(stage);
 
-<<<<<<< HEAD
-    this.policiesBuilder.push(stage.id(), node.typeIdx, collected.policies);
+    this.policiesBuilder.push(
+      stage.id(),
+      node.typeIdx,
+      collected.policies,
+      policies,
+    );
+
     {
-      const types = this.policiesBuilder.setReferencedTypes(
-        stage.id(),
-        node.typeIdx,
-        outputIdx,
-        inputIdx,
-      );
-  
       // nested quantifiers
       let wrappedTypeIdx = outputIdx;
       let wrappedType = this.tg.type(wrappedTypeIdx);
       while (isQuantifier(wrappedType)) {
         wrappedTypeIdx = getWrappedType(wrappedType);
         wrappedType = this.tg.type(wrappedTypeIdx);
-        types.push(wrappedTypeIdx);
       }
-  
+
       stages.push(
         ...this.traverse(
           { ...node, typeIdx: wrappedTypeIdx, parentStage: stage },
           stage,
         ),
       );
-=======
-    this.policiesBuilder.push(
-      stage.id(),
-      node.typeIdx,
-      collected.policies,
-      policies,
-    );
-
-    // nested quantifiers
-    let wrappedTypeIdx = outputIdx;
-    let wrappedType = this.tg.type(wrappedTypeIdx);
-    while (isQuantifier(wrappedType)) {
-      wrappedTypeIdx = getWrappedType(wrappedType);
-      wrappedType = this.tg.type(wrappedTypeIdx);
->>>>>>> 68c26a9a
-    }
+    }
+
     this.policiesBuilder.pop(stage.id());
-
     return stages;
   }
 
