--- conflicted
+++ resolved
@@ -67,10 +67,7 @@
     backend: Backend,
     queue: string,
     agent: Agent,
-<<<<<<< HEAD
-=======
     typegate: Typegate
->>>>>>> 7d817c88
   ) {
     super(typegraphName);
     this.logger = getLogger(`substantial:'${typegraphName}'`);
@@ -82,8 +79,6 @@
 
   static async init(params: RuntimeInitParams): Promise<Runtime> {
     logger.info("initializing SubstantialRuntime");
-    // logger.debug(`init params: ${JSON.stringify(params)}`);
-
     const {
       typegraph: tg,
       args,
@@ -135,27 +130,16 @@
     const wfDescriptions = await getWorkflowDescriptions(
       tgName,
       tg.meta.artifacts,
-<<<<<<< HEAD
-      materializers,
-      typegate,
-=======
       runtimeArgs.workflows,
       typegate
->>>>>>> 7d817c88
     );
 
     agent.start(wfDescriptions);
 
     // Prepare the runtime
-<<<<<<< HEAD
-    const instance = new SubstantialRuntime(tgName, tg, backend, queue, agent);
-    await instance.#prepareWorkflowFiles(
-      tg.meta.artifacts,
-      materializers,
-      typegate,
-=======
     const instance = new SubstantialRuntime(
       tgName,
+      tg,
       backend,
       queue,
       agent,
@@ -165,7 +149,6 @@
       tg.meta.artifacts,
       runtimeArgs.workflows,
       typegate
->>>>>>> 7d817c88
     );
 
     return instance;
@@ -238,18 +221,11 @@
       case "send_raw":
         return this.#sendResolver(true);
       case "resources":
-<<<<<<< HEAD
-        return () => {
-          const res = this.agent.workerManager.getAllocatedResources(
-            workflowName,
-          );
-=======
         return ({ name: workflowName }) => {
           this.#checkWorkflowExistOrThrow(workflowName);
 
           const res =
             this.agent.workerManager.getAllocatedResources(workflowName);
->>>>>>> 7d817c88
           return JSON.parse(JSON.stringify(res));
         };
       case "results":
@@ -427,24 +403,14 @@
 
   async #prepareWorkflowFiles(
     artifacts: Record<string, Artifact>,
-<<<<<<< HEAD
-    materializers: Materializer[],
-    typegate: Typegate,
-=======
     fileDescriptions: Array<WorkflowFileDescription>,
     typegate: Typegate
->>>>>>> 7d817c88
   ) {
     const descriptions = await getWorkflowDescriptions(
       this.typegraphName,
       artifacts,
-<<<<<<< HEAD
-      materializers,
-      typegate,
-=======
       fileDescriptions,
       typegate
->>>>>>> 7d817c88
     );
 
     for (const wf of descriptions) {
@@ -474,37 +440,14 @@
 async function getWorkflowDescriptions(
   typegraphName: string,
   artifacts: Record<string, Artifact>,
-<<<<<<< HEAD
-  materializers: Materializer[],
-  typegate: Typegate,
-=======
   descriptions: Array<WorkflowFileDescription>,
   typegate: Typegate
->>>>>>> 7d817c88
 ) {
   const basePath = path.join(typegate.config.base.tmp_dir, "artifacts");
   logger.info(`Resolved runtime artifacts at ${basePath}`);
 
   const workflowDescriptions = [] as Array<WorkflowDescription>;
   const seen = new Set<string>();
-<<<<<<< HEAD
-  for (const mat of materializers) {
-    if (!["start", "stop", "send", "resources", "results"].includes(mat.name)) {
-      continue;
-    }
-
-    const workflowName = mat.data.name as string;
-    if (!seen.has(workflowName)) {
-      const entryModulePath = await getWorkflowEntryPointPath(
-        typegraphName,
-        artifacts,
-        mat.data,
-        typegate,
-      );
-
-      logger.info(`Resolved runtime artifacts at ${basePath}`);
-=======
->>>>>>> 7d817c88
 
   for (const description of descriptions) {
     for (const workflowName of description.imports) {
@@ -533,13 +476,8 @@
 async function getWorkflowEntryPointPath(
   typegraphName: string,
   artifacts: Record<string, Artifact>,
-<<<<<<< HEAD
-  matData: Record<string, unknown>,
-  typegate: Typegate,
-=======
   description: WorkflowFileDescription,
   typegate: Typegate
->>>>>>> 7d817c88
 ) {
   const entryPoint = artifacts[description.file as string];
   const deps = (description.deps as string[]).map((dep) => artifacts[dep]);
