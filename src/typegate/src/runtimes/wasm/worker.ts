// Copyright Metatype OÜ, licensed under the Mozilla Public License Version 2.0.
// SPDX-License-Identifier: MPL-2.0

import { errorToString } from "../../worker_utils.ts";
import { handleWitOp, WitWireHandle } from "../wit_wire/mod.ts";
import { WasmMessage } from "./types.ts";

<<<<<<< HEAD
const witWireInstances = new Map<string, WitWireHandle>();

async function hostcall(opName: string, json: string) {
  const prevHandler = self.onmessage;

  const response = await new Promise<{ result: any }>((resolve, reject) => {
    self.onmessage = (event) => resolve(event.data);
    self.onerror = (event) => reject(event.error);
    self.postMessage({ type: "HOSTCALL", opName, json });
  });

  self.onmessage = prevHandler;

  return response.result;
}
=======
const wireInstances = new Map<string, WitWireHandle>();
>>>>>>> 415ebfb1

self.onmessage = async function (event: MessageEvent<WasmMessage>) {
  const { type, id, componentPath, ops } = event.data;

  if (!wireInstances.has(id)) {
    const handle = await WitWireHandle.init(componentPath, id, ops);
    wireInstances.set(id, handle);
  }

  switch (type) {
    case "CALL": {
      const { id } = event.data;

      if (!witWireInstances.has(id)) {
        const handle = await WitWireHandle.init({
          ...event.data,
          hostcall,
        });
        witWireInstances.set(id, handle);
      }

      try {
<<<<<<< HEAD
=======
        const result = await handleWitOp(event.data);
>>>>>>> 415ebfb1
        self.postMessage({
          type: "SUCCESS",
          result: await handleWitOp(event.data),
        });
      } catch (error) {
        self.postMessage({
          type: "FAILURE",
          error: errorToString(error),
          exception: error,
        });
      }

      break;
    }

    case "SHUTDOWN": {
      for (const instance of witWireInstances.values()) {
        await using _drop = instance;
      }

      self.postMessage({ type: "SHUTDOWN" });

      break;
    }

    default:
      throw new Error(`Unknown message type: ${type}`);
  }
};<|MERGE_RESOLUTION|>--- conflicted
+++ resolved
@@ -5,7 +5,6 @@
 import { handleWitOp, WitWireHandle } from "../wit_wire/mod.ts";
 import { WasmMessage } from "./types.ts";
 
-<<<<<<< HEAD
 const witWireInstances = new Map<string, WitWireHandle>();
 
 async function hostcall(opName: string, json: string) {
@@ -21,9 +20,6 @@
 
   return response.result;
 }
-=======
-const wireInstances = new Map<string, WitWireHandle>();
->>>>>>> 415ebfb1
 
 self.onmessage = async function (event: MessageEvent<WasmMessage>) {
   const { type, id, componentPath, ops } = event.data;
@@ -46,10 +42,6 @@
       }
 
       try {
-<<<<<<< HEAD
-=======
-        const result = await handleWitOp(event.data);
->>>>>>> 415ebfb1
         self.postMessage({
           type: "SUCCESS",
           result: await handleWitOp(event.data),
