// Copyright Metatype OÜ, licensed under the Elastic License 2.0.
// SPDX-License-Identifier: Elastic-2.0

import {
  TypeGraph,
  type TypeGraphDS,
  type TypeMaterializer,
} from "../typegraph/mod.ts";
import { TypeKind } from "graphql";
import { ensure } from "../utils.ts";
import { Runtime } from "./Runtime.ts";
import { ComputeStage } from "../engine/query_engine.ts";
import {
  isEither,
  isFunction,
  isList,
  isObject,
  isOptional,
  isQuantifier,
  isScalar,
  isUnion,
  type ObjectNode,
  Type,
  type TypeNode,
  isEmptyObject,
} from "../typegraph/type_node.ts";
import type { Resolver } from "../types.ts";
import {
  getChildTypes,
  type TypeVisitorMap,
  visitTypes,
} from "../typegraph/visitor.ts";
import { distinctBy } from "@std/collections/distinct-by";
import { isInjected } from "../typegraph/utils.ts";
import type { InjectionNode, PolicyIndices } from "../typegraph/types.ts";

type DeprecatedArg = { includeDeprecated?: boolean };

const SCALAR_TYPE_MAP = {
  boolean: "Boolean",
  integer: "Int",
  float: "Float",
  string: "String",
  file: "File",
};

function generateCustomScalar(type: TypeNode, idx: number) {
  if (isScalar(type)) {
    const id = type.type;
    return {
      title: `_${id[0].toUpperCase()}${id.slice(1)}`,
      type: "object",
      properties: {
        [id]: idx,
      },
    } as ObjectNode;
  }
  throw `"${type.title}" of type "${type.type}" is not a scalar`;
}

export class TypeGraphRuntime extends Runtime {
  tg: TypeGraphDS;
  private scalarIndex = new Map<string, number>();

  private constructor(tg: TypeGraphDS) {
    super(TypeGraph.formatName(tg));
    this.tg = tg;
  }

  static init(
    typegraph: TypeGraphDS,
    _materializers: TypeMaterializer[],
    _args: Record<string, unknown>
  ): Runtime {
    return new TypeGraphRuntime(typegraph);
  }

  async deinit(): Promise<void> {}

  materialize(
    stage: ComputeStage,
    _waitlist: ComputeStage[],
    _verbose: boolean
  ): ComputeStage[] {
    const resolver: Resolver = (() => {
      const name = stage.props.materializer?.name;
      if (name === "getSchema") {
        return this.getSchema;
      }
      if (name === "getType") {
        return this.getType;
      }

      if (name === "resolver") {
        return async ({ _: { parent } }) => {
          const resolver = parent[stage.props.node];
          const ret =
            typeof resolver === "function" ? await resolver() : resolver;
          return ret;
        };
      }

      return async ({ _: { parent } }) => {
        const resolver = parent[stage.props.node];
        const ret =
          typeof resolver === "function" ? await resolver() : resolver;
        return ret;
      };
    })();

    return [
      new ComputeStage({
        ...stage.props,
        resolver,
      }),
    ];
  }

  getSchema: Resolver = () => {
    const root = this.tg.types[0] as ObjectNode;

    const queries = this.tg.types[root.properties["query"]] as ObjectNode;
    const mutations = this.tg.types[root.properties["mutation"]] as ObjectNode;

    return {
      // https://github.com/graphql/graphql-js/blob/main/src/type/introspection.ts#L36
      description: () => `${root.type} typegraph`,
      types: () => {
        // filter non-native GraphQL types
        const filter = (
          type: TypeNode,
          input: {
            injectionTree: Record<string, InjectionNode>;
            path: string[];
          } | null,
        ) => {
          return (input == null ||
            !isInjected(this.tg, type, input.path, input.injectionTree)) &&
            !isQuantifier(type);
        };

        const scalarTypeIndices = new Set<number>();
        const inputTypeIndices = new Set<number>();
        const regularTypeIndices = new Set<number>();

        const inputRootTypeIndices = new Set<number>();
        const outputRootTypeIndices = new Set<number>();

        // decides whether or not custom object should be generated
        let hasUnion = false;
        let requireEmptyObject = false;

        const myVisitor: TypeVisitorMap = {
          [Type.FUNCTION]: ({ type }) => {
            // TODO skip if policy check fails
            // https://metatype.atlassian.net/browse/MET-119

            // the struct input of a function never generates a GrahpQL type
            // the actual inputs are the properties
            inputRootTypeIndices.add(type.input);
            outputRootTypeIndices.add(type.output);
            visitTypes(
              this.tg,
              getChildTypes(this.tg.types[type.input]),
              ({ type, idx }) => {
                hasUnion ||= isUnion(type) || isEither(type);
                if (isScalar(type)) {
                  scalarTypeIndices.add(idx);
                  this.scalarIndex.set(type.type, idx);
                  return false;
                }
                // FIXME
                if (filter(type, null)) {
                  inputTypeIndices.add(idx);
                }
                return true;
              }
            );
            return true;
          },
          default: ({ type, idx }) => {
            requireEmptyObject ||= isEmptyObject(type);

            if (
              inputRootTypeIndices.has(idx) &&
              !outputRootTypeIndices.has(idx)
            ) {
              return false;
            }
            // type is either a regular type or an input type reused in the output
            hasUnion ||= isUnion(type) || isEither(type);
            if (isScalar(type)) {
              scalarTypeIndices.add(idx);
              this.scalarIndex.set(type.type, idx);
              return false;
            }
            // FIXME
            if (filter(type, null)) {
              regularTypeIndices.add(idx);
            }
            return true;
          },
        };

        visitTypes(this.tg, getChildTypes(this.tg.types[0]), myVisitor);
        const distinctScalars = distinctBy(
          [...scalarTypeIndices].map((idx) => this.tg.types[idx]),
          (t) => t.type // for scalars: one GraphQL type per `type` not `title`
        );
        const scalarTypes = distinctScalars.map((type) =>
          this.formatType(type, false, false)
        );

        const adhocCustomScalarTypes = hasUnion
          ? distinctScalars.map((node) => {
              const idx = this.scalarIndex.get(node.type)!;
              const asObject = generateCustomScalar(node, idx);
              return this.formatType(asObject, false, false);
            })
          : [];

        const regularTypes = distinctBy(
          [...regularTypeIndices].map((idx) => this.tg.types[idx]),
          (t) => t.title
        ).map((type) => this.formatType(type, false, false));

        const inputTypes = distinctBy(
          [...inputTypeIndices].map((idx) => this.tg.types[idx]),
          (t) => t.title
        ).map((type) => this.formatType(type, false, true));

        const types = [
          ...scalarTypes,
          ...adhocCustomScalarTypes,
          ...regularTypes,
          ...inputTypes,
        ];

        // Handle non-root leaf case
        if (
          requireEmptyObject &&
          !types.some((t: any) => t!.title == "EmptyObject")
        ) {
          types.push(emptyObjectScalar());
        }

        this.scalarIndex.clear();
        return types;
      },
      queryType: () => {
        if (!queries || Object.values(queries.properties).length === 0) {
          // https://github.com/graphql/graphiql/issues/2308 (3x) enforce to keep empty Query type
          return this.formatType(queries, false, false);
        }
        return this.formatType(queries, false, false);
      },
      mutationType: () => {
        if (!mutations || Object.values(mutations.properties).length === 0) {
          return null;
        }
        return this.formatType(mutations, false, false);
      },
      subscriptionType: () => null,
      directives: () => [],
    };
  };

  getType: Resolver = ({ name }) => {
    const type = this.tg.types.find((type) => type.title === name);
    return type ? this.formatType(type, false, false) : null;
  };

  formatInputFields = (
    [name, typeIdx]: [string, number],
    injections: Record<string, InjectionNode>,
  ) => {
    const type = this.tg.types[typeIdx];

    // TODO resolve quantifiers
    const injection = injections[name];
    if (
      ("injection" in injection) ||
      (("children" in injection) && (type.type === Type.OBJECT) &&
        Object.keys(type.properties).every((key) => key in injection.children))
    ) {
      return null;
    }

    return {
      // https://github.com/graphql/graphql-js/blob/main/src/type/introspection.ts#L374
      name: () => name,
      description: () => `${name} input field`,
      type: () => {
        const ret = this.formatType(type, true, true);
        return ret;
      },
      defaultValue: () => null,
      isDeprecated: () => false,
      deprecationReason: () => null,
    };
  };

  formatType = (
    type: TypeNode,
    required: boolean,
    asInput: boolean
  ): Record<string, () => unknown> => {
    const common = {
      // https://github.com/graphql/graphql-js/blob/main/src/type/introspection.ts#L207
      name: () => null,
      specifiedByURL: () => null,
      // logic at https://github.com/graphql/graphql-js/blob/main/src/type/introspection.ts#L453-L490
      ofType: () => null,
      inputFields: () => null,
      fields: () => null,
      interfaces: () => null,
      possibleTypes: () => null,
      enumValues: () => null,
    };

    if (isOptional(type)) {
      const subtype = this.tg.types[type.item];
      return this.formatType(subtype, false, asInput);
    }

    if (required) {
      return {
        ...common,
        kind: () => TypeKind.NON_NULL,
        ofType: () => {
          return this.formatType(type, false, asInput);
        },
      };
    }

    if (isList(type)) {
      return {
        ...common,
        kind: () => TypeKind.LIST,
        ofType: () => {
          const subtype = this.tg.types[type.items];
          return this.formatType(subtype, true, asInput);
        },
      };
    }

    if (isScalar(type)) {
      return {
        ...common,
        kind: () => TypeKind.SCALAR,
        name: () => SCALAR_TYPE_MAP[type.type],
        description: () => `${type.type} type`,
      };
    }

    if (isFunction(type)) {
      const output = this.tg.types[type.output as number];
      return this.formatType(output, false, false);
    }

    if (isObject(type)) {
      if (type.title === "Query" && Object.keys(type.properties).length === 0) {
        // https://github.com/graphql/graphiql/issues/2308 (3x) enforce to keep empty Query type
        return {
          ...common,
          kind: () => TypeKind.OBJECT,
          name: () => "Query",
          description: () => `${type.title} type`,
          fields: () => [
            {
              name: () => "_",
              args: () => [],
              type: () =>
                this.formatType(
                  this.tg.types[
                    (this.tg.types[0] as ObjectNode).properties["query"]
                  ], // itself
                  false,
                  false
                ),
              isDeprecated: () => true,
              deprecationReason: () =>
                "Dummy value due to https://github.com/graphql/graphiql/issues/2308",
            },
          ],
          interfaces: () => [],
        };
      }

      if (isEmptyObject(type)) {
        return emptyObjectScalar();
      }

      if (asInput) {
        return {
          ...common,
          kind: () => TypeKind.INPUT_OBJECT,
          name: () => `${type.title}Inp`,
          description: () => `${type.title} input type`,
          inputFields: () => {
            return Object.entries(type.properties).map(this.formatField(true));
          },
          interfaces: () => [],
        };
      } else {
        return {
          ...common,
          kind: () => TypeKind.OBJECT,
          name: () => type.title,
          description: () => `${type.title} type`,
          fields: () => {
            let entries = Object.entries(type.properties);
            entries = entries.sort((a, b) => b[1] - a[1]);
            return entries.map(this.formatField(false));
          },
          interfaces: () => [],
        };
      }
    }

    // Issue:
    // Translate union (anyOf) / either (oneOf) to Graphql types that behave the same way
    // - Current graphql spec does not allow UNION types on the input (yet)
    // - UNION types does not support scalars, only objects
    // Current solution:
    // - input: translate either/union nodes to a custom scalar
    // - output: translate either/union nodes to graphql UNION
    //  * caveat: since UNION does not allow scalar variants, we have to translate them
    //    to custom graphql objects
    // Alternative ?
    // https://github.com/graphql/graphql-spec/pull/825
    if (isEither(type) || isUnion(type)) {
      const variants = isUnion(type) ? type.anyOf : type.oneOf;
      if (asInput) {
        const titles = new Set<string>(
          variants.map((idx) => this.tg.types[idx].title)
        );
        const description = `${type.type} type\n${Array.from(titles).join(
          ", "
        )}`;

        return {
          ...common,
          kind: () => TypeKind.SCALAR,
          name: () => `${type.title}In`,
          description: () => description,
        };
      } else {
        return {
          ...common,
          kind: () => TypeKind.UNION,
          name: () => `${type.title}Out`,
          description: () => `${type.title} type`,
          possibleTypes: () => {
            return variants.map((idx) => {
              const variant = this.tg.types[idx];
              if (isScalar(variant)) {
                const idx = this.scalarIndex.get(variant.type)!;
                const asObject = generateCustomScalar(variant, idx);
                return this.formatType(asObject, false, false);
              } else {
                return this.formatType(variant, false, false);
              }
            });
          },
        };
      }
    }

    throw Error(`unexpected type format ${(type as any).type}`);
    // interface: fields, interfaces, possibleTypes
    // union: possibleTypes
    // enum: enumValues
  };

  policyDescription(type: TypeNode): string {
    const describeOne = (p: number) => this.tg.policies[p].name;
    const describe = (p: PolicyIndices) => {
      if (typeof p === "number") {
        return describeOne(p);
      }
      return Object.entries(p)
        .map(([eff, polIdx]) => `${eff}:${describeOne(polIdx)}`)
        .join("; ");
    };
    const policies = type.policies.map(describe);

    let ret = "\n\nPolicies:\n";

    if (policies.length > 0) {
      ret += policies.map((p: string) => `- ${p}`).join("\n");
    } else {
      ret += "- inherit";
    }

    return ret;
  }

  formatField =
    (asInput: boolean) =>
    ([name, typeIdx]: [string, number]) => {
      const type = this.tg.types[typeIdx];
      const common = {
        // https://github.com/graphql/graphql-js/blob/main/src/type/introspection.ts#L329
        name: () => name,
        description: () => `${name} field${this.policyDescription(type)}`,
        isDeprecated: () => false,
        deprecationReason: () => null,
      };

      if (isFunction(type)) {
        return {
          ...common,
          args: (_: DeprecatedArg = {}) => {
            const inp = this.tg.types[type.input as number];
            ensure(
              isObject(inp),
              `${type} cannot be an input field, require struct`
            );
            let entries = Object.entries((inp as ObjectNode).properties);
            entries = entries.sort((a, b) => b[1] - a[1]);
            return entries
              .map(this.formatInputFields)
              .filter((f) => f !== null);
          },
          type: () => {
            const output = this.tg.types[type.output as number];
            return this.formatType(output, true, false);
          },
        };
      }

      return {
        ...common,
<<<<<<< HEAD
        args: (_: DeprecatedArg = {}) => {
          const inp = this.tg.types[type.input as number];
          ensure(
            isObject(inp),
            `${type} cannot be an input field, require struct`,
          );
          let entries = Object.entries((inp as ObjectNode).properties);
          entries = entries.sort((a, b) => b[1] - a[1]);
          return entries
            .map((entry) => this.formatInputFields(entry, type.injections))
            .filter((f) => f !== null);
        },
=======
        args: () => [],
>>>>>>> defae4cf
        type: () => {
          return this.formatType(type, true, asInput);
        },
      };
    };
}

function emptyObjectScalar() {
  return {
    kind: () => TypeKind.SCALAR,
    name: () => "EmptyObject",
    description: () => "object scalar type representing an empty object",
    fields: () => {},
    inputFields: () => {},
    interfaces: () => {},
    enumValues: () => {},
    possibleTypes: () => {},
  };
}<|MERGE_RESOLUTION|>--- conflicted
+++ resolved
@@ -132,11 +132,13 @@
           input: {
             injectionTree: Record<string, InjectionNode>;
             path: string[];
-          } | null,
+          } | null
         ) => {
-          return (input == null ||
-            !isInjected(this.tg, type, input.path, input.injectionTree)) &&
-            !isQuantifier(type);
+          return (
+            (input == null ||
+              !isInjected(this.tg, type, input.path, input.injectionTree)) &&
+            !isQuantifier(type)
+          );
         };
 
         const scalarTypeIndices = new Set<number>();
@@ -272,15 +274,16 @@
 
   formatInputFields = (
     [name, typeIdx]: [string, number],
-    injections: Record<string, InjectionNode>,
+    injections: Record<string, InjectionNode>
   ) => {
     const type = this.tg.types[typeIdx];
 
     // TODO resolve quantifiers
     const injection = injections[name];
     if (
-      ("injection" in injection) ||
-      (("children" in injection) && (type.type === Type.OBJECT) &&
+      "injection" in injection ||
+      ("children" in injection &&
+        type.type === Type.OBJECT &&
         Object.keys(type.properties).every((key) => key in injection.children))
     ) {
       return null;
@@ -520,7 +523,7 @@
             let entries = Object.entries((inp as ObjectNode).properties);
             entries = entries.sort((a, b) => b[1] - a[1]);
             return entries
-              .map(this.formatInputFields)
+              .map((entry) => this.formatInputFields(entry, type.injections))
               .filter((f) => f !== null);
           },
           type: () => {
@@ -532,22 +535,7 @@
 
       return {
         ...common,
-<<<<<<< HEAD
-        args: (_: DeprecatedArg = {}) => {
-          const inp = this.tg.types[type.input as number];
-          ensure(
-            isObject(inp),
-            `${type} cannot be an input field, require struct`,
-          );
-          let entries = Object.entries((inp as ObjectNode).properties);
-          entries = entries.sort((a, b) => b[1] - a[1]);
-          return entries
-            .map((entry) => this.formatInputFields(entry, type.injections))
-            .filter((f) => f !== null);
-        },
-=======
         args: () => [],
->>>>>>> defae4cf
         type: () => {
           return this.formatType(type, true, asInput);
         },
