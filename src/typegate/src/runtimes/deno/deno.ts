// Copyright Metatype OÜ, licensed under the Mozilla Public License Version 2.0.
// SPDX-License-Identifier: MPL-2.0

import type { ComputeStage } from "../../engine/query_engine.ts";
import {
  TypeGraph,
  type TypeGraphDS,
  type TypeMaterializer,
} from "../../typegraph/mod.ts";
import type { Typegate } from "../../typegate/mod.ts";
import { Runtime } from "../Runtime.ts";
import type { Resolver, RuntimeInitParams } from "../../types.ts";
import type {
  DenoRuntimeData,
  Injection,
  InjectionData,
  TypeNode,
} from "../../typegraph/types.ts";
import * as ast from "graphql/ast";
import { InternalAuth } from "../../services/auth/protocols/internal.ts";
import type { Task } from "./shared_types.ts";
import { globalConfig as config } from "../../config.ts";
import { createArtifactMeta } from "../utils/deno.ts";
import { PolicyResolverOutput } from "../../engine/planner/policies.ts";
import { getInjectionValues } from "../../engine/planner/injection_utils.ts";
import DynamicInjection from "../../engine/injection/dynamic.ts";
import { getLogger } from "../../log.ts";
import { WorkerManager } from "./worker_manager.ts";

const logger = getLogger(import.meta);

const predefinedFuncs: Record<
  string,
  (param: any) => Resolver<Record<string, unknown>>
> = {
  identity: () => ({ _, ...args }) => args,
  true: () => () => true,
  false: () => () => false,
  allow: () => () => "ALLOW" as PolicyResolverOutput,
  deny: () => () => "DENY" as PolicyResolverOutput,
  pass: () => () => "PASS" as PolicyResolverOutput,
  internal_policy: () => ({ _: { context } }): PolicyResolverOutput =>
    context.provider === "internal" ? "PASS" : "DENY",
  context_check: ({ key, value }) => {
    let check: (value: any) => boolean;
    switch (value.type) {
      case "not_null":
        check = (v) => v != null;
        break;
      case "value":
        check = (v) => v === value.value;
        break;
      case "pattern":
        check = (v) => v != null && new RegExp(value.value).test(v);
        break;
      default:
        throw new Error("unreachable");
    }
    const path = key.split(".");
    return ({ _: { context } }) => {
      let value: any = context;
      for (const segment of path) {
        value = value?.[segment];
      }
      return check(value) ? "PASS" : ("DENY" as PolicyResolverOutput);
    };
  },
};

export class DenoRuntime extends Runtime {
  private constructor(
    typegraphName: string,
    uuid: string,
    private tg: TypeGraphDS,
    private typegate: Typegate,
    private workerManager: WorkerManager,
    private secrets: Record<string, string>,
  ) {
    super(typegraphName, uuid);
  }

  static async init(params: RuntimeInitParams): Promise<Runtime> {
    const {
      typegraph: tg,
      typegraphName,
      args,
      materializers,
      secretManager,
      typegate,
    } = params as RuntimeInitParams<DenoRuntimeData>;
    const artifacts = tg.meta.artifacts;

    const { worker: name } = args as unknown as DenoRuntimeData;
    if (name == null) {
      throw new Error(
        `Cannot create deno runtime: worker name required, got ${name}`,
      );
    }

    const secrets: Record<string, string> = {};
    for (const m of materializers) {
      let matSecrets = (m.data.secrets as string[]) ?? [];
      if (m.name === "outjection") {
        matSecrets = m.data.source === "secret"
          ? [...getInjectionValues(m.data)]
          : [];
      }
      for (const secretName of matSecrets) {
        secrets[secretName] = secretManager.secretOrFail(secretName);
      }
    }
    for (const secretName of tg.meta.outjectionSecrets ?? []) {
      secrets[secretName] = secretManager.secretOrFail(secretName);
    }

    // maps from the module code to the op number/id
    const registry = new Map<string, number>();
    const ops = new Map<number, Task>();

    const uuid = crypto.randomUUID();
<<<<<<< HEAD
    const _basePath = path.join(typegate.config.base.tmp_dir, "artifacts");
=======
>>>>>>> 8d0955ee

    let registryCount = 0;
    for (const mat of materializers) {
      if (mat.name === "function") {
        const code = mat.data.script as string;
        ops.set(registryCount, {
          type: "register_func",
          fnCode: code,
          op: registryCount,
          verbose: config.debug,
        });
        registry.set(code, registryCount);
        registryCount += 1;
      } else if (mat.name === "module") {
        const matData = mat.data;
        const entryPoint = artifacts[matData.entryPoint as string];
        const depMetas = (matData.deps as string[]).map((dep) =>
          createArtifactMeta(typegraphName, artifacts[dep])
        );
        const moduleMeta = createArtifactMeta(typegraphName, entryPoint);

        // Note:
        // Worker destruction seems to have no effect on the import cache? (deinit() => stop(worker))
        // hence the use of contentHash
        const entryModulePath = await typegate.artifactStore.getLocalPath(
          moduleMeta,
          depMetas,
        );

        // Note:
        // Worker destruction seems to have no effect on the import cache? (deinit() => stop(worker))
        // hence the use of contentHash
        ops.set(registryCount, {
          type: "register_import_func",
          modulePath: entryModulePath,
          op: registryCount,
          verbose: config.debug,
        });

        // TODO: can a single aritfact be used by multiple materializers?
        registry.set(entryPoint.hash, registryCount);
        registryCount += 1;
      }
    }

    const token = await InternalAuth.emit(typegate.cryptoKeys);

    const hostcallCtx = {
      authToken: token,
      typegate,
      typegraphUrl: new URL(
        `internal+hostcall+deno://typegate/${typegraphName}`,
      ),
    };

    const workerManager = new WorkerManager({
      timeout_ms: typegate.config.base.timer_max_timeout_ms,
    }, hostcallCtx);

    const rt = new DenoRuntime(
      typegraphName,
      uuid,
      tg,
      typegate,
      workerManager,
      secrets,
    );

    return rt;
  }

  deinit() {
    this.workerManager.deinit();
    return Promise.resolve();
  }

  materialize(
    stage: ComputeStage,
    _waitlist: ComputeStage[],
    verbose: boolean,
  ): ComputeStage[] {
    if (stage.props.node === "__typename") {
      const getTypename = () => {
        const parentStage = stage.props.parent;
        if (parentStage == null) {
          switch (stage.props.operationType) {
            case ast.OperationTypeNode.QUERY:
              return "Query";
            case ast.OperationTypeNode.MUTATION:
              return "Mutation";
            default:
              throw new Error(
                `Unsupported operation type '${stage.props.operationType}'`,
              );
          }
        }

        const idSlice = stage.id().slice(parentStage.id().length);
        if (idSlice.startsWith("$")) {
          return idSlice.split(".")[0].slice(1);
        }
        return parentStage.props.outType.title;
      };

      const typename = getTypename();

      return [stage.withResolver(() => typename)];
    }

    const mat = stage.props.materializer;
    if (mat != null) {
      if (mat.name === "outjection") {
        return [
          stage.withResolver(
            this.outject(stage.props.outType, mat.data as Injection),
          ),
        ];
      }
      return [stage.withResolver(this.delegate(mat, verbose))];
    }

    if (this.tg.meta.namespaces!.includes(stage.props.typeIdx)) {
      return [stage.withResolver(() => ({}))];
    }

    return [
      stage.withResolver(({ _: { parent } }) => {
        if (stage.props.parent == null) {
          // namespace
          return {};
        }
        const resolver = parent[stage.props.node];
        return (typeof resolver === "function" ? resolver() : resolver) ?? null;
      }),
    ];
  }

  delegate(
    mat: TypeMaterializer,
    _verbose: boolean,
    _pulseCount?: number,
  ): Resolver {
    if (mat.name === "predefined_function") {
      const func = predefinedFuncs[mat.data.name as string];
      if (!func) {
        throw new Error(`predefined function ${mat.data.name} not found`);
      }
      return func(mat.data.param);
    }

    if (mat.name === "static") {
      return () => mat.data.value;
    }

    const secrets = ((mat.data.secrets as []) ?? []).reduce(
      (agg, secretName) => ({ ...agg, [secretName]: this.secrets[secretName] }),
      {},
    );

    if (mat.name === "import_function") {
      const modMat = this.tg.materializers[mat.data.mod as number];
      const entryPoint =
        this.tg.meta.artifacts[modMat.data.entryPoint as string];
      const depMetas = (modMat.data.deps as string[]).map((dep) =>
        createArtifactMeta(this.typegraphName, this.tg.meta.artifacts[dep])
      );
      const moduleMeta = createArtifactMeta(this.typegraphName, entryPoint);

      return async ({
        _: {
          context,
          parent,
          info: { url, headers },
        },
        ...args
      }) => {
        const token = await InternalAuth.emit(this.typegate.cryptoKeys);

        // TODO cache??
        const entryModulePath = await this.typegate.artifactStore.getLocalPath(
          moduleMeta,
          depMetas,
        );

        return await this.workerManager.callFunction(
          mat.data.name as string,
          entryModulePath,
          entryPoint.path,
          args,
          {
            parent,
            context,
            secrets,
            effect: mat.effect.effect ?? null,
            meta: {
              url: `${url.protocol}//${url.host}/${this.typegraphName}`,
              token,
            },
            headers,
          },
        );
      };
    }

    if (mat.name === "function") {
      return async ({
        _: {
          context,
          parent,
          info: { url, headers },
        },
        ...args
      }) => {
        const token = await InternalAuth.emit(this.typegate.cryptoKeys);

        const modulePath = await this.typegate.artifactStore.getInlineArtifact(
          this.typegraphName,
          mat.data.script as string,
          ".ts",
          exportInlineFunction("inlineFunction"),
        );

        return await this.workerManager.callFunction(
          "inlineFunction",
          modulePath,
          "tg",
          args,
          {
            parent,
            context,
            secrets,
            effect: mat.effect.effect ?? null,
            meta: {
              url: `${url.protocol}//${url.host}/${this.typegraphName}`,
              token,
            },
            headers,
          },
        );
      };
    }

    throw new Error(`unsupported materializer ${mat.name}`);
  }

  outject(typeNode: TypeNode, outjection: Injection): Resolver {
    switch (outjection.source) {
      case "static": {
        const value = JSON.parse(getInjectionData(outjection.data) as string);
        return () => value;
      }
      case "context": {
        const key = getInjectionData(outjection.data) as string;
        // TODO error if null
        return ({ _: { context } }) => context[key] ?? null;
      }
      case "secret": {
        const key = getInjectionData(outjection.data) as string;
        return () => this.secrets[key] ?? null;
      }
      case "random": {
        return () => TypeGraph.getRandomStatic(this.tg, typeNode, null);
      }
      case "dynamic": {
        const gen = getInjectionData(
          outjection.data,
        ) as keyof typeof DynamicInjection;
        return DynamicInjection[gen];
      }
      default: {
        logger.error(`unsupported outjection source '${outjection.source}'`);
        throw new Error(`unsupported outjection source '${outjection.source}'`);
      }
    }
  }
}

function exportInlineFunction(name = "fn", symbol = "_my_lambda") {
  if (!name.match(/^[a-zA-Z_][a-zA-Z0-9_]*$/)) {
    throw new Error(`Invalid identifier: ${name}`);
  }
  if (!symbol.match(/^[a-zA-Z_][a-zA-Z0-9_]*$/)) {
    throw new Error(`Invalid identifier: ${symbol}`);
  }
  return (code: string) => {
    return `${code}\nexport const ${name} = ${symbol};`;
  };
}

function getInjectionData(d: InjectionData) {
  if ("value" in d) {
    return d.value;
  }
  return d["none"] ?? null;
}<|MERGE_RESOLUTION|>--- conflicted
+++ resolved
@@ -118,10 +118,6 @@
     const ops = new Map<number, Task>();
 
     const uuid = crypto.randomUUID();
-<<<<<<< HEAD
-    const _basePath = path.join(typegate.config.base.tmp_dir, "artifacts");
-=======
->>>>>>> 8d0955ee
 
     let registryCount = 0;
     for (const mat of materializers) {
