// Copyright Metatype OÜ, licensed under the Mozilla Public License Version 2.0.
// SPDX-License-Identifier: MPL-2.0

import type { ComputeStage } from "../../engine/query_engine.ts";
import {
  TypeGraph,
  type TypeGraphDS,
  type TypeMaterializer,
} from "../../typegraph/mod.ts";
import type { Typegate } from "../../typegate/mod.ts";
import { Runtime } from "../Runtime.ts";
import type { Resolver, RuntimeInitParams } from "../../types.ts";
import type {
  DenoRuntimeData,
  Injection,
  InjectionData,
  TypeNode,
} from "../../typegraph/types.ts";
import * as ast from "graphql/ast";
import { InternalAuth } from "../../services/auth/protocols/internal.ts";
import type { Task } from "./shared_types.ts";
import { path } from "compress/deps.ts";
import { globalConfig as config } from "../../config.ts";
import { createArtifactMeta } from "../utils/deno.ts";
import { PolicyResolverOutput } from "../../engine/planner/policies.ts";
import { getInjectionValues } from "../../engine/planner/injection_utils.ts";
import DynamicInjection from "../../engine/injection/dynamic.ts";
import { getLogger } from "../../log.ts";
import { WorkerManager } from "./worker_manager.ts";

const logger = getLogger(import.meta);

<<<<<<< HEAD
const predefinedFuncs: Record<
  string,
  (param: any) => Resolver<Record<string, unknown>>
> = {
  identity: () => ({ _, ...args }) => args,
  true: () => () => true,
  false: () => () => false,
  allow: () => () => "ALLOW" as PolicyResolverOutput,
  deny: () => () => "DENY" as PolicyResolverOutput,
  pass: () => () => "PASS" as PolicyResolverOutput,
  internal_policy: () => ({ _: { context } }) =>
    context.provider === "internal" ? "ALLOW" : "PASS" as PolicyResolverOutput,
  context_check: ({ key, value }) => {
    let check: (value: any) => boolean;
    switch (value.type) {
      case "not_null":
        check = (v) => v != null;
        break;
      case "value":
        check = (v) => v === value.value;
        break;
      case "pattern":
        check = (v) => new RegExp(value.pattern).test(v);
        break;
      default:
        throw new Error("unreachable");
    }
    const path = key.split(".");
    return ({ _: { context } }) => {
      let value: any = context;
      for (const segment of path) {
        value = value?.[segment];
      }
      return check(value) ? "PASS" : "DENY" as PolicyResolverOutput;
    };
  },
=======
const predefinedFuncs: Record<string, Resolver<Record<string, unknown>>> = {
  identity: ({ _, ...args }) => args,
  true: () => true,
  false: () => false,
  allow: () => "ALLOW" as PolicyResolverOutput,
  deny: () => "DENY" as PolicyResolverOutput,
  pass: () => "PASS" as PolicyResolverOutput,
  internal_policy: ({ _: { context } }) =>
    context.provider === "internal" ? "ALLOW" : "PASS" as PolicyResolverOutput,
>>>>>>> 0f2c8fae
};

export class DenoRuntime extends Runtime {
  private constructor(
    typegraphName: string,
    uuid: string,
    private tg: TypeGraphDS,
    private typegate: Typegate,
    private workerManager: WorkerManager,
    private secrets: Record<string, string>,
  ) {
    super(typegraphName, uuid);
  }

  static async init(params: RuntimeInitParams): Promise<Runtime> {
    const {
      typegraph: tg,
      typegraphName,
      args,
      materializers,
      secretManager,
      typegate,
    } = params as RuntimeInitParams<DenoRuntimeData>;
    const artifacts = tg.meta.artifacts;

    const { worker: name } = args as unknown as DenoRuntimeData;
    if (name == null) {
      throw new Error(
        `Cannot create deno runtime: worker name required, got ${name}`,
      );
    }

    const secrets: Record<string, string> = {};
    for (const m of materializers) {
      let matSecrets = (m.data.secrets as string[]) ?? [];
      if (m.name === "outjection") {
        matSecrets = m.data.source === "secret"
          ? [...getInjectionValues(m.data)]
          : [];
      }
      for (const secretName of (m.data.secrets as []) ?? []) {
        secrets[secretName] = secretManager.secretOrFail(secretName);
      }
    }
    for (const secretName of tg.meta.outjectionSecrets ?? []) {
      secrets[secretName] = secretManager.secretOrFail(secretName);
    }

    // maps from the module code to the op number/id
    const registry = new Map<string, number>();
    const ops = new Map<number, Task>();

    const uuid = crypto.randomUUID();
    const basePath = path.join(typegate.config.base.tmp_dir, "artifacts");

    let registryCount = 0;
    for (const mat of materializers) {
      if (mat.name === "function") {
        const code = mat.data.script as string;
        ops.set(registryCount, {
          type: "register_func",
          fnCode: code,
          op: registryCount,
          verbose: config.debug,
        });
        registry.set(code, registryCount);
        registryCount += 1;
      } else if (mat.name === "module") {
        const matData = mat.data;
        const entryPoint = artifacts[matData.entryPoint as string];
        const depMetas = (matData.deps as string[]).map((dep) =>
          createArtifactMeta(typegraphName, artifacts[dep])
        );
        const moduleMeta = createArtifactMeta(typegraphName, entryPoint);

        // Note:
        // Worker destruction seems to have no effect on the import cache? (deinit() => stop(worker))
        // hence the use of contentHash
        const entryModulePath = await typegate.artifactStore.getLocalPath(
          moduleMeta,
          depMetas,
        );

        // Note:
        // Worker destruction seems to have no effect on the import cache? (deinit() => stop(worker))
        // hence the use of contentHash
        ops.set(registryCount, {
          type: "register_import_func",
          modulePath: entryModulePath,
          op: registryCount,
          verbose: config.debug,
        });

        // TODO: can a single aritfact be used by multiple materializers?
        registry.set(entryPoint.hash, registryCount);
        registryCount += 1;
      }
    }

    const workerManager = new WorkerManager({
      timeout_ms: typegate.config.base.timer_max_timeout_ms,
    });

    const rt = new DenoRuntime(
      typegraphName,
      uuid,
      tg,
      typegate,
      workerManager,
      secrets,
    );

    return rt;
  }

  async deinit(): Promise<void> {
    // await this.workerManager.deinit();
  }

  materialize(
    stage: ComputeStage,
    _waitlist: ComputeStage[],
    verbose: boolean,
  ): ComputeStage[] {
    if (stage.props.node === "__typename") {
      const getTypename = () => {
        const parentStage = stage.props.parent;
        if (parentStage == null) {
          switch (stage.props.operationType) {
            case ast.OperationTypeNode.QUERY:
              return "Query";
            case ast.OperationTypeNode.MUTATION:
              return "Mutation";
            default:
              throw new Error(
                `Unsupported operation type '${stage.props.operationType}'`,
              );
          }
        }

        const idSlice = stage.id().slice(parentStage.id().length);
        if (idSlice.startsWith("$")) {
          return idSlice.split(".")[0].slice(1);
        }
        return parentStage.props.outType.title;
      };

      const typename = getTypename();

      return [stage.withResolver(() => typename)];
    }

    const mat = stage.props.materializer;
    if (mat != null) {
      if (mat.name === "outjection") {
        return [
          stage.withResolver(
            this.outject(stage.props.outType, mat.data as Injection),
          ),
        ];
      }
      return [stage.withResolver(this.delegate(mat, verbose))];
    }

    if (this.tg.meta.namespaces!.includes(stage.props.typeIdx)) {
      return [stage.withResolver(() => ({}))];
    }

    return [
      stage.withResolver(({ _: { parent } }) => {
        if (stage.props.parent == null) {
          // namespace
          return {};
        }
        const resolver = parent[stage.props.node];
        return (typeof resolver === "function" ? resolver() : resolver) ?? null;
      }),
    ];
  }

  delegate(
    mat: TypeMaterializer,
    verbose: boolean,
    pulseCount?: number,
  ): Resolver {
    if (mat.name === "predefined_function") {
      const func = predefinedFuncs[mat.data.name as string];
      if (!func) {
        throw new Error(`predefined function ${mat.data.name} not found`);
      }
      return func(mat.data.param);
    }

    if (mat.name === "static") {
      return () => mat.data.value;
    }

    const secrets = ((mat.data.secrets as []) ?? []).reduce(
      (agg, secretName) => ({ ...agg, [secretName]: this.secrets[secretName] }),
      {},
    );

    if (mat.name === "import_function") {
      const modMat = this.tg.materializers[mat.data.mod as number];
      const entryPoint =
        this.tg.meta.artifacts[modMat.data.entryPoint as string];
      const depMetas = (modMat.data.deps as string[]).map((dep) =>
        createArtifactMeta(this.typegraphName, this.tg.meta.artifacts[dep])
      );
      const moduleMeta = createArtifactMeta(this.typegraphName, entryPoint);

      return async ({
        _: {
          context,
          parent,
          info: { url, headers },
        },
        ...args
      }) => {
        const token = await InternalAuth.emit(this.typegate.cryptoKeys);

        // TODO cache??
        const entryModulePath = await this.typegate.artifactStore.getLocalPath(
          moduleMeta,
          depMetas,
        );

        return await this.workerManager.callFunction(
          mat.data.name as string,
          entryModulePath,
          entryPoint.path,
          args,
          {
            parent,
            context,
            secrets,
            effect: mat.effect.effect ?? null,
            meta: {
              url: `${url.protocol}//${url.host}/${this.typegraphName}`,
              token,
            },
            headers,
          },
        );
      };
    }

    if (mat.name === "function") {
      return async ({
        _: {
          context,
          parent,
          info: { url, headers },
        },
        ...args
      }) => {
        const token = await InternalAuth.emit(this.typegate.cryptoKeys);

        const modulePath = await this.typegate.artifactStore.getInlineArtifact(
          this.typegraphName,
          mat.data.script as string,
          ".ts",
          exportInlineFunction("inlineFunction"),
        );

        return await this.workerManager.callFunction(
          "inlineFunction",
          modulePath,
          "tg",
          args,
          {
            parent,
            context,
            secrets,
            effect: mat.effect.effect ?? null,
            meta: {
              url: `${url.protocol}//${url.host}/${this.typegraphName}`,
              token,
            },
            headers,
          },
        );
      };
    }

    throw new Error(`unsupported materializer ${mat.name}`);
  }

  outject(typeNode: TypeNode, outjection: Injection): Resolver {
    switch (outjection.source) {
      case "static": {
        const value = JSON.parse(getInjectionData(outjection.data) as string);
        return () => value;
      }
      case "context": {
        const key = getInjectionData(outjection.data) as string;
        // TODO error if null
        return ({ _: { context } }) => context[key] ?? null;
      }
      case "secret": {
        const key = getInjectionData(outjection.data) as string;
        return () => this.secrets[key] ?? null;
      }
      case "random": {
        return () => TypeGraph.getRandomStatic(this.tg, typeNode, null);
      }
      case "dynamic": {
        const gen = getInjectionData(
          outjection.data,
        ) as keyof typeof DynamicInjection;
        return DynamicInjection[gen];
      }
      default: {
        logger.error(`unsupported outjection source '${outjection.source}'`);
        throw new Error(`unsupported outjection source '${outjection.source}'`);
      }
    }
  }
}

function exportInlineFunction(name = "fn", symbol = "_my_lambda") {
  if (!name.match(/^[a-zA-Z_][a-zA-Z0-9_]*$/)) {
    throw new Error(`Invalid identifier: ${name}`);
  }
  if (!symbol.match(/^[a-zA-Z_][a-zA-Z0-9_]*$/)) {
    throw new Error(`Invalid identifier: ${symbol}`);
  }
  return (code: string) => {
    return `${code}\nexport const ${name} = ${symbol};`;
  };
}

function getInjectionData(d: InjectionData) {
  if ("value" in d) {
    return d.value;
  }
  return d["none"] ?? null;
}<|MERGE_RESOLUTION|>--- conflicted
+++ resolved
@@ -30,7 +30,6 @@
 
 const logger = getLogger(import.meta);
 
-<<<<<<< HEAD
 const predefinedFuncs: Record<
   string,
   (param: any) => Resolver<Record<string, unknown>>
@@ -67,17 +66,6 @@
       return check(value) ? "PASS" : "DENY" as PolicyResolverOutput;
     };
   },
-=======
-const predefinedFuncs: Record<string, Resolver<Record<string, unknown>>> = {
-  identity: ({ _, ...args }) => args,
-  true: () => true,
-  false: () => false,
-  allow: () => "ALLOW" as PolicyResolverOutput,
-  deny: () => "DENY" as PolicyResolverOutput,
-  pass: () => "PASS" as PolicyResolverOutput,
-  internal_policy: ({ _: { context } }) =>
-    context.provider === "internal" ? "ALLOW" : "PASS" as PolicyResolverOutput,
->>>>>>> 0f2c8fae
 };
 
 export class DenoRuntime extends Runtime {
