--- conflicted
+++ resolved
@@ -3,19 +3,11 @@
 
 import type { HostcallPump } from "../../worker_utils.ts";
 import {
-<<<<<<< HEAD
-  appendIfOngoing,
-  Interrupt,
-  type OperationEvent,
-  type Run,
-} from "./types.ts";
-=======
   Interrupt,
   type OperationEvent,
   type Run,
   runHasStopped,
 } from "./common.ts";
->>>>>>> 9de70b2e
 
 // const isTest = Deno.env.get("DENO_TESTING") === "true";
 // const testBaseUrl = Deno.env.get("TEST_OVERRIDE_GQL_ORIGIN");
