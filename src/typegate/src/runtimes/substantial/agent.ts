// Copyright Metatype OÜ, licensed under the Mozilla Public License Version 2.0.
// SPDX-License-Identifier: MPL-2.0

import { Meta } from "../../../engine/runtime.js";
import type {
  AddScheduleInput,
  Backend,
  NextRun,
  Operation,
  ReadOrCloseScheduleInput,
  Run,
} from "../../../engine/runtime.js";
import { getLoggerByAddress, type Logger } from "../../log.ts";
import type { TaskContext } from "../deno/shared_types.ts";
import { getTaskNameFromId } from "../patterns/worker_manager/mod.ts";
import type { EventHandler } from "../patterns/worker_manager/types.ts";
import { hostcall, type HostCallCtx } from "../wit_wire/hostcall.ts";
import {
  checkOperationHasBeenScheduled,
  type InterruptEvent,
  runHasStopped,
  type WorkflowCompletionEvent,
  type WorkflowEvent,
} from "./common.ts";
import { BlockingInterval, WorkerManager } from "./workflow_worker_manager.ts";

export interface StdKwargs {
  taskContext: TaskContext;
  kwargs: Record<string, string>;
}

export interface WorkflowDescription {
  name: string;
  path: string;
  kind: "DENO" | "PYTHON";
}

export interface AgentConfig {
  pollIntervalSec: number;
  leaseLifespanSec: number;
  maxAcquirePerTick: number;
}

export class Agent {
  workerManager = new WorkerManager();
  workflows: Array<WorkflowDescription> = [];
  pollInterval: BlockingInterval;
  hearbeatInterval: BlockingInterval;
  logger: Logger;
  mustLockRunIds: Map<string, Date>;

  constructor(
    public hostcallCtx: HostCallCtx,
    private backend: Backend,
    private queue: string,
    private config: AgentConfig,
  ) {
    this.logger = getLoggerByAddress(import.meta, "substantial");
    this.mustLockRunIds = new Map();

    this.pollInterval = new BlockingInterval();
    this.hearbeatInterval = new BlockingInterval();
  }

  async schedule(input: AddScheduleInput) {
    await Meta.substantial.storeAddSchedule(input);
  }

  async log(runId: string, schedule: string, content: unknown) {
    try {
      await Meta.substantial.metadataAppend({
        backend: this.backend,
        schedule,
        run_id: runId,
        content,
      });
    } catch (err) {
      this.logger.warn(
        `Failed writing log metadata for schedule "${schedule}" (${runId}), skipping it: ${err}`,
      );
    }
  }

  async link(workflowName: string, runId: string) {
    await Meta.substantial.metadataWriteWorkflowLink({
      backend: this.backend,
      run_id: runId,
      workflow_name: workflowName,
    });
  }

  async retrieveLinks(workflowName: string) {
    return await Meta.substantial.metadataReadWorkflowLinks({
      backend: this.backend,
      workflow_name: workflowName,
    });
  }

  async retrieveEvents(runId: string): Promise<Run> {
    const { run } = await Meta.substantial.storeCreateOrGetRun({
      backend: this.backend,
      run_id: runId,
    });

    return run;
  }

  start(workflows: Array<WorkflowDescription>) {
    this.workflows = workflows;

    this.logger.warn(
      `Initializing agent to handle ${
        workflows
          .map(({ name }) => name)
          .join(", ")
      }`,
    );

    this.pollInterval.start(1000 * this.config.pollIntervalSec, async () => {
      try {
        await this.#nextIteration();
      } catch (err) {
        this.logger.error(err);
      }
    });

    this.hearbeatInterval.start(
      // Must be smaller than lease lifespan to mitigate
      // expired lease in the middle of an iteration
      1000 * this.config.leaseLifespanSec / 2,
      async () => {
        try {
          await this.#renewLeases();
        } catch (err) {
          this.logger.error(err);
        }
      },
    );
  }

  async stop() {
    await this.workerManager.deinit();
    // TODO: how are we so sure that deinit == worker doing no more work
    await this.pollInterval.kill();
    await this.hearbeatInterval.kill();
  }

  async #nextIteration() {
    // Note: in multiple agents/typegate scenario, a single node may acquire all runs for itself within a tick span
    // To account for that, keep this reasonable
    const acquireMaxForThisAgent = this.config.maxAcquirePerTick;
    const replayRequests = [] as Array<NextRun>;
    const runIdSeen = new Set<string>();

    while (replayRequests.length <= acquireMaxForThisAgent) {
      const next = await this.#tryAcquireNextRun();
      if (next && !runIdSeen.has(next.run_id)) {
        replayRequests.push(next);
        // we cannot start more than 1 worker associated to a runId
        runIdSeen.add(next.run_id);
      } else {
        break;
      }
    }

    for (const workflow of this.workflows) {
      const requests = this.#selectReplayRequestsFor(
        workflow.name,
        replayRequests,
      );

      while (requests.length > 0) {
        // this.logger.warn(`Run workflow ${JSON.stringify(next)}`);
        const next = requests.shift();
        if (next) {
          try {
            await this.#replay(next, workflow);
          } catch (err) {
            this.logger.error(
              `Replay failed for ${workflow.name} => ${JSON.stringify(next)}`,
            );
            this.logger.error(err);
          } finally {
            await this.log(next.run_id, next.schedule_date, {
              message: "Replaying workflow",
              next,
            });
          }
        }
      }
    }
  }

  #selectReplayRequestsFor(workflowName: string, runsInScope: Array<NextRun>) {
    const runsToDo = [];
    for (const run of runsInScope) {
      try {
        if (getTaskNameFromId(run.run_id) == workflowName) {
          runsToDo.push(run);
        }
      } catch (err) {
        this.logger.warn(`Bad runId ${run.run_id}`);
        this.logger.error(err);

        // TODO:
        // Force remove?
      }
    }

    return runsToDo;
  }

  async #tryAcquireNextRun() {
    const activeRunIds = await Meta.substantial.agentActiveLeases({
      backend: this.backend,
      lease_seconds: this.config.leaseLifespanSec,
    });

    this.logger.debug(`Active leases: ${activeRunIds.join(",  ")}`);

    const next = await Meta.substantial.agentNextRun({
      backend: this.backend,
      queue: this.queue,
      exclude: activeRunIds,
    });

    if (!next) {
      return;
    }

    const acquired = await Meta.substantial.agentAcquireLease({
      backend: this.backend,
      lease_seconds: this.config.leaseLifespanSec,
      run_id: next.run_id,
    });

    if (!acquired) {
      return;
    }

    // Leases are for abstracting ongoing runs, and at a given tick, does not
    // necessarily represent the state of what is actually running on the current typegate node
    if (this.workerManager.isOngoing(next.run_id)) {
      this.logger.warn(
        `skip triggering ${next.run_id} for the current tick as it is still ongoing`,
      );

      return;
    }

    return next;
  }

  async #renewLeases() {
    // WARN:
    // There is a subtle race condition that might arise!
    // The renewal interval tick time must be smaller than the lease lifetime so we need to ensure
    // that in the middle of an iteration/a concrete run, the lease does not expire.
    // FIXME: This hearbeat approach does not solve it but rather mitigate it from happening often
    // In an ideal scenario tick time -> 0 is best

    const durationMs = 1000 * this.config.leaseLifespanSec;
    const boundaryMs = durationMs / 3;

    for (const [runId, time] of this.mustLockRunIds) {
      const isRunning = this.workerManager.isOngoing(runId);
      const isAboutToExpire =
        Date.now() >= time.getTime() + durationMs - boundaryMs;

      if (isRunning && isAboutToExpire) {
        this.logger.info(`Renew lease ${runId}, worker is still active`);

        await Meta.substantial.agentRenewLease({
          backend: this.backend,
          lease_seconds: this.config.leaseLifespanSec,
          run_id: runId,
        });
      }

      if (!isRunning) {
        this.mustLockRunIds.delete(runId);
        this.logger.info(`Remove lease ${runId}`);
        await Meta.substantial.agentRemoveLease({
          backend: this.backend,
          lease_seconds: this.config.leaseLifespanSec,
          run_id: runId,
        });
      }
    }
  }

  async #replay(next: NextRun, workflow: WorkflowDescription) {
    const { run } = await Meta.substantial.storeCreateOrGetRun({
      backend: this.backend,
      run_id: next.run_id,
    });

    const schedDef = {
      backend: this.backend,
      queue: this.queue,
      run_id: next.run_id,
      schedule: next.schedule_date,
    } satisfies ReadOrCloseScheduleInput;
    const newEventOp = await Meta.substantial.storeReadSchedule(schedDef);

    validateRunIntegrity(run);

    if (runHasStopped(run)) {
      // This may occur if an event is sent but the underlying run already completed
      // Or does not exist.

      this.logger.warn(
        `Run ${next.run_id} has already stopped, closing schedule`,
      );
      await Meta.substantial.storeCloseSchedule(schedDef);
      return;
    }

    if (newEventOp && checkOperationHasBeenScheduled(run, newEventOp)) {
      // Also if the scheduled event is already in the log but has not been closed (e.g. a crash before closing it)
      this.logger.warn(
        `Discarding already persisted schedule "${schedDef.schedule}" (${schedDef.run_id}), closing it might have been interrupted after a well-timed crash`,
      );
      await Meta.substantial.storeCloseSchedule(schedDef);
      return;
    }

    if (newEventOp) {
      run.operations.push(newEventOp);
    }

    if (run.operations.length == 0) {
      // This should not be possible since gql { start(..) } => writes a Start event on the backend
      throw new Error(`Invalid state: no scheduled operation on the backend`);
    }

    const first = run.operations[0];
    if (first.event.type != "Start") {
      // A consequence of the above, a workflow is always triggered by gql { start(..) }
      // This can also occur if an event is sent from gql under a runId that is not valid (e.g. due to typo)
      this.logger.warn(
        `First item in the operation list is not a Start, got "${
          JSON.stringify(
            first,
          )
        }" instead. Closing the underlying schedule.`,
      );

      await Meta.substantial.storeCloseSchedule(schedDef);
      return;
    }

    const { taskContext } = first.event.kwargs as unknown as StdKwargs;
    try {
      await this.workerManager
        .triggerStart(
          workflow.name,
          next.run_id,
          workflow.path,
          run,
          next.schedule_date,
          taskContext,
        )
        .then(() => {
          this.workerManager.listen(
            next.run_id,
            this.#eventResultHandlerFor(workflow.name, next.run_id),
          );
          this.mustLockRunIds.set(next.run_id, new Date());
        });
    } catch (err) {
      throw err;
    } finally {
      if (run.operations.length == 1) {
        // Make sure it is already visible on the ongoing list
        // without waiting for interrupts to store the first run
        this.logger.info(`Persist first run "${next.run_id}"`);
        await Meta.substantial.storePersistRun({
          backend: this.backend,
          run,
        });
      }
    }
  }

  #eventResultHandlerFor(
    workflowName: string,
    runId: string,
  ): EventHandler<WorkflowEvent> {
    return async (event) => {
      const startedAt = this.workerManager.getInitialTimeStartedAt(runId);

      switch (event.type) {
        case "HOSTCALL": {
          let result;
          let error;
          try {
            result = await hostcall(this.hostcallCtx, event.opName, event.json);
          } catch (err) {
            error = err;
          }
          this.workerManager.sendMessage(runId, {
            type: "HOSTCALL_RESP",
            id: event.id,
            result,
            error,
          });
          break;
        }
        case "SUCCESS":
        case "FAIL":
          await this.#workflowHandleGracefullCompletion(
            startedAt,
            workflowName,
            runId,
            event,
          );
          break;
        case "ERROR":
          this.logger.error(
            `Result error for "${runId}": ${JSON.stringify(event.error)}`,
          );
          return;
        case "INTERRUPT":
          // TODO unknown interrupt
          await this.#workflowHandleInterrupts(workflowName, runId, event);
          break;
      }

      // this.logger.info(
      //   `"${runId}" answered: type ${JSON.stringify(answer.type)}`,
      // );
    };
  }

  async #workflowHandleInterrupts(
    workflowName: string,
    runId: string,
    { interrupt, schedule, run }: InterruptEvent,
  ) {
    this.workerManager.deallocateWorker(workflowName, runId); // !

    this.logger.debug(`Interrupt "${workflowName}": ${interrupt}"`);

    // TODO: make all of these transactional

    this.logger.info(`Persist records for "${workflowName}": ${interrupt}"`);
    const _run = await Meta.substantial.storePersistRun({
      backend: this.backend,
      run,
    });

    try {
      this.logger.info(`Trying to close old schedule ${runId} at ${schedule}`);
      await Meta.substantial.storeCloseSchedule({
        backend: this.backend,
        queue: this.queue,
        run_id: runId,
        schedule,
      });
    } catch (err) {
      // Note: underlying schedule may have been closed already
      // This could occur if multiple events were sent at the exact same time
      this.logger.warn(err);
    }

    const newSchedule = new Date().toJSON();
    this.logger.info(`Add back to schedule ${runId} at ${newSchedule}`);
    await Meta.substantial.storeAddSchedule({
      backend: this.backend,
      queue: this.queue,
      run_id: runId,
      schedule: newSchedule,
    });
  }

  async #workflowHandleGracefullCompletion(
    startedAt: Date,
    workflowName: string,
    runId: string,
    event: WorkflowCompletionEvent,
  ) {
    this.workerManager.deallocateWorker(workflowName, runId);

    const result = event.type == "SUCCESS" ? event.result : event.error;

    this.logger.info(
      `gracefull completion of "${runId}" (${event.type}): ${
        JSON.stringify(
          result,
        )
      } started at "${startedAt}"`,
    );

    this.logger.info(`Append Stop ${runId}`);
    const rustResult = event.type == "FAIL" ? "Err" : "Ok";

    // Note: run is a one-time value, thus can be mutated

    const stopSched = {
      at: new Date().toJSON(),
      event: {
        type: "Stop",
        result: {
          [rustResult]: result,
        } as unknown,
      },
    } satisfies Operation;
    const discardSchedule = runHasStopped(event.run) ||
      checkOperationHasBeenScheduled(event.run, stopSched);

    if (!discardSchedule) {
      event.run.operations.push(stopSched);
    }

    this.logger.info(
      `Persist finalized records for "${workflowName}": ${result}" and closing everything..`,
    );

    const _run = await Meta.substantial.storePersistRun({
      backend: this.backend,
      run: event.run,
    });

    await Meta.substantial.storeCloseSchedule({
      backend: this.backend,
      queue: this.queue,
      run_id: runId,
      schedule: event.schedule,
    });

    await Meta.substantial.agentRemoveLease({
      backend: this.backend,
      run_id: runId,
      lease_seconds: this.config.leaseLifespanSec,
    });

    this.mustLockRunIds.delete(runId);
  }
}

function prettyRun(run: Run) {
  return JSON.stringify(
    run.operations.map(({ event, at }) => ({ type: event.type, at })),
  );
}

function validateRunIntegrity(run: Run) {
  const logger = getLoggerByAddress(import.meta, "substantial");

  let life = 0;

  for (const op of run.operations) {
    if (op.event.type == "Start") {
      if (life >= 1) {
<<<<<<< HEAD
        logger.error(
          `bad logs: ${
            JSON.stringify(
              run.operations.map(({ event }) => event.type),
            )
          }`,
        );
=======
        logger.error(`bad logs: ${prettyRun(run)}`);
>>>>>>> 9de70b2e

        throw new Error(
          `"${run.run_id}" has potentially corrupted logs, another run occured yet previous has not stopped`,
        );
      }

      life += 1;
    } else if (op.event.type == "Stop") {
      if (life <= 0) {
<<<<<<< HEAD
        logger.error(
          `bad logs: ${
            JSON.stringify(
              run.operations.map(({ event }) => event.type),
            )
          }`,
        );
=======
        logger.error(`bad logs: ${prettyRun(run)}`);
>>>>>>> 9de70b2e

        throw new Error(
          `"${run.run_id}" has potentitally corrupted logs, attempted stopping already closed run, or run with a missing Start`,
        );
      }

      life -= 1;
    }
  }
}<|MERGE_RESOLUTION|>--- conflicted
+++ resolved
@@ -553,17 +553,7 @@
   for (const op of run.operations) {
     if (op.event.type == "Start") {
       if (life >= 1) {
-<<<<<<< HEAD
-        logger.error(
-          `bad logs: ${
-            JSON.stringify(
-              run.operations.map(({ event }) => event.type),
-            )
-          }`,
-        );
-=======
         logger.error(`bad logs: ${prettyRun(run)}`);
->>>>>>> 9de70b2e
 
         throw new Error(
           `"${run.run_id}" has potentially corrupted logs, another run occured yet previous has not stopped`,
@@ -573,17 +563,7 @@
       life += 1;
     } else if (op.event.type == "Stop") {
       if (life <= 0) {
-<<<<<<< HEAD
-        logger.error(
-          `bad logs: ${
-            JSON.stringify(
-              run.operations.map(({ event }) => event.type),
-            )
-          }`,
-        );
-=======
         logger.error(`bad logs: ${prettyRun(run)}`);
->>>>>>> 9de70b2e
 
         throw new Error(
           `"${run.run_id}" has potentitally corrupted logs, attempted stopping already closed run, or run with a missing Start`,
