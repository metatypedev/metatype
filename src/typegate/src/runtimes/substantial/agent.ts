// Copyright Metatype OÜ, licensed under the Mozilla Public License Version 2.0.
// SPDX-License-Identifier: MPL-2.0

import { Meta } from "../../../engine/runtime.js";
import type {
  Backend,
  NextRun,
  Operation,
  ReadOrCloseScheduleInput,
  Run,
} from "../../../engine/runtime.js";
import { getLoggerByAddress, type Logger } from "../../log.ts";
import type { TaskContext } from "../deno/shared_types.ts";
import { getTaskNameFromId } from "../patterns/worker_manager/mod.ts";
import type { EventHandler } from "../patterns/worker_manager/types.ts";
import { hostcall, type HostCallCtx } from "../wit_wire/hostcall.ts";
import {
  checkOperationHasBeenScheduled,
<<<<<<< HEAD
  Interrupt,
=======
>>>>>>> 9de70b2e
  type InterruptEvent,
  runHasStopped,
  type WorkflowCompletionEvent,
  type WorkflowEvent,
} from "./common.ts";
import { BlockingInterval, WorkerManager } from "./workflow_worker_manager.ts";

export interface StdKwargs {
  taskContext: TaskContext;
  kwargs: Record<string, string>;
}

export interface WorkflowDescription {
  name: string;
  path: string;
  kind: "DENO" | "PYTHON";
}

export interface AgentConfig {
  pollIntervalSec: number;
  leaseLifespanSec: number;
  maxAcquirePerTick: number;
}

export class Agent {
  workerManager = new WorkerManager();
  workflows: Array<WorkflowDescription> = [];
  pollInterval: BlockingInterval;
  hearbeatInterval: BlockingInterval;
  logger: Logger;
  mustLockRunIds: Map<string, Date>;

  constructor(
    public hostcallCtx: HostCallCtx,
    private backend: Backend,
    private queue: string,
    private config: AgentConfig,
  ) {
    this.logger = getLoggerByAddress(import.meta, "substantial");
    this.mustLockRunIds = new Map();

    this.pollInterval = new BlockingInterval();
    this.hearbeatInterval = new BlockingInterval();
  }

  async schedule(
    input: { schedule: string; run_id: string; operation: Operation },
  ) {
    await Meta.substantial.storeAddSchedule({
      backend: this.backend,
      queue: this.queue,
      ...input,
    });
  }

  async log(runId: string, schedule: string, content: unknown) {
    try {
      await Meta.substantial.metadataAppend({
        backend: this.backend,
        schedule,
        run_id: runId,
        content,
      });
    } catch (err) {
      this.logger.warn(
        `Failed writing log metadata for schedule "${schedule}" (${runId}), skipping it: ${err}`,
      );
    }
  }

  async link(workflowName: string, runId: string) {
    await Meta.substantial.metadataWriteWorkflowLink({
      backend: this.backend,
      run_id: runId,
      workflow_name: workflowName,
    });
  }

  async retrieveLinks(workflowName: string) {
    return await Meta.substantial.metadataReadWorkflowLinks({
      backend: this.backend,
      workflow_name: workflowName,
    });
  }

  async retrieveEvents(runId: string): Promise<Run> {
    const { run } = await Meta.substantial.storeCreateOrGetRun({
      backend: this.backend,
      run_id: runId,
    });

    return run;
  }

  start(workflows: Array<WorkflowDescription>) {
    this.workflows = workflows;

    this.logger.warn(
      `Initializing agent to handle ${
        workflows
          .map(({ name }) => name)
          .join(", ")
      }`,
    );

    this.pollInterval.start(1000 * this.config.pollIntervalSec, async () => {
      try {
        // const dups = Object.entries(dupStops).filter(([k, v]) => v > 1);
        // if (dups.length > 0) {
        //   console.log(
        //     "dups out count",
        //     dups,
        //     dups.length,
        //   );
        // }
        await this.#nextIteration();
      } catch (err) {
        this.logger.error(err);
      }
    });

    this.hearbeatInterval.start(
      // Must be smaller than lease lifespan to mitigate
      // expired lease in the middle of an iteration
      1000 * this.config.leaseLifespanSec / 2,
      async () => {
        try {
          await this.#renewLeases();
        } catch (err) {
          this.logger.error(err);
        }
      },
    );
  }

  async stop() {
    await this.workerManager.deinit();
    // TODO: how are we so sure that deinit == worker doing no more work
    await this.pollInterval.kill();
    await this.hearbeatInterval.kill();
  }

  async #nextIteration() {
    // Note: in multiple agents/typegate scenario, a single node may acquire all runs for itself within a tick span
    // To account for that, keep this reasonable
    const acquireMaxForThisAgent = this.config.maxAcquirePerTick;
    const replayRequests = [] as Array<NextRun>;
    const runIdSeen = new Set<string>();

    while (replayRequests.length <= acquireMaxForThisAgent) {
      const next = await this.#tryAcquireNextRun();
      if (next && !runIdSeen.has(next.run_id)) {
        replayRequests.push(next);
        // we cannot start more than 1 worker associated to a runId
        runIdSeen.add(next.run_id);
      } else {
        break;
      }
    }

    for (const workflow of this.workflows) {
      const requests = this.#selectReplayRequestsFor(
        workflow.name,
        replayRequests,
      );

      while (requests.length > 0) {
        // this.logger.warn(`Run workflow ${JSON.stringify(next)}`);
        const next = requests.shift();
        if (next) {
          try {
            await this.#replay(next, workflow);
          } catch (err) {
            this.logger.error(
              `Replay failed for ${workflow.name} => ${JSON.stringify(next)}`,
            );
            this.logger.error(err);
          } finally {
            await this.log(next.run_id, next.schedule_date, {
              message: "Replaying workflow",
              next,
            });
          }
        }
      }
    }
  }

  #selectReplayRequestsFor(workflowName: string, runsInScope: Array<NextRun>) {
    const runsToDo = [];
    for (const run of runsInScope) {
      try {
        if (getTaskNameFromId(run.run_id) == workflowName) {
          runsToDo.push(run);
        }
      } catch (err) {
        this.logger.warn(`Bad runId ${run.run_id}`);
        this.logger.error(err);

        // TODO:
        // Force remove?
      }
    }

    return runsToDo;
  }

  async #tryAcquireNextRun() {
    const activeRunIds = await Meta.substantial.agentActiveLeases({
      backend: this.backend,
      lease_seconds: this.config.leaseLifespanSec,
    });

    this.logger.debug(`Active leases: ${activeRunIds.join(",  ")}`);

    const next = await Meta.substantial.agentNextRun({
      backend: this.backend,
      queue: this.queue,
      exclude: activeRunIds,
    });

    if (!next) {
      return;
    }

    const acquired = await Meta.substantial.agentAcquireLease({
      backend: this.backend,
      lease_seconds: this.config.leaseLifespanSec,
      run_id: next.run_id,
    });

    if (!acquired) {
      return;
    }

    // Leases are for abstracting ongoing runs, and at a given tick, does not
    // necessarily represent the state of what is actually running on the current typegate node
    if (this.workerManager.isOngoing(next.run_id)) {
      this.logger.warn(
        `skip triggering ${next.run_id} for the current tick as it is still ongoing`,
      );

      return;
    }

    return next;
  }

  async #renewLeases() {
    // WARN:
    // There is a subtle race condition that might arise!
    // The renewal interval tick time must be smaller than the lease lifetime so we need to ensure
    // that in the middle of an iteration/a concrete run, the lease does not expire.
    // FIXME: This hearbeat approach does not solve it but rather mitigate it from happening often
    // In an ideal scenario tick time -> 0 is best

    const durationMs = 1000 * this.config.leaseLifespanSec;
    const boundaryMs = durationMs / 3;

    for (const [runId, time] of this.mustLockRunIds) {
      const isRunning = this.workerManager.isOngoing(runId);
      const isAboutToExpire =
        Date.now() >= time.getTime() + durationMs - boundaryMs;

      if (isRunning && isAboutToExpire) {
        this.logger.info(`Renew lease ${runId}, worker is still active`);

        await Meta.substantial.agentRenewLease({
          backend: this.backend,
          lease_seconds: this.config.leaseLifespanSec,
          run_id: runId,
        });
      }

      if (!isRunning) {
        this.mustLockRunIds.delete(runId);
        this.logger.info(`Remove lease ${runId}`);
        await Meta.substantial.agentRemoveLease({
          backend: this.backend,
          lease_seconds: this.config.leaseLifespanSec,
          run_id: runId,
        });
      }
    }
  }

  async #replay(next: NextRun, workflow: WorkflowDescription) {
    const { run } = await Meta.substantial.storeCreateOrGetRun({
      backend: this.backend,
      run_id: next.run_id,
    });

    const schedDef = {
      backend: this.backend,
      queue: this.queue,
      run_id: next.run_id,
      schedule: next.schedule_date,
    } satisfies ReadOrCloseScheduleInput;
    const newEventOp = await Meta.substantial.storeReadSchedule(schedDef);

    validateRunIntegrity(run);

    if (runHasStopped(run)) {
      // This may occur if an event is sent but the underlying run already completed
      // Or does not exist.

      this.logger.warn(
        `Run ${next.run_id} has already stopped, closing schedule`,
      );
      await Meta.substantial.storeCloseSchedule(schedDef);
      return;
    }

    if (newEventOp && checkOperationHasBeenScheduled(run, newEventOp)) {
      // Also if the scheduled event is already in the log but has not been closed (e.g. a crash before closing it)
      this.logger.warn(
        `Discarding already persisted schedule "${schedDef.schedule}" (${schedDef.run_id}), closing it might have been interrupted after a well-timed crash`,
      );
      await Meta.substantial.storeCloseSchedule(schedDef);
      return;
    }

    if (newEventOp) {
      run.operations.push(newEventOp);
    }

    if (run.operations.length == 0) {
      // This should not be possible since gql { start(..) } => writes a Start event on the backend
      throw new Error("Invalid state: no scheduled operation on the backend");
    }

    const first = run.operations[0];
    if (first.event.type != "Start") {
      // A consequence of the above, a workflow is always triggered by gql { start(..) }
      // This can also occur if an event is sent from gql under a runId that is not valid (e.g. due to typo)
      this.logger.warn(
<<<<<<< HEAD
        `Invalid state: first item in the operation list is not a Start, got "${
=======
        `First item in the operation list is not a Start, got "${
>>>>>>> 9de70b2e
          JSON.stringify(
            first,
          )
        }" instead. Closing the underlying schedule.`,
      );

      await Meta.substantial.storeCloseSchedule(schedDef);
      return;
    }

    const { taskContext } = first.event.kwargs as unknown as StdKwargs;
    try {
      await this.workerManager
        .triggerStart(
          workflow.name,
          next.run_id,
          workflow.path,
          run,
          next.schedule_date,
          taskContext,
        )
        .then(() => {
          this.workerManager.listen(
            next.run_id,
            this.#eventResultHandlerFor(workflow.name, next.run_id),
          );
          this.mustLockRunIds.set(next.run_id, new Date());
        });
    } catch (err) {
      // Fixes schedule skip when the worker cannot be started (e.g. request for job timeout when there are too few workers)
      // This closes the current schedule, then add a new schedule
      await this.#workflowHandleInterrupts(workflow.name, run.run_id, {
        interrupt: "EXPLICIT_REPLAY",
        run: run,
        schedule: schedDef.schedule,
        type: "INTERRUPT",
      });

      throw err;
    } finally {
      if (run.operations.length == 1) {
        // Make sure it is already visible on the ongoing list
        // without waiting for interrupts to store the first run
        this.logger.info(`Persist first run "${next.run_id}"`);
        await Meta.substantial.storePersistRun({
          backend: this.backend,
          run,
        });
      }
    }
  }

  #eventResultHandlerFor(
    workflowName: string,
    runId: string,
  ): EventHandler<WorkflowEvent> {
    return async (event) => {
      const startedAt = this.workerManager.getInitialTimeStartedAt(runId);

      switch (event.type) {
        case "HOSTCALL": {
          let result;
          let error;
          try {
            result = await hostcall(this.hostcallCtx, event.opName, event.json);
          } catch (err) {
            error = err;
          }
          this.workerManager.sendMessage(runId, {
            type: "HOSTCALL_RESP",
            id: event.id,
            result,
            error,
          });
          break;
        }
        case "SUCCESS":
        case "FAIL":
          await this.#workflowHandleGracefullCompletion(
            startedAt,
            workflowName,
            runId,
            event,
          );
          break;
        case "ERROR":
          this.logger.error(
            `Result error for "${runId}": ${JSON.stringify(event.error)}`,
          );
          return;
        case "INTERRUPT":
          await this.#workflowHandleInterrupts(workflowName, runId, event);
          break;
      }

      // this.logger.info(
      //   `"${runId}" answered: type ${JSON.stringify(answer.type)}`,
      // );
    };
  }

  async #workflowHandleInterrupts(
    workflowName: string,
    runId: string,
    { interrupt, schedule, run }: InterruptEvent,
  ) {
    this.workerManager.deallocateWorker(workflowName, runId); // !

    Interrupt.ensure(interrupt);
    this.logger.debug(`Interrupt "${workflowName}": ${interrupt}"`);

    // TODO: make all of these transactional
    this.logger.info(`Persist records for "${workflowName}": ${interrupt}"`);
    const _run = await Meta.substantial.storePersistRun({
      backend: this.backend,
      run,
    });

    try {
      this.logger.info(`Trying to close old schedule ${runId} at ${schedule}`);
      await Meta.substantial.storeCloseSchedule({
        backend: this.backend,
        queue: this.queue,
        run_id: runId,
        schedule,
      });
    } catch (err) {
      // Note: underlying schedule may have been closed already
      // This could occur if multiple events were sent at the exact same time
      this.logger.warn(err);
    }

    const newSchedule = new Date().toJSON();
    this.logger.info(`Add back to schedule ${runId} at ${newSchedule}`);
    await Meta.substantial.storeAddSchedule({
      backend: this.backend,
      queue: this.queue,
      run_id: runId,
      schedule: newSchedule,
    });
  }

  async #workflowHandleGracefullCompletion(
    startedAt: Date,
    workflowName: string,
    runId: string,
    event: WorkflowCompletionEvent,
  ) {
    this.workerManager.deallocateWorker(workflowName, runId);
    const result = event.type == "SUCCESS" ? event.result : event.error;

    this.logger.info(
      `gracefull completion of "${runId}" (${event.type}): ${
        JSON.stringify(
          result,
        )
      } started at "${startedAt}"`,
    );

    this.logger.info(`Append Stop ${runId}`);
    const rustResult = event.type == "FAIL" ? "Err" : "Ok";

    // Note: run is a one-time value, thus can be mutated

    const stopSched = {
      at: new Date().toJSON(),
      event: {
        type: "Stop",
        result: {
          [rustResult]: result,
        } as unknown,
      },
    } satisfies Operation;
    const discardSchedule = runHasStopped(event.run) ||
      checkOperationHasBeenScheduled(event.run, stopSched);

    if (!discardSchedule) {
      event.run.operations.push(stopSched);
    }

    this.logger.info(
      `Persist finalized records for "${workflowName}": ${result}" and closing everything..`,
    );

    const _run = await Meta.substantial.storePersistRun({
      backend: this.backend,
      run: event.run,
    });

    await Meta.substantial.storeCloseSchedule({
      backend: this.backend,
      queue: this.queue,
      run_id: runId,
      schedule: event.schedule,
    });

    await Meta.substantial.agentRemoveLease({
      backend: this.backend,
      run_id: runId,
      lease_seconds: this.config.leaseLifespanSec,
    });

    this.mustLockRunIds.delete(runId);
  }
}

function prettyRun(run: Run) {
  return JSON.stringify(
    run.operations.map(({ event, at }) => ({ type: event.type, at })),
  );
}

function validateRunIntegrity(run: Run) {
  const logger = getLoggerByAddress(import.meta, "substantial");

  let life = 0;

  for (const op of run.operations) {
    if (op.event.type == "Start") {
      if (life >= 1) {
        logger.error(`bad logs: ${prettyRun(run)}`);

        throw new Error(
          `"${run.run_id}" has potentially corrupted logs, another run occured yet previous has not stopped`,
        );
      }

      life += 1;
    } else if (op.event.type == "Stop") {
      if (life <= 0) {
        logger.error(`bad logs: ${prettyRun(run)}`);

        throw new Error(
          `"${run.run_id}" has potentitally corrupted logs, attempted stopping already closed run, or run with a missing Start`,
        );
      }

      life -= 1;
    }
  }
}<|MERGE_RESOLUTION|>--- conflicted
+++ resolved
@@ -16,10 +16,7 @@
 import { hostcall, type HostCallCtx } from "../wit_wire/hostcall.ts";
 import {
   checkOperationHasBeenScheduled,
-<<<<<<< HEAD
   Interrupt,
-=======
->>>>>>> 9de70b2e
   type InterruptEvent,
   runHasStopped,
   type WorkflowCompletionEvent,
@@ -127,14 +124,6 @@
 
     this.pollInterval.start(1000 * this.config.pollIntervalSec, async () => {
       try {
-        // const dups = Object.entries(dupStops).filter(([k, v]) => v > 1);
-        // if (dups.length > 0) {
-        //   console.log(
-        //     "dups out count",
-        //     dups,
-        //     dups.length,
-        //   );
-        // }
         await this.#nextIteration();
       } catch (err) {
         this.logger.error(err);
@@ -187,7 +176,6 @@
       );
 
       while (requests.length > 0) {
-        // this.logger.warn(`Run workflow ${JSON.stringify(next)}`);
         const next = requests.shift();
         if (next) {
           try {
@@ -356,11 +344,7 @@
       // A consequence of the above, a workflow is always triggered by gql { start(..) }
       // This can also occur if an event is sent from gql under a runId that is not valid (e.g. due to typo)
       this.logger.warn(
-<<<<<<< HEAD
         `Invalid state: first item in the operation list is not a Start, got "${
-=======
-        `First item in the operation list is not a Start, got "${
->>>>>>> 9de70b2e
           JSON.stringify(
             first,
           )
@@ -390,8 +374,9 @@
           this.mustLockRunIds.set(next.run_id, new Date());
         });
     } catch (err) {
-      // Fixes schedule skip when the worker cannot be started (e.g. request for job timeout when there are too few workers)
-      // This closes the current schedule, then add a new schedule
+      // Fixes schedule skip when the worker cannot be started
+      // (e.g. request for job timeout when there are too few workers)
+      // This closes the current schedule, then adds a new schedule
       await this.#workflowHandleInterrupts(workflow.name, run.run_id, {
         interrupt: "EXPLICIT_REPLAY",
         run: run,
