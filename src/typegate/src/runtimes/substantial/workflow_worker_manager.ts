// Copyright Metatype OÜ, licensed under the Mozilla Public License Version 2.0.
// SPDX-License-Identifier: MPL-2.0

import { globalConfig } from "../../config.ts";
import { getLogger } from "../../log.ts";
import { TaskContext } from "../deno/shared_types.ts";
import { DenoWorker } from "../patterns/worker_manager/deno.ts";
import { BaseWorkerManager } from "../patterns/worker_manager/mod.ts";
import { WorkerPool } from "../patterns/worker_manager/pooling.ts";
import { EventHandler, TaskId } from "../patterns/worker_manager/types.ts";
import { Run, WorkflowEvent, WorkflowMessage } from "./types.ts";

const logger = getLogger(import.meta, "WARN");

// TODO lazy

export type WorkflowSpec = {
  modulePath: string;
};

/**
 * - A workflow file can contain multiple workflows (functions)
 * - A workflow can be run as many times as a START event is triggered (with a run_id)
 * - The completion of a workflow is run async, it is entirely up to the event listeners to act upon the results
 */
export class WorkerManager
  extends BaseWorkerManager<WorkflowSpec, WorkflowMessage, WorkflowEvent> {
<<<<<<< HEAD
  constructor() {
    super((taskId: TaskId) => {
      return new DenoWorker(taskId, import.meta.resolve("./worker.ts"));
    });
  }

  override destroyWorker(name: string, runId: string) {
    return super.destroyWorker(name, runId);
  }

  override destroyAllWorkers() {
    logger.warn(
      `Destroying workers for ${
        this
          .getActiveTaskNames()
          .map((w) => `"${w}"`)
          .join(", ")
      }`,
    );
    super.destroyAllWorkers();
=======
  static #pool:
    | WorkerPool<WorkflowSpec, WorkflowMessage, WorkflowEvent>
    | null = null;
  static #getPool() {
    if (!WorkerManager.#pool) {
      WorkerManager.#pool = new WorkerPool(
        "substantial workflows",
        // TODO load from config
        {
          minWorkers: globalConfig.min_substantial_workers,
          maxWorkers: globalConfig.max_substantial_workers,
          waitTimeoutMs: globalConfig.substantial_worker_wait_timeout_ms,
        },
        (id: string) => new DenoWorker(id, import.meta.resolve("./worker.ts")),
      );
    }
    return WorkerManager.#pool!;
  }

  constructor() {
    super(WorkerManager.#getPool());
>>>>>>> 8d0955ee
  }

  isOngoing(runId: TaskId) {
    return this.hasTask(runId);
  }

  getAllocatedResources(name: string) {
    const runIds = super.getTasksByName(name) ?? new Set<string>();
    return {
      count: runIds.size,
      workflow: name,
      running: Array.from(runIds).map((runId) => {
        return {
          run_id: runId,
          started_at: this.getInitialTimeStartedAt(runId),
        };
      }),
    };
  }

  listen(runId: TaskId, handlerFn: EventHandler<WorkflowEvent>) {
    if (!this.hasTask(runId)) {
      // Note: never throw on worker events, this will make typegate panic!
      logger.warn(`Attempt listening on missing ${runId}`);
      return;
    }

    const { worker } = this.getTask(runId);

    worker.listen(handlerFn);
  }

  override logMessage(runId: TaskId, msg: WorkflowMessage) {
    logger.info(`trigger ${msg.type} for ${runId}`);
  }

  async triggerStart(
    name: string,
    runId: string,
    workflowModPath: string,
    storedRun: Run,
    schedule: string,
    internalTCtx: TaskContext,
  ) {
    await this.delegateTask(name, runId, {
      modulePath: workflowModPath,
    });
    this.sendMessage(runId, {
      type: "START",
      data: {
        modulePath: workflowModPath,
        functionName: name,
        run: storedRun,
        schedule,
        internal: internalTCtx,
      },
    });
  }
}<|MERGE_RESOLUTION|>--- conflicted
+++ resolved
@@ -25,28 +25,6 @@
  */
 export class WorkerManager
   extends BaseWorkerManager<WorkflowSpec, WorkflowMessage, WorkflowEvent> {
-<<<<<<< HEAD
-  constructor() {
-    super((taskId: TaskId) => {
-      return new DenoWorker(taskId, import.meta.resolve("./worker.ts"));
-    });
-  }
-
-  override destroyWorker(name: string, runId: string) {
-    return super.destroyWorker(name, runId);
-  }
-
-  override destroyAllWorkers() {
-    logger.warn(
-      `Destroying workers for ${
-        this
-          .getActiveTaskNames()
-          .map((w) => `"${w}"`)
-          .join(", ")
-      }`,
-    );
-    super.destroyAllWorkers();
-=======
   static #pool:
     | WorkerPool<WorkflowSpec, WorkflowMessage, WorkflowEvent>
     | null = null;
@@ -68,7 +46,6 @@
 
   constructor() {
     super(WorkerManager.#getPool());
->>>>>>> 8d0955ee
   }
 
   isOngoing(runId: TaskId) {
