{
  "version": "0",
  "platform": "x86_64-linux",
  "moduleEntries": {
    "ports": {
      "version": "0",
      "configResolutions": {
        "bciqf3eso3sdsxu4og5w6igw3mphr3ipbntahdnhe2kwlgci6osntcfq": {
          "version": "v1.45.2",
          "buildDepConfigs": {},
          "portRef": "deno_ghrel@0.1.0",
          "specifiedVersion": true
        },
        "bciqfcvnsjinhk2s3seiixi2brdmlyt25m5cpllbjivcfbvrhkzr57bq": {
          "version": "v24.1",
          "buildDepConfigs": {},
          "portRef": "protoc_ghrel@0.1.0",
          "specifiedVersion": true
        },
        "bciqmpujkkyxmzdz7sxpvi2pmajzfmg6gofplyqn43av2styxu2ng7sy": {
          "version": "7.81.0",
          "buildDepConfigs": {},
          "portRef": "curl_aa@0.1.0",
          "specifiedVersion": false
        },
        "bciqngfjdds2gmnwhriiif3fjgqw2hhpm3ssqxlnq4kiwyk53uesmzgy": {
          "version": "3.30.1",
          "buildDepConfigs": {
            "curl_aa": {
              "version": "7.81.0",
              "buildDepConfigs": {},
              "portRef": "curl_aa@0.1.0",
              "specifiedVersion": false
            },
            "git_aa": {
              "version": "2.34.1",
              "buildDepConfigs": {},
              "portRef": "git_aa@0.1.0",
              "specifiedVersion": false
            },
            "asdf_plugin_git": {
              "version": "d631481e96",
              "buildDepConfigs": {
                "git_aa": {
                  "version": "2.34.1",
                  "buildDepConfigs": {},
                  "portRef": "git_aa@0.1.0",
                  "specifiedVersion": false
                }
              },
              "portRef": "asdf_plugin_git@0.1.0",
              "pluginRepo": "https://github.com/asdf-community/asdf-cmake",
              "specifiedVersion": false
            }
          },
          "resolutionDepConfigs": {
            "asdf_plugin_git": {
              "pluginRepo": "https://github.com/asdf-community/asdf-cmake",
              "portRef": "asdf_plugin_git@0.1.0"
            }
          },
          "portRef": "asdf@0.1.0",
          "pluginRepo": "https://github.com/asdf-community/asdf-cmake",
          "installType": "version",
          "specifiedVersion": false
        },
        "bciqay4m4kmzfduj5t2clgejxgpe5zwper6lyyaxt7rhbjalaqd32nhq": {
          "version": "2.34.1",
          "buildDepConfigs": {},
          "portRef": "git_aa@0.1.0",
          "specifiedVersion": false
        },
        "bciqj77qfidghicv6joxixetnt5j3pdpo4j42exeghzsotetd5yhmpui": {
          "version": "d631481e96",
          "buildDepConfigs": {
            "git_aa": {
              "version": "2.34.1",
              "buildDepConfigs": {},
              "portRef": "git_aa@0.1.0",
              "specifiedVersion": false
            }
          },
          "portRef": "asdf_plugin_git@0.1.0",
          "pluginRepo": "https://github.com/asdf-community/asdf-cmake",
          "specifiedVersion": false
        },
        "bciqkv7foyoio4wpti4yf2qrw5nphkgk2din6ba7mjv2w7hmgrv725ja": {
          "version": "v2.4.0",
          "buildDepConfigs": {
            "tar_aa": {
              "version": "1.35",
              "buildDepConfigs": {},
              "portRef": "tar_aa@0.1.0",
              "specifiedVersion": false
            }
          },
          "portRef": "mold_ghrel@0.1.0",
          "replaceLd": true,
          "specifiedVersion": true
        },
        "bciqjlw6cxddajjmznoemlmnu7mgbbm7a3hfmnd2x5oivwajmiqui5ey": {
          "version": "v0.2.64",
          "buildDepConfigs": {},
          "portRef": "act_ghrel@0.1.0",
          "specifiedVersion": false
        },
        "bciqprohqqm7hfj3qoio2y4slu2i4vgypv6c32g3djvj4pjduo5ns4mi": {
          "version": "0.5.0",
          "buildDepConfigs": {
            "cargo_binstall_ghrel": {
              "version": "v1.7.4",
              "buildDepConfigs": {},
              "portRef": "cargo_binstall_ghrel@0.1.0",
              "specifiedVersion": false
            },
            "rust_rustup": {
              "version": "1.79.0",
              "buildDepConfigs": {
                "rustup_rustlang": {
                  "version": "1.27.1",
                  "buildDepConfigs": {
                    "git_aa": {
                      "version": "2.45.2",
                      "buildDepConfigs": {},
                      "portRef": "git_aa@0.1.0",
                      "specifiedVersion": false
                    }
                  },
                  "portRef": "rustup_rustlang@0.1.0",
                  "specifiedVersion": false
                }
              },
              "portRef": "rust_rustup@0.1.0",
              "profile": "minimal",
              "specifiedVersion": false
            }
          },
          "portRef": "cargobi_cratesio@0.1.0",
          "crateName": "whiz",
          "locked": true,
          "specifiedVersion": false
        },
        "bciqeal5okt5zj763vhgsmf3afr5thrkqaitv6pb3wwegcwyb74gdyjq": {
          "version": "v1.7.4",
          "buildDepConfigs": {},
          "portRef": "cargo_binstall_ghrel@0.1.0",
          "specifiedVersion": false
        },
        "bciqeub366wrduva4y3rxegdjkhlebwsud56e5orgcpbkdrbhuxmvuxa": {
          "version": "1.79.0",
          "buildDepConfigs": {
            "rustup_rustlang": {
              "version": "1.27.1",
              "buildDepConfigs": {
                "git_aa": {
                  "version": "2.45.2",
                  "buildDepConfigs": {},
                  "portRef": "git_aa@0.1.0",
                  "specifiedVersion": false
                }
              },
              "portRef": "rustup_rustlang@0.1.0",
              "specifiedVersion": false
            }
          },
          "portRef": "rust_rustup@0.1.0",
          "profile": "minimal",
          "specifiedVersion": false
        },
        "bciqewpyjyfnnk4rbd6bbu5who2w6ve7dyt3inal72zg23cs4qnln32q": {
          "version": "1.27.1",
          "buildDepConfigs": {
            "git_aa": {
              "version": "2.45.2",
              "buildDepConfigs": {},
              "portRef": "git_aa@0.1.0",
              "specifiedVersion": false
            }
          },
          "portRef": "rustup_rustlang@0.1.0",
          "specifiedVersion": false
        },
        "bciqk4pjtubgng2jbkpkky2mvqejegqpaqhqfreryyyy4ataduwhcfsq": {
          "version": "0.3.4",
          "buildDepConfigs": {
            "cargo_binstall_ghrel": {
              "version": "v1.7.4",
              "buildDepConfigs": {},
              "portRef": "cargo_binstall_ghrel@0.1.0",
              "specifiedVersion": false
            },
            "rust_rustup": {
              "version": "1.79.0",
              "buildDepConfigs": {
                "rustup_rustlang": {
                  "version": "1.27.1",
                  "buildDepConfigs": {
                    "git_aa": {
                      "version": "2.45.2",
                      "buildDepConfigs": {},
                      "portRef": "git_aa@0.1.0",
                      "specifiedVersion": false
                    }
                  },
                  "portRef": "rustup_rustlang@0.1.0",
                  "specifiedVersion": false
                }
              },
              "portRef": "rust_rustup@0.1.0",
              "profile": "minimal",
              "specifiedVersion": false
            }
          },
          "portRef": "cargobi_cratesio@0.1.0",
          "crateName": "wit-deps-cli",
          "locked": true,
          "specifiedVersion": false
        },
        "bciqny2uv3hqjpsra5eribww5ojitk3ndtkf2g44otv4xoi5waxfrwzq": {
          "version": "2.4.0",
          "buildDepConfigs": {
            "cargo_binstall_ghrel": {
              "version": "v1.7.4",
              "buildDepConfigs": {},
              "portRef": "cargo_binstall_ghrel@0.1.0",
              "specifiedVersion": false
            },
            "rust_rustup": {
<<<<<<< HEAD
              "version": "1.78.0",
=======
              "version": "1.79.0",
>>>>>>> 4c30067e
              "buildDepConfigs": {
                "rustup_rustlang": {
                  "version": "1.27.1",
                  "buildDepConfigs": {
                    "git_aa": {
<<<<<<< HEAD
                      "version": "2.45.2",
=======
                      "version": "2.34.1",
>>>>>>> 4c30067e
                      "buildDepConfigs": {},
                      "portRef": "git_aa@0.1.0",
                      "specifiedVersion": false
                    }
                  },
                  "portRef": "rustup_rustlang@0.1.0",
                  "specifiedVersion": false
                }
              },
              "portRef": "rust_rustup@0.1.0",
              "profile": "minimal",
              "specifiedVersion": false
            }
          },
          "portRef": "cargobi_cratesio@0.1.0",
          "crateName": "git-cliff",
          "locked": true,
          "specifiedVersion": false
        },
        "bciqaptuytx6h5lrjrb4xyeg2b5wjh5d3kawubwf6mssdgpntoqtxeha": {
          "version": "3.7.1",
          "buildDepConfigs": {
            "cpy_bs_ghrel": {
              "version": "3.12.2",
              "buildDepConfigs": {
                "tar_aa": {
                  "version": "1.35",
                  "buildDepConfigs": {},
                  "portRef": "tar_aa@0.1.0",
                  "specifiedVersion": false
                },
                "zstd_aa": {
                  "version": "v1.5.6,",
                  "buildDepConfigs": {},
                  "portRef": "zstd_aa@0.1.0",
                  "specifiedVersion": false
                }
              },
              "portRef": "cpy_bs_ghrel@0.1.0",
              "releaseTag": "20240224",
              "specifiedVersion": true
            }
          },
          "portRef": "pipi_pypi@0.1.0",
          "packageName": "pre-commit",
          "specifiedVersion": true
        },
        "bciqbbuzvdy4qweoxykn6kcqp3xyoi2ehdbdv3xbir4inj6i3m72wcsa": {
          "version": "v0.13.1",
          "buildDepConfigs": {},
          "portRef": "temporal_cli_ghrel@0.1.0",
          "specifiedVersion": true
        },
        "bciqkr4tyf7wvelz3rcifm47okxidbe76rb7r6nikj3aulqoxtgothlq": {
          "version": "1.33.0",
          "buildDepConfigs": {
            "cargo_binstall_ghrel": {
              "version": "v1.7.4",
              "buildDepConfigs": {},
              "portRef": "cargo_binstall_ghrel@0.1.0",
              "specifiedVersion": false
            },
            "rust_rustup": {
              "version": "1.79.0",
              "buildDepConfigs": {
                "rustup_rustlang": {
                  "version": "1.27.1",
                  "buildDepConfigs": {
                    "git_aa": {
                      "version": "2.45.2",
                      "buildDepConfigs": {},
                      "portRef": "git_aa@0.1.0",
                      "specifiedVersion": false
                    }
                  },
                  "portRef": "rustup_rustlang@0.1.0",
                  "specifiedVersion": false
                }
              },
              "portRef": "rust_rustup@0.1.0",
              "profile": "minimal",
              "specifiedVersion": false
            }
          },
          "portRef": "cargobi_cratesio@0.1.0",
          "crateName": "cargo-insta",
          "locked": true,
          "specifiedVersion": true
        },
        "bciqijtlsvsgtcsuchl5tk6hxi4kcyuvdfq3lvm6lzn5o4xtiz6gzeiy": {
          "version": "0.2.5",
          "buildDepConfigs": {
            "cargo_binstall_ghrel": {
              "version": "v1.7.4",
              "buildDepConfigs": {},
              "portRef": "cargo_binstall_ghrel@0.1.0",
              "specifiedVersion": false
            },
            "rust_rustup": {
              "version": "1.79.0",
              "buildDepConfigs": {
                "rustup_rustlang": {
                  "version": "1.27.1",
                  "buildDepConfigs": {
                    "git_aa": {
                      "version": "2.45.2",
                      "buildDepConfigs": {},
                      "portRef": "git_aa@0.1.0",
                      "specifiedVersion": false
                    }
                  },
                  "portRef": "rustup_rustlang@0.1.0",
                  "specifiedVersion": false
                }
              },
              "portRef": "rust_rustup@0.1.0",
              "profile": "minimal",
              "specifiedVersion": false
            }
          },
          "portRef": "cargobi_cratesio@0.1.0",
          "crateName": "cross",
          "locked": true,
          "specifiedVersion": true
        },
        "bciqen7oo7yiny6lbip32ieyt5e2z6gum6ytzdx5krgkoe3zbvwyvdsq": {
          "version": "3.8.18",
          "buildDepConfigs": {
            "tar_aa": {
              "version": "1.35",
              "buildDepConfigs": {},
              "portRef": "tar_aa@0.1.0",
              "specifiedVersion": false
            },
            "zstd_aa": {
              "version": "v1.5.6,",
              "buildDepConfigs": {},
              "portRef": "zstd_aa@0.1.0",
              "specifiedVersion": false
            }
          },
          "portRef": "cpy_bs_ghrel@0.1.0",
          "releaseTag": "20240224",
          "specifiedVersion": true
        },
        "bciqftkwrm7ms3vsx7nw3euw3wotzed3dlhvycqnk7mhg7gsbhz26khi": {
          "version": "0.4.7",
          "buildDepConfigs": {
            "cpy_bs_ghrel": {
              "version": "3.12.2",
              "buildDepConfigs": {
                "tar_aa": {
                  "version": "1.35",
                  "buildDepConfigs": {},
                  "portRef": "tar_aa@0.1.0",
                  "specifiedVersion": false
                },
                "zstd_aa": {
                  "version": "v1.5.6,",
                  "buildDepConfigs": {},
                  "portRef": "zstd_aa@0.1.0",
                  "specifiedVersion": false
                }
              },
              "portRef": "cpy_bs_ghrel@0.1.0",
              "releaseTag": "20240224",
              "specifiedVersion": true
            }
          },
          "portRef": "pipi_pypi@0.1.0",
          "packageName": "ruff",
          "specifiedVersion": true
        },
        "bciqotghtiwpobhzxxovjztcffrnlwxrfkluqe57tdwk2qyit67ayyni": {
          "version": "1.7.0",
          "buildDepConfigs": {
            "cpy_bs_ghrel": {
              "version": "3.12.2",
              "buildDepConfigs": {
                "tar_aa": {
                  "version": "1.35",
                  "buildDepConfigs": {},
                  "portRef": "tar_aa@0.1.0",
                  "specifiedVersion": false
                },
                "zstd_aa": {
                  "version": "v1.5.6,",
                  "buildDepConfigs": {},
                  "portRef": "zstd_aa@0.1.0",
                  "specifiedVersion": false
                }
              },
              "portRef": "cpy_bs_ghrel@0.1.0",
              "releaseTag": "20240224",
              "specifiedVersion": true
            }
          },
          "portRef": "pipi_pypi@0.1.0",
          "packageName": "poetry",
          "specifiedVersion": true
        },
        "bciqigrb324p62juzwmsfnb5oz3ffwa4dj4i3cjqn2vegarnxv427i4i": {
          "version": "v20.8.0",
          "buildDepConfigs": {
            "tar_aa": {
              "version": "1.35",
              "buildDepConfigs": {},
              "portRef": "tar_aa@0.1.0",
              "specifiedVersion": false
            }
          },
          "portRef": "node_org@0.1.0",
          "specifiedVersion": true
        },
        "bciqcph72sicdlw4p47fufwrlg32rgxrnkunrofr3eyql5zmnsjguk4q": {
          "version": "v9.4.0",
          "buildDepConfigs": {},
          "portRef": "pnpm_ghrel@0.1.0",
          "specifiedVersion": true
        },
        "bciqchyssdrikfkpksvaf332htzx3ztqnu2a7nolskedqc6ggzw6lg6a": {
          "version": "10.0.1",
          "buildDepConfigs": {
            "node_org": {
              "version": "v20.8.0",
              "buildDepConfigs": {
                "tar_aa": {
                  "version": "1.35",
                  "buildDepConfigs": {},
                  "portRef": "tar_aa@0.1.0",
                  "specifiedVersion": false
                }
              },
              "portRef": "node_org@0.1.0",
              "specifiedVersion": true
            }
          },
          "portRef": "npmi_npm@0.1.0",
          "packageName": "node-gyp",
          "specifiedVersion": true
        },
        "bciqfmcxigz46qj767rnf5xnmhnmomqs55owt2unvwujke37suy6onsy": {
          "version": "0.116.1",
          "buildDepConfigs": {
            "cargo_binstall_ghrel": {
              "version": "v1.7.4",
              "buildDepConfigs": {},
              "portRef": "cargo_binstall_ghrel@0.1.0",
              "specifiedVersion": false
            },
            "rust_rustup": {
              "version": "1.79.0",
              "buildDepConfigs": {
                "rustup_rustlang": {
                  "version": "1.27.1",
                  "buildDepConfigs": {
                    "git_aa": {
                      "version": "2.45.2",
                      "buildDepConfigs": {},
                      "portRef": "git_aa@0.1.0",
                      "specifiedVersion": false
                    }
                  },
                  "portRef": "rustup_rustlang@0.1.0",
                  "specifiedVersion": false
                }
              },
              "portRef": "rust_rustup@0.1.0",
              "profile": "minimal",
              "specifiedVersion": false
            }
          },
          "portRef": "cargobi_cratesio@0.1.0",
          "crateName": "wasm-opt",
          "locked": true,
          "specifiedVersion": true
        },
        "bciqbjgwmu5dkd4yxzfadkplzelrsikhguzi6taa57hishlvjfgbzl6y": {
          "version": "1.208.1",
          "buildDepConfigs": {
            "cargo_binstall_ghrel": {
              "version": "v1.7.4",
              "buildDepConfigs": {},
              "portRef": "cargo_binstall_ghrel@0.1.0",
              "specifiedVersion": false
            },
            "rust_rustup": {
              "version": "1.79.0",
              "buildDepConfigs": {
                "rustup_rustlang": {
                  "version": "1.27.1",
                  "buildDepConfigs": {
                    "git_aa": {
                      "version": "2.45.2",
                      "buildDepConfigs": {},
                      "portRef": "git_aa@0.1.0",
                      "specifiedVersion": false
                    }
                  },
                  "portRef": "rustup_rustlang@0.1.0",
                  "specifiedVersion": false
                }
              },
              "portRef": "rust_rustup@0.1.0",
              "profile": "minimal",
              "specifiedVersion": false
            }
          },
          "portRef": "cargobi_cratesio@0.1.0",
          "crateName": "wasm-tools",
          "locked": true,
          "specifiedVersion": true
        },
        "bciqghgb2rje3epckvbdexyfqud7yw6wbu32vt3h6iglfsytgvyqiosy": {
          "version": "0.13.4",
          "buildDepConfigs": {
            "cpy_bs_ghrel": {
              "version": "3.12.2",
              "buildDepConfigs": {
                "tar_aa": {
                  "version": "1.35",
                  "buildDepConfigs": {},
                  "portRef": "tar_aa@0.1.0",
                  "specifiedVersion": false
                },
                "zstd_aa": {
                  "version": "v1.5.6,",
                  "buildDepConfigs": {},
                  "portRef": "zstd_aa@0.1.0",
                  "specifiedVersion": false
                }
              },
              "portRef": "cpy_bs_ghrel@0.1.0",
              "releaseTag": "20240224",
              "specifiedVersion": true
            }
          },
          "portRef": "pipi_pypi@0.1.0",
          "packageName": "componentize-py",
          "specifiedVersion": true
        },
        "bciqb6acvw45s2pagycoulvy6e5n5ukmbi6j4lrwe2nr5vu5txe333mi": {
          "version": "1.3.0",
          "buildDepConfigs": {
            "node_org": {
              "version": "v20.8.0",
              "buildDepConfigs": {
                "tar_aa": {
                  "version": "1.35",
                  "buildDepConfigs": {},
                  "portRef": "tar_aa@0.1.0",
                  "specifiedVersion": false
                }
              },
              "portRef": "node_org@0.1.0",
              "specifiedVersion": true
            }
          },
          "portRef": "npmi_npm@0.1.0",
          "packageName": "@bytecodealliance/jco",
          "specifiedVersion": true
        },
        "bciqeju54u3m3aipax7w7snnfxwpqzx2h5c77jdl7hvgiendnydqivwa": {
          "version": "nightly-2024-05-26",
          "buildDepConfigs": {
            "rustup_rustlang": {
              "version": "1.27.1",
              "buildDepConfigs": {
                "git_aa": {
                  "version": "2.45.2",
                  "buildDepConfigs": {},
                  "portRef": "git_aa@0.1.0",
                  "specifiedVersion": false
                }
              },
              "portRef": "rustup_rustlang@0.1.0",
              "specifiedVersion": false
            }
          },
          "portRef": "rust_rustup@0.1.0",
          "specifiedVersion": true
        },
        "bciqk7gvbbprzpfqzvok7kucwsorxrvloqf2v2j6oy2rrsg4v7ucnmaq": {
          "version": "0.1.47",
          "buildDepConfigs": {
            "cargo_binstall_ghrel": {
              "version": "v1.7.4",
              "buildDepConfigs": {},
              "portRef": "cargo_binstall_ghrel@0.1.0",
              "specifiedVersion": false
            },
            "rust_rustup": {
              "version": "1.79.0",
              "buildDepConfigs": {
                "rustup_rustlang": {
                  "version": "1.27.1",
                  "buildDepConfigs": {
                    "git_aa": {
                      "version": "2.45.2",
                      "buildDepConfigs": {},
                      "portRef": "git_aa@0.1.0",
                      "specifiedVersion": false
                    }
                  },
                  "portRef": "rustup_rustlang@0.1.0",
                  "specifiedVersion": false
                }
              },
              "portRef": "rust_rustup@0.1.0",
              "profile": "minimal",
              "specifiedVersion": false
            }
          },
          "portRef": "cargobi_cratesio@0.1.0",
          "crateName": "cargo-udeps",
          "locked": true,
          "specifiedVersion": true
        },
        "bciqkdikxlnvysolt3rirxozdyaovts5jo7e6zdhto7pjgxss4rkjeui": {
          "version": "0.5.0",
          "buildDepConfigs": {
            "cargo_binstall_ghrel": {
              "version": "v1.7.4",
              "buildDepConfigs": {},
              "portRef": "cargo_binstall_ghrel@0.1.0",
              "specifiedVersion": false
            },
            "rust_rustup": {
              "version": "1.79.0",
              "buildDepConfigs": {
                "rustup_rustlang": {
                  "version": "1.27.1",
                  "buildDepConfigs": {
                    "git_aa": {
                      "version": "2.34.1",
                      "buildDepConfigs": {},
                      "portRef": "git_aa@0.1.0",
                      "specifiedVersion": false
                    }
                  },
                  "portRef": "rustup_rustlang@0.1.0",
                  "specifiedVersion": false
                }
              },
              "portRef": "rust_rustup@0.1.0",
              "profile": "minimal",
              "specifiedVersion": true
            }
          },
          "portRef": "cargobi_cratesio@0.1.0",
          "crateName": "whiz",
          "locked": true,
          "specifiedVersion": false
        },
        "bciqdm4ezstna7wryjatl75thl72622466u4ht2y25dkhvgu76kcnemi": {
          "version": "1.79.0",
          "buildDepConfigs": {
            "rustup_rustlang": {
              "version": "1.27.1",
              "buildDepConfigs": {
                "git_aa": {
                  "version": "2.34.1",
                  "buildDepConfigs": {},
                  "portRef": "git_aa@0.1.0",
                  "specifiedVersion": false
                }
              },
              "portRef": "rustup_rustlang@0.1.0",
              "specifiedVersion": false
            }
          },
          "portRef": "rust_rustup@0.1.0",
          "profile": "minimal",
          "specifiedVersion": true
        },
        "bciqg6addm4t4fpqgkcpukqvbdrkscd56popl3at6aljs4tfnsfl3iki": {
          "version": "0.3.4",
          "buildDepConfigs": {
            "cargo_binstall_ghrel": {
              "version": "v1.7.4",
              "buildDepConfigs": {},
              "portRef": "cargo_binstall_ghrel@0.1.0",
              "specifiedVersion": false
            },
            "rust_rustup": {
              "version": "1.79.0",
              "buildDepConfigs": {
                "rustup_rustlang": {
                  "version": "1.27.1",
                  "buildDepConfigs": {
                    "git_aa": {
                      "version": "2.34.1",
                      "buildDepConfigs": {},
                      "portRef": "git_aa@0.1.0",
                      "specifiedVersion": false
                    }
                  },
                  "portRef": "rustup_rustlang@0.1.0",
                  "specifiedVersion": false
                }
              },
              "portRef": "rust_rustup@0.1.0",
              "profile": "minimal",
              "specifiedVersion": true
            }
          },
          "portRef": "cargobi_cratesio@0.1.0",
          "crateName": "wit-deps-cli",
          "locked": true,
          "specifiedVersion": false
        },
        "bciqjt35de5uwbp3qv3idkj7or2pu2gcun5jjkdttfupyuseslmjny5i": {
          "version": "2.4.0",
          "buildDepConfigs": {
            "cargo_binstall_ghrel": {
              "version": "v1.7.4",
              "buildDepConfigs": {},
              "portRef": "cargo_binstall_ghrel@0.1.0",
              "specifiedVersion": false
            },
            "rust_rustup": {
              "version": "1.79.0",
              "buildDepConfigs": {
                "rustup_rustlang": {
                  "version": "1.27.1",
                  "buildDepConfigs": {
                    "git_aa": {
                      "version": "2.34.1",
                      "buildDepConfigs": {},
                      "portRef": "git_aa@0.1.0",
                      "specifiedVersion": false
                    }
                  },
                  "portRef": "rustup_rustlang@0.1.0",
                  "specifiedVersion": false
                }
              },
              "portRef": "rust_rustup@0.1.0",
              "profile": "minimal",
              "specifiedVersion": true
            }
          },
          "portRef": "cargobi_cratesio@0.1.0",
          "crateName": "git-cliff",
          "locked": true,
          "specifiedVersion": false
        },
        "bciqnvknjnd6ivod4sz4usxxbxmhhyp4kiahvyy4yn6erblbzfu2s7na": {
          "version": "1.33.0",
          "buildDepConfigs": {
            "cargo_binstall_ghrel": {
              "version": "v1.7.4",
              "buildDepConfigs": {},
              "portRef": "cargo_binstall_ghrel@0.1.0",
              "specifiedVersion": false
            },
            "rust_rustup": {
              "version": "1.79.0",
              "buildDepConfigs": {
                "rustup_rustlang": {
                  "version": "1.27.1",
                  "buildDepConfigs": {
                    "git_aa": {
                      "version": "2.34.1",
                      "buildDepConfigs": {},
                      "portRef": "git_aa@0.1.0",
                      "specifiedVersion": false
                    }
                  },
                  "portRef": "rustup_rustlang@0.1.0",
                  "specifiedVersion": false
                }
              },
              "portRef": "rust_rustup@0.1.0",
              "profile": "minimal",
              "specifiedVersion": true
            }
          },
          "portRef": "cargobi_cratesio@0.1.0",
          "crateName": "cargo-insta",
          "locked": true,
          "specifiedVersion": true
        },
        "bciqgustga36b3bmjpi76xcde43z3efxo2czwmvotcxlktxkhcizywiq": {
          "version": "0.2.5",
          "buildDepConfigs": {
            "cargo_binstall_ghrel": {
              "version": "v1.7.4",
              "buildDepConfigs": {},
              "portRef": "cargo_binstall_ghrel@0.1.0",
              "specifiedVersion": false
            },
            "rust_rustup": {
              "version": "1.79.0",
              "buildDepConfigs": {
                "rustup_rustlang": {
                  "version": "1.27.1",
                  "buildDepConfigs": {
                    "git_aa": {
                      "version": "2.34.1",
                      "buildDepConfigs": {},
                      "portRef": "git_aa@0.1.0",
                      "specifiedVersion": false
                    }
                  },
                  "portRef": "rustup_rustlang@0.1.0",
                  "specifiedVersion": false
                }
              },
              "portRef": "rust_rustup@0.1.0",
              "profile": "minimal",
              "specifiedVersion": true
            }
          },
          "portRef": "cargobi_cratesio@0.1.0",
          "crateName": "cross",
          "locked": true,
          "specifiedVersion": true
        },
        "bciqow7vi5yxnhumjr3am67ct5pnavar2e55wp2vlddesl43oyppw5kq": {
          "version": "0.116.1",
          "buildDepConfigs": {
            "cargo_binstall_ghrel": {
              "version": "v1.7.4",
              "buildDepConfigs": {},
              "portRef": "cargo_binstall_ghrel@0.1.0",
              "specifiedVersion": false
            },
            "rust_rustup": {
              "version": "1.79.0",
              "buildDepConfigs": {
                "rustup_rustlang": {
                  "version": "1.27.1",
                  "buildDepConfigs": {
                    "git_aa": {
                      "version": "2.34.1",
                      "buildDepConfigs": {},
                      "portRef": "git_aa@0.1.0",
                      "specifiedVersion": false
                    }
                  },
                  "portRef": "rustup_rustlang@0.1.0",
                  "specifiedVersion": false
                }
              },
              "portRef": "rust_rustup@0.1.0",
              "profile": "minimal",
              "specifiedVersion": true
            }
          },
          "portRef": "cargobi_cratesio@0.1.0",
          "crateName": "wasm-opt",
          "locked": true,
          "specifiedVersion": true
        },
        "bciqgrinxolr2jfyj4smh3w5vwz6n4aacistocxbat5pz2fwf23glslq": {
          "version": "1.208.1",
          "buildDepConfigs": {
            "cargo_binstall_ghrel": {
              "version": "v1.7.4",
              "buildDepConfigs": {},
              "portRef": "cargo_binstall_ghrel@0.1.0",
              "specifiedVersion": false
            },
            "rust_rustup": {
              "version": "1.79.0",
              "buildDepConfigs": {
                "rustup_rustlang": {
                  "version": "1.27.1",
                  "buildDepConfigs": {
                    "git_aa": {
                      "version": "2.34.1",
                      "buildDepConfigs": {},
                      "portRef": "git_aa@0.1.0",
                      "specifiedVersion": false
                    }
                  },
                  "portRef": "rustup_rustlang@0.1.0",
                  "specifiedVersion": false
                }
              },
              "portRef": "rust_rustup@0.1.0",
              "profile": "minimal",
              "specifiedVersion": true
            }
          },
          "portRef": "cargobi_cratesio@0.1.0",
          "crateName": "wasm-tools",
          "locked": true,
          "specifiedVersion": true
        },
        "bciqe6sahnduk5kofaohmecai2ip7ipjakg7rn32ezstllzr5nixmhyi": {
          "version": "nightly-2024-05-26",
          "buildDepConfigs": {
            "rustup_rustlang": {
              "version": "1.27.1",
              "buildDepConfigs": {
                "git_aa": {
                  "version": "2.34.1",
                  "buildDepConfigs": {},
                  "portRef": "git_aa@0.1.0",
                  "specifiedVersion": false
                }
              },
              "portRef": "rustup_rustlang@0.1.0",
              "specifiedVersion": false
            }
          },
          "portRef": "rust_rustup@0.1.0",
          "profile": "minimal",
          "specifiedVersion": true
        },
        "bciqmdyyew3oomtpx6rnfqnnehe4inls4wf26fq6nat6uxd3oqjwlmyi": {
          "version": "0.1.47",
          "buildDepConfigs": {
            "cargo_binstall_ghrel": {
              "version": "v1.7.4",
              "buildDepConfigs": {},
              "portRef": "cargo_binstall_ghrel@0.1.0",
              "specifiedVersion": false
            },
            "rust_rustup": {
              "version": "1.79.0",
              "buildDepConfigs": {
                "rustup_rustlang": {
                  "version": "1.27.1",
                  "buildDepConfigs": {
                    "git_aa": {
                      "version": "2.34.1",
                      "buildDepConfigs": {},
                      "portRef": "git_aa@0.1.0",
                      "specifiedVersion": false
                    }
                  },
                  "portRef": "rustup_rustlang@0.1.0",
                  "specifiedVersion": false
                }
              },
              "portRef": "rust_rustup@0.1.0",
              "profile": "minimal",
              "specifiedVersion": true
            }
          },
          "portRef": "cargobi_cratesio@0.1.0",
          "crateName": "cargo-udeps",
          "locked": true,
          "specifiedVersion": true
        }
      }
    },
    "tasks": {
      "version": "0"
    },
    "envs": {
      "version": "0"
    }
  },
  "config": {
    "modules": [
      {
        "id": "ports",
        "config": {
          "sets": {
            "ghjkEnvProvInstSet___main": {
              "installs": [
                "bciqfhtizxh3hxqyszx4cnvcfjqq5t3ox2vr7yekhywsmrcvrau3iqvi"
              ],
              "allowedBuildDeps": "bciqfvoetwxha3e26koqnilar26rz4ikr2m4rst73oz7swrw6557kdba"
            },
            "ghjkEnvProvInstSet____rust": {
              "installs": [
<<<<<<< HEAD
                "bciqhkh2ldjjs2vliajwk2fsxligeeciqkhsglapbuwhulfanoxlmqjq",
                "bciqbrychkfu7qrjhcg77jbagzhlyva6yrzudd3szh7jrdncgswcmhci",
                "bciqamrjz2xxx5gxex2xc3fyttudt2fvu2bjvea5kqcwwnvbl2orlbaq"
=======
                "bciqd7mu5umyjjnt7v6lmyg4tlhj4bg6oq36iepo42sog2cxfs7tdpdi",
                "bciqp5sktkn6etkn3z4kvheorj42bloeldjnv75glh6q4jfju4emqt3y",
                "bciqfhtizxh3hxqyszx4cnvcfjqq5t3ox2vr7yekhywsmrcvrau3iqvi"
              ],
              "allowedBuildDeps": "bciqfvoetwxha3e26koqnilar26rz4ikr2m4rst73oz7swrw6557kdba"
            },
            "ghjkEnvProvInstSet___dev": {
              "installs": [
                "bciqddqzemyb6kw24f2nhhy7hyfo62ytfjllvdnfhurqhb7qqlvo4noa",
                "bciql6pq2bc6uxp7z5luxf3nn44bx3vdqo7fsz6sonammtbpwsdmwxcy",
                "bciqllhtecyu5p4isjgutrvnb2xgkrryhxy6ooacn5p6ol2rriku6zwy",
                "bciqfbafead64bhnmec2sxcnc7v4c4m4p4pgehp5fjihkwqxkzkldmoi",
                "bciqn62icb2lxjafe2jzh53frwkycch2tk22lhk5aqkhsdl7cwjbpmji",
                "bciqjq7sv663snw57fsybwrfefbjibkn6t4psfbd2r3dodboafhr6lmq",
                "bciqpqesmcpthtkaswi5pb25yqmdea674er4cz7nl2fsa6lsii6ludwa",
                "bciqctytzcjsv7qqv7kynxwfniayjlocaigb2aihikhlrgt5lab3p32i",
                "bciqm2woxgqgrhy7aa2mqhrbkce7o7xs65iabadfpqyh3xqre5glgsaa",
                "bciqd7mu5umyjjnt7v6lmyg4tlhj4bg6oq36iepo42sog2cxfs7tdpdi",
                "bciqp5sktkn6etkn3z4kvheorj42bloeldjnv75glh6q4jfju4emqt3y",
                "bciqfhtizxh3hxqyszx4cnvcfjqq5t3ox2vr7yekhywsmrcvrau3iqvi",
                "bciqlajnywjssd2yeb5a2p4qp7was3au33ekjcvashkvei6zr7mdh2dq",
                "bciqgi2hzel6ndyvbd36ovvcpdv4ltizav3ibmqnujzdp4zzf6zai3vi",
                "bciqhuc6rcywoh677qmscqjbdgofoyalurlnabho5amqmhdfpilrgc5a",
                "bciqkdrtbzm4whp2wklha6js3632cew6reewqcyqt7ordcwg4nfedghi",
                "bciqewnlpjw47a2lbkd2qca6jf6opnreaizhblcg5omt2uglljw2onli",
                "bciqg3ul5otgtisml3egxsjfe6kvg2jsvl5zakibnaxgiqe2jzv6amei",
                "bciqgjly7ijjp5zh5ytt2jcpptqx5vmbgs7lrvn27pujnze6dtljgt6y",
                "bciqgnqqxpmenmhf5y7psrovuhwdeqh5x5teil2tkggvpgowac3hgjbq",
                "bciqh2qn4zwqv7ixf3vb4jzgy2nfzxzz6va5wu5uzv3vtjaqpgg2tygi",
                "bciqdy7ppzs3sotxid2juepk2s7xg7a4g76amjzfeb5ec6kwnwmfnhaq"
>>>>>>> 4c30067e
              ],
              "allowedBuildDeps": "bciqfvoetwxha3e26koqnilar26rz4ikr2m4rst73oz7swrw6557kdba"
            },
            "ghjkEnvProvInstSet___dev": {
              "installs": [
                "bciqn6pysh7kjimwn3t3dfxjf3lzpwzde6s2ygpnfk5c56tktci3a36q",
                "bciqaox52l2fs7w5rlyppdc4jq2t4fr2dnt5zyx32ljqrmcwlrthlgkq",
                "bciqonsgjkby5ii3ovd3etz7sn4h4zdunidy2ikwuzwbbi6emcvyglky",
                "bciqftdi7dnyibxcqyipcregan6x7rq7x3knxehwznowebxje5nnt4jq",
                "bciqaua6dxbrmegvkfhanmhyptnl3x67ucovsv7725d666ts5ic2h74y",
                "bciqakdwqj7fgoikxq7k3hkyubhinoxolv7f4efxc2ruofmfrf4fltjq",
                "bciqhmxwybpauxkvdt25peyg7f2szfywk2tln5knul5ljknbfwfqau5y",
                "bciqfuxxzar7qdvo2ojexjrxqikhfelril5c7oifep4obqstm3n7ufky",
                "bciqooc3invqu75sanbnrcamofhdtgui6jcehfcf5fbggccbhjbdxabi",
                "bciqhkh2ldjjs2vliajwk2fsxligeeciqkhsglapbuwhulfanoxlmqjq",
                "bciqbrychkfu7qrjhcg77jbagzhlyva6yrzudd3szh7jrdncgswcmhci",
                "bciqamrjz2xxx5gxex2xc3fyttudt2fvu2bjvea5kqcwwnvbl2orlbaq",
                "bciqgo3ax6mfzbblfeodvrlgpobj6rllgeqvtexvuuvxvbwev3c4xrci",
                "bciqcvyjgjkhhqrpxn2t5bewd43yvwujqzapshcuwr2btmxbsobtb7iy",
                "bciqbml3tljo3tngxutpjcevr4pdgqkvh6cvfznrplrchqvke5m7kd7q",
                "bciqhfql42mnvrgemlbikem6oy6bbpos57m4iyvhvinvw3sc56omlu6y",
                "bciqn5efsjq6kax6nmtia2b7jjvqmsfqzgvisnz5lno5u7seuheydy3i",
                "bciqk76ralarrfscv72jgxo3mxwhpvy4z3hyb3pliuhgbvwf7mevwrqi",
                "bciqja7ilfqcwwbtzoeqgr2wlfkvwaeuvosddgx7yj4vsjfyirdr7gla",
                "bciqdcngfirmfo7a32evm3n2cuppge7occb6f3caco23iq6eucs7mnjq",
                "bciqihumb3qmuc2xesnyf3jne7usbjxw7dk52qq53nrvvzex335qbuby",
                "bciqknnob6elrfg7cgnejgi3vybmixx26dfiwn2tlanflkuqk3mrejkq"
              ],
              "allowedBuildDeps": "bciqmog334kddvt4434twkcecuy4givs6df2l5dysofcvlnamvumil5i"
            },
            "ghjkEnvProvInstSet____ecma": {
              "installs": [
                "bciqkdrtbzm4whp2wklha6js3632cew6reewqcyqt7ordcwg4nfedghi",
                "bciqewnlpjw47a2lbkd2qca6jf6opnreaizhblcg5omt2uglljw2onli",
                "bciqg3ul5otgtisml3egxsjfe6kvg2jsvl5zakibnaxgiqe2jzv6amei",
                "bciqfhtizxh3hxqyszx4cnvcfjqq5t3ox2vr7yekhywsmrcvrau3iqvi"
              ],
              "allowedBuildDeps": "bciqfvoetwxha3e26koqnilar26rz4ikr2m4rst73oz7swrw6557kdba"
            },
            "ghjkEnvProvInstSet____python": {
              "installs": [
                "bciqlajnywjssd2yeb5a2p4qp7was3au33ekjcvashkvei6zr7mdh2dq",
                "bciqgi2hzel6ndyvbd36ovvcpdv4ltizav3ibmqnujzdp4zzf6zai3vi",
                "bciqhuc6rcywoh677qmscqjbdgofoyalurlnabho5amqmhdfpilrgc5a",
                "bciqfhtizxh3hxqyszx4cnvcfjqq5t3ox2vr7yekhywsmrcvrau3iqvi"
              ],
              "allowedBuildDeps": "bciqfvoetwxha3e26koqnilar26rz4ikr2m4rst73oz7swrw6557kdba"
            },
            "ghjkEnvProvInstSet____wasm": {
              "installs": [
                "bciqgjly7ijjp5zh5ytt2jcpptqx5vmbgs7lrvn27pujnze6dtljgt6y",
                "bciqgnqqxpmenmhf5y7psrovuhwdeqh5x5teil2tkggvpgowac3hgjbq",
                "bciqh2qn4zwqv7ixf3vb4jzgy2nfzxzz6va5wu5uzv3vtjaqpgg2tygi",
                "bciqdy7ppzs3sotxid2juepk2s7xg7a4g76amjzfeb5ec6kwnwmfnhaq",
                "bciqfhtizxh3hxqyszx4cnvcfjqq5t3ox2vr7yekhywsmrcvrau3iqvi"
              ],
              "allowedBuildDeps": "bciqfvoetwxha3e26koqnilar26rz4ikr2m4rst73oz7swrw6557kdba"
            },
            "ghjkEnvProvInstSet___ci": {
              "installs": [
<<<<<<< HEAD
                "bciqakdwqj7fgoikxq7k3hkyubhinoxolv7f4efxc2ruofmfrf4fltjq",
                "bciqhmxwybpauxkvdt25peyg7f2szfywk2tln5knul5ljknbfwfqau5y",
                "bciqfuxxzar7qdvo2ojexjrxqikhfelril5c7oifep4obqstm3n7ufky",
                "bciqooc3invqu75sanbnrcamofhdtgui6jcehfcf5fbggccbhjbdxabi",
                "bciqhkh2ldjjs2vliajwk2fsxligeeciqkhsglapbuwhulfanoxlmqjq",
                "bciqbrychkfu7qrjhcg77jbagzhlyva6yrzudd3szh7jrdncgswcmhci",
                "bciqamrjz2xxx5gxex2xc3fyttudt2fvu2bjvea5kqcwwnvbl2orlbaq",
                "bciqgo3ax6mfzbblfeodvrlgpobj6rllgeqvtexvuuvxvbwev3c4xrci",
                "bciqcvyjgjkhhqrpxn2t5bewd43yvwujqzapshcuwr2btmxbsobtb7iy",
                "bciqbml3tljo3tngxutpjcevr4pdgqkvh6cvfznrplrchqvke5m7kd7q",
                "bciqhfql42mnvrgemlbikem6oy6bbpos57m4iyvhvinvw3sc56omlu6y",
                "bciqn5efsjq6kax6nmtia2b7jjvqmsfqzgvisnz5lno5u7seuheydy3i",
                "bciqk76ralarrfscv72jgxo3mxwhpvy4z3hyb3pliuhgbvwf7mevwrqi",
                "bciqja7ilfqcwwbtzoeqgr2wlfkvwaeuvosddgx7yj4vsjfyirdr7gla",
                "bciqdcngfirmfo7a32evm3n2cuppge7occb6f3caco23iq6eucs7mnjq",
                "bciqihumb3qmuc2xesnyf3jne7usbjxw7dk52qq53nrvvzex335qbuby",
                "bciqknnob6elrfg7cgnejgi3vybmixx26dfiwn2tlanflkuqk3mrejkq"
              ],
              "allowedBuildDeps": "bciqmog334kddvt4434twkcecuy4givs6df2l5dysofcvlnamvumil5i"
=======
                "bciqjq7sv663snw57fsybwrfefbjibkn6t4psfbd2r3dodboafhr6lmq",
                "bciqpqesmcpthtkaswi5pb25yqmdea674er4cz7nl2fsa6lsii6ludwa",
                "bciqctytzcjsv7qqv7kynxwfniayjlocaigb2aihikhlrgt5lab3p32i",
                "bciqm2woxgqgrhy7aa2mqhrbkce7o7xs65iabadfpqyh3xqre5glgsaa",
                "bciqd7mu5umyjjnt7v6lmyg4tlhj4bg6oq36iepo42sog2cxfs7tdpdi",
                "bciqp5sktkn6etkn3z4kvheorj42bloeldjnv75glh6q4jfju4emqt3y",
                "bciqfhtizxh3hxqyszx4cnvcfjqq5t3ox2vr7yekhywsmrcvrau3iqvi",
                "bciqlajnywjssd2yeb5a2p4qp7was3au33ekjcvashkvei6zr7mdh2dq",
                "bciqgi2hzel6ndyvbd36ovvcpdv4ltizav3ibmqnujzdp4zzf6zai3vi",
                "bciqhuc6rcywoh677qmscqjbdgofoyalurlnabho5amqmhdfpilrgc5a",
                "bciqkdrtbzm4whp2wklha6js3632cew6reewqcyqt7ordcwg4nfedghi",
                "bciqewnlpjw47a2lbkd2qca6jf6opnreaizhblcg5omt2uglljw2onli",
                "bciqg3ul5otgtisml3egxsjfe6kvg2jsvl5zakibnaxgiqe2jzv6amei",
                "bciqgjly7ijjp5zh5ytt2jcpptqx5vmbgs7lrvn27pujnze6dtljgt6y",
                "bciqgnqqxpmenmhf5y7psrovuhwdeqh5x5teil2tkggvpgowac3hgjbq",
                "bciqh2qn4zwqv7ixf3vb4jzgy2nfzxzz6va5wu5uzv3vtjaqpgg2tygi",
                "bciqdy7ppzs3sotxid2juepk2s7xg7a4g76amjzfeb5ec6kwnwmfnhaq"
              ],
              "allowedBuildDeps": "bciqfvoetwxha3e26koqnilar26rz4ikr2m4rst73oz7swrw6557kdba"
>>>>>>> 4c30067e
            },
            "ghjkEnvProvInstSet_______task_env_lint-udeps": {
              "installs": [
                "bciqbrqcdc7q732b2hsphpf7t5rzhvz6h5dfqxfxs345t62asad7zcry",
                "bciqjcqwnurxnykxkfkbd7g755fcauqhf4lv5voo5nn62afj3tybfesi",
                "bciqfhtizxh3hxqyszx4cnvcfjqq5t3ox2vr7yekhywsmrcvrau3iqvi"
              ],
              "allowedBuildDeps": "bciqfvoetwxha3e26koqnilar26rz4ikr2m4rst73oz7swrw6557kdba"
            },
            "ghjkEnvProvInstSet_______task_env_dev-website": {
              "installs": [
                "bciqkdrtbzm4whp2wklha6js3632cew6reewqcyqt7ordcwg4nfedghi",
                "bciqewnlpjw47a2lbkd2qca6jf6opnreaizhblcg5omt2uglljw2onli",
                "bciqg3ul5otgtisml3egxsjfe6kvg2jsvl5zakibnaxgiqe2jzv6amei",
                "bciqfhtizxh3hxqyszx4cnvcfjqq5t3ox2vr7yekhywsmrcvrau3iqvi",
                "bciqlajnywjssd2yeb5a2p4qp7was3au33ekjcvashkvei6zr7mdh2dq",
                "bciqgi2hzel6ndyvbd36ovvcpdv4ltizav3ibmqnujzdp4zzf6zai3vi",
                "bciqhuc6rcywoh677qmscqjbdgofoyalurlnabho5amqmhdfpilrgc5a"
              ],
              "allowedBuildDeps": "bciqfvoetwxha3e26koqnilar26rz4ikr2m4rst73oz7swrw6557kdba"
            },
            "ghjkEnvProvInstSet_______task_env_test-rust": {
              "installs": [
<<<<<<< HEAD
                "bciqhkh2ldjjs2vliajwk2fsxligeeciqkhsglapbuwhulfanoxlmqjq",
                "bciqbrychkfu7qrjhcg77jbagzhlyva6yrzudd3szh7jrdncgswcmhci",
                "bciqamrjz2xxx5gxex2xc3fyttudt2fvu2bjvea5kqcwwnvbl2orlbaq",
                "bciqhfql42mnvrgemlbikem6oy6bbpos57m4iyvhvinvw3sc56omlu6y",
                "bciqn5efsjq6kax6nmtia2b7jjvqmsfqzgvisnz5lno5u7seuheydy3i",
                "bciqk76ralarrfscv72jgxo3mxwhpvy4z3hyb3pliuhgbvwf7mevwrqi",
                "bciqgo3ax6mfzbblfeodvrlgpobj6rllgeqvtexvuuvxvbwev3c4xrci",
                "bciqcvyjgjkhhqrpxn2t5bewd43yvwujqzapshcuwr2btmxbsobtb7iy",
                "bciqbml3tljo3tngxutpjcevr4pdgqkvh6cvfznrplrchqvke5m7kd7q"
=======
                "bciqd7mu5umyjjnt7v6lmyg4tlhj4bg6oq36iepo42sog2cxfs7tdpdi",
                "bciqp5sktkn6etkn3z4kvheorj42bloeldjnv75glh6q4jfju4emqt3y",
                "bciqfhtizxh3hxqyszx4cnvcfjqq5t3ox2vr7yekhywsmrcvrau3iqvi",
                "bciqkdrtbzm4whp2wklha6js3632cew6reewqcyqt7ordcwg4nfedghi",
                "bciqewnlpjw47a2lbkd2qca6jf6opnreaizhblcg5omt2uglljw2onli",
                "bciqg3ul5otgtisml3egxsjfe6kvg2jsvl5zakibnaxgiqe2jzv6amei",
                "bciqlajnywjssd2yeb5a2p4qp7was3au33ekjcvashkvei6zr7mdh2dq",
                "bciqgi2hzel6ndyvbd36ovvcpdv4ltizav3ibmqnujzdp4zzf6zai3vi",
                "bciqhuc6rcywoh677qmscqjbdgofoyalurlnabho5amqmhdfpilrgc5a"
>>>>>>> 4c30067e
              ],
              "allowedBuildDeps": "bciqfvoetwxha3e26koqnilar26rz4ikr2m4rst73oz7swrw6557kdba"
            },
            "ghjkEnvProvInstSet_______task_env_dev-eg-tgraphs": {
              "installs": [
<<<<<<< HEAD
                "bciqhkh2ldjjs2vliajwk2fsxligeeciqkhsglapbuwhulfanoxlmqjq",
                "bciqbrychkfu7qrjhcg77jbagzhlyva6yrzudd3szh7jrdncgswcmhci",
                "bciqamrjz2xxx5gxex2xc3fyttudt2fvu2bjvea5kqcwwnvbl2orlbaq",
                "bciqhfql42mnvrgemlbikem6oy6bbpos57m4iyvhvinvw3sc56omlu6y",
                "bciqn5efsjq6kax6nmtia2b7jjvqmsfqzgvisnz5lno5u7seuheydy3i",
                "bciqk76ralarrfscv72jgxo3mxwhpvy4z3hyb3pliuhgbvwf7mevwrqi",
                "bciqgo3ax6mfzbblfeodvrlgpobj6rllgeqvtexvuuvxvbwev3c4xrci",
                "bciqcvyjgjkhhqrpxn2t5bewd43yvwujqzapshcuwr2btmxbsobtb7iy",
                "bciqbml3tljo3tngxutpjcevr4pdgqkvh6cvfznrplrchqvke5m7kd7q"
=======
                "bciqd7mu5umyjjnt7v6lmyg4tlhj4bg6oq36iepo42sog2cxfs7tdpdi",
                "bciqp5sktkn6etkn3z4kvheorj42bloeldjnv75glh6q4jfju4emqt3y",
                "bciqfhtizxh3hxqyszx4cnvcfjqq5t3ox2vr7yekhywsmrcvrau3iqvi",
                "bciqkdrtbzm4whp2wklha6js3632cew6reewqcyqt7ordcwg4nfedghi",
                "bciqewnlpjw47a2lbkd2qca6jf6opnreaizhblcg5omt2uglljw2onli",
                "bciqg3ul5otgtisml3egxsjfe6kvg2jsvl5zakibnaxgiqe2jzv6amei",
                "bciqlajnywjssd2yeb5a2p4qp7was3au33ekjcvashkvei6zr7mdh2dq",
                "bciqgi2hzel6ndyvbd36ovvcpdv4ltizav3ibmqnujzdp4zzf6zai3vi",
                "bciqhuc6rcywoh677qmscqjbdgofoyalurlnabho5amqmhdfpilrgc5a"
>>>>>>> 4c30067e
              ],
              "allowedBuildDeps": "bciqfvoetwxha3e26koqnilar26rz4ikr2m4rst73oz7swrw6557kdba"
            },
            "ghjkEnvProvInstSet_______task_env_build-tgraph-core": {
              "installs": [
<<<<<<< HEAD
                "bciqhkh2ldjjs2vliajwk2fsxligeeciqkhsglapbuwhulfanoxlmqjq",
                "bciqbrychkfu7qrjhcg77jbagzhlyva6yrzudd3szh7jrdncgswcmhci",
                "bciqamrjz2xxx5gxex2xc3fyttudt2fvu2bjvea5kqcwwnvbl2orlbaq",
                "bciqja7ilfqcwwbtzoeqgr2wlfkvwaeuvosddgx7yj4vsjfyirdr7gla",
                "bciqdcngfirmfo7a32evm3n2cuppge7occb6f3caco23iq6eucs7mnjq",
                "bciqihumb3qmuc2xesnyf3jne7usbjxw7dk52qq53nrvvzex335qbuby",
                "bciqknnob6elrfg7cgnejgi3vybmixx26dfiwn2tlanflkuqk3mrejkq"
=======
                "bciqd7mu5umyjjnt7v6lmyg4tlhj4bg6oq36iepo42sog2cxfs7tdpdi",
                "bciqp5sktkn6etkn3z4kvheorj42bloeldjnv75glh6q4jfju4emqt3y",
                "bciqfhtizxh3hxqyszx4cnvcfjqq5t3ox2vr7yekhywsmrcvrau3iqvi",
                "bciqgjly7ijjp5zh5ytt2jcpptqx5vmbgs7lrvn27pujnze6dtljgt6y",
                "bciqgnqqxpmenmhf5y7psrovuhwdeqh5x5teil2tkggvpgowac3hgjbq",
                "bciqh2qn4zwqv7ixf3vb4jzgy2nfzxzz6va5wu5uzv3vtjaqpgg2tygi",
                "bciqdy7ppzs3sotxid2juepk2s7xg7a4g76amjzfeb5ec6kwnwmfnhaq"
>>>>>>> 4c30067e
              ],
              "allowedBuildDeps": "bciqfvoetwxha3e26koqnilar26rz4ikr2m4rst73oz7swrw6557kdba"
            },
            "ghjkEnvProvInstSet_______task_env_build-tgraph-py": {
              "installs": [
<<<<<<< HEAD
                "bciqhkh2ldjjs2vliajwk2fsxligeeciqkhsglapbuwhulfanoxlmqjq",
                "bciqbrychkfu7qrjhcg77jbagzhlyva6yrzudd3szh7jrdncgswcmhci",
                "bciqamrjz2xxx5gxex2xc3fyttudt2fvu2bjvea5kqcwwnvbl2orlbaq",
                "bciqja7ilfqcwwbtzoeqgr2wlfkvwaeuvosddgx7yj4vsjfyirdr7gla",
                "bciqdcngfirmfo7a32evm3n2cuppge7occb6f3caco23iq6eucs7mnjq",
                "bciqihumb3qmuc2xesnyf3jne7usbjxw7dk52qq53nrvvzex335qbuby",
                "bciqknnob6elrfg7cgnejgi3vybmixx26dfiwn2tlanflkuqk3mrejkq",
                "bciqgo3ax6mfzbblfeodvrlgpobj6rllgeqvtexvuuvxvbwev3c4xrci",
                "bciqcvyjgjkhhqrpxn2t5bewd43yvwujqzapshcuwr2btmxbsobtb7iy",
                "bciqbml3tljo3tngxutpjcevr4pdgqkvh6cvfznrplrchqvke5m7kd7q"
=======
                "bciqd7mu5umyjjnt7v6lmyg4tlhj4bg6oq36iepo42sog2cxfs7tdpdi",
                "bciqp5sktkn6etkn3z4kvheorj42bloeldjnv75glh6q4jfju4emqt3y",
                "bciqfhtizxh3hxqyszx4cnvcfjqq5t3ox2vr7yekhywsmrcvrau3iqvi",
                "bciqgjly7ijjp5zh5ytt2jcpptqx5vmbgs7lrvn27pujnze6dtljgt6y",
                "bciqgnqqxpmenmhf5y7psrovuhwdeqh5x5teil2tkggvpgowac3hgjbq",
                "bciqh2qn4zwqv7ixf3vb4jzgy2nfzxzz6va5wu5uzv3vtjaqpgg2tygi",
                "bciqdy7ppzs3sotxid2juepk2s7xg7a4g76amjzfeb5ec6kwnwmfnhaq",
                "bciqlajnywjssd2yeb5a2p4qp7was3au33ekjcvashkvei6zr7mdh2dq",
                "bciqgi2hzel6ndyvbd36ovvcpdv4ltizav3ibmqnujzdp4zzf6zai3vi",
                "bciqhuc6rcywoh677qmscqjbdgofoyalurlnabho5amqmhdfpilrgc5a"
>>>>>>> 4c30067e
              ],
              "allowedBuildDeps": "bciqfvoetwxha3e26koqnilar26rz4ikr2m4rst73oz7swrw6557kdba"
            },
            "ghjkEnvProvInstSet_______task_env_build-tgraph-ts": {
              "installs": [
<<<<<<< HEAD
                "bciqhkh2ldjjs2vliajwk2fsxligeeciqkhsglapbuwhulfanoxlmqjq",
                "bciqbrychkfu7qrjhcg77jbagzhlyva6yrzudd3szh7jrdncgswcmhci",
                "bciqamrjz2xxx5gxex2xc3fyttudt2fvu2bjvea5kqcwwnvbl2orlbaq",
                "bciqja7ilfqcwwbtzoeqgr2wlfkvwaeuvosddgx7yj4vsjfyirdr7gla",
                "bciqdcngfirmfo7a32evm3n2cuppge7occb6f3caco23iq6eucs7mnjq",
                "bciqihumb3qmuc2xesnyf3jne7usbjxw7dk52qq53nrvvzex335qbuby",
                "bciqknnob6elrfg7cgnejgi3vybmixx26dfiwn2tlanflkuqk3mrejkq",
                "bciqhfql42mnvrgemlbikem6oy6bbpos57m4iyvhvinvw3sc56omlu6y",
                "bciqn5efsjq6kax6nmtia2b7jjvqmsfqzgvisnz5lno5u7seuheydy3i",
                "bciqk76ralarrfscv72jgxo3mxwhpvy4z3hyb3pliuhgbvwf7mevwrqi"
=======
                "bciqd7mu5umyjjnt7v6lmyg4tlhj4bg6oq36iepo42sog2cxfs7tdpdi",
                "bciqp5sktkn6etkn3z4kvheorj42bloeldjnv75glh6q4jfju4emqt3y",
                "bciqfhtizxh3hxqyszx4cnvcfjqq5t3ox2vr7yekhywsmrcvrau3iqvi",
                "bciqgjly7ijjp5zh5ytt2jcpptqx5vmbgs7lrvn27pujnze6dtljgt6y",
                "bciqgnqqxpmenmhf5y7psrovuhwdeqh5x5teil2tkggvpgowac3hgjbq",
                "bciqh2qn4zwqv7ixf3vb4jzgy2nfzxzz6va5wu5uzv3vtjaqpgg2tygi",
                "bciqdy7ppzs3sotxid2juepk2s7xg7a4g76amjzfeb5ec6kwnwmfnhaq",
                "bciqkdrtbzm4whp2wklha6js3632cew6reewqcyqt7ordcwg4nfedghi",
                "bciqewnlpjw47a2lbkd2qca6jf6opnreaizhblcg5omt2uglljw2onli",
                "bciqg3ul5otgtisml3egxsjfe6kvg2jsvl5zakibnaxgiqe2jzv6amei"
>>>>>>> 4c30067e
              ],
              "allowedBuildDeps": "bciqfvoetwxha3e26koqnilar26rz4ikr2m4rst73oz7swrw6557kdba"
            },
            "ghjkEnvProvInstSet_______task_env_build-sys-tgraphs": {
              "installs": [
<<<<<<< HEAD
                "bciqhkh2ldjjs2vliajwk2fsxligeeciqkhsglapbuwhulfanoxlmqjq",
                "bciqbrychkfu7qrjhcg77jbagzhlyva6yrzudd3szh7jrdncgswcmhci",
                "bciqamrjz2xxx5gxex2xc3fyttudt2fvu2bjvea5kqcwwnvbl2orlbaq",
                "bciqgo3ax6mfzbblfeodvrlgpobj6rllgeqvtexvuuvxvbwev3c4xrci",
                "bciqcvyjgjkhhqrpxn2t5bewd43yvwujqzapshcuwr2btmxbsobtb7iy",
                "bciqbml3tljo3tngxutpjcevr4pdgqkvh6cvfznrplrchqvke5m7kd7q"
=======
                "bciqd7mu5umyjjnt7v6lmyg4tlhj4bg6oq36iepo42sog2cxfs7tdpdi",
                "bciqp5sktkn6etkn3z4kvheorj42bloeldjnv75glh6q4jfju4emqt3y",
                "bciqfhtizxh3hxqyszx4cnvcfjqq5t3ox2vr7yekhywsmrcvrau3iqvi",
                "bciqlajnywjssd2yeb5a2p4qp7was3au33ekjcvashkvei6zr7mdh2dq",
                "bciqgi2hzel6ndyvbd36ovvcpdv4ltizav3ibmqnujzdp4zzf6zai3vi",
                "bciqhuc6rcywoh677qmscqjbdgofoyalurlnabho5amqmhdfpilrgc5a"
>>>>>>> 4c30067e
              ],
              "allowedBuildDeps": "bciqfvoetwxha3e26koqnilar26rz4ikr2m4rst73oz7swrw6557kdba"
            },
            "ghjkEnvProvInstSet___oci": {
              "installs": [
<<<<<<< HEAD
                "bciqhkh2ldjjs2vliajwk2fsxligeeciqkhsglapbuwhulfanoxlmqjq",
                "bciqbrychkfu7qrjhcg77jbagzhlyva6yrzudd3szh7jrdncgswcmhci",
                "bciqamrjz2xxx5gxex2xc3fyttudt2fvu2bjvea5kqcwwnvbl2orlbaq",
                "bciqja7ilfqcwwbtzoeqgr2wlfkvwaeuvosddgx7yj4vsjfyirdr7gla",
                "bciqdcngfirmfo7a32evm3n2cuppge7occb6f3caco23iq6eucs7mnjq",
                "bciqihumb3qmuc2xesnyf3jne7usbjxw7dk52qq53nrvvzex335qbuby",
                "bciqknnob6elrfg7cgnejgi3vybmixx26dfiwn2tlanflkuqk3mrejkq"
=======
                "bciqd7mu5umyjjnt7v6lmyg4tlhj4bg6oq36iepo42sog2cxfs7tdpdi",
                "bciqp5sktkn6etkn3z4kvheorj42bloeldjnv75glh6q4jfju4emqt3y",
                "bciqfhtizxh3hxqyszx4cnvcfjqq5t3ox2vr7yekhywsmrcvrau3iqvi",
                "bciqgjly7ijjp5zh5ytt2jcpptqx5vmbgs7lrvn27pujnze6dtljgt6y",
                "bciqgnqqxpmenmhf5y7psrovuhwdeqh5x5teil2tkggvpgowac3hgjbq",
                "bciqh2qn4zwqv7ixf3vb4jzgy2nfzxzz6va5wu5uzv3vtjaqpgg2tygi",
                "bciqdy7ppzs3sotxid2juepk2s7xg7a4g76amjzfeb5ec6kwnwmfnhaq"
>>>>>>> 4c30067e
              ],
              "allowedBuildDeps": "bciqfvoetwxha3e26koqnilar26rz4ikr2m4rst73oz7swrw6557kdba"
            }
          }
        }
      },
      {
        "id": "tasks",
        "config": {
          "tasks": {
            "version-bump": {
              "ty": "denoFile@v1",
              "key": "version-bump",
              "envKey": "bciqdohetprvjln4qpn2tot4epa7ikgm5nrevk2ouajpxvb6aistoroi"
            },
            "version-print": {
              "ty": "denoFile@v1",
              "key": "version-print",
              "desc": "Print $METATYPE_VERSION",
              "envKey": "bciqdohetprvjln4qpn2tot4epa7ikgm5nrevk2ouajpxvb6aistoroi"
            },
            "test-lsp": {
              "ty": "denoFile@v1",
              "key": "test-lsp",
              "envKey": "bciqfc7xpvg2we63kzdrshwyjudryc64lekcg2msgqnff7mnvox7n4fy"
            },
            "test-rust": {
              "ty": "denoFile@v1",
              "key": "test-rust",
              "envKey": "bciqi3e7xmx27tdbvjwwwmh3tetevp3apldch7ifbpauxsovl4cohudq"
            },
            "test-website": {
              "ty": "denoFile@v1",
              "key": "test-website",
              "workingDir": "./website",
              "envKey": "bciqfc7xpvg2we63kzdrshwyjudryc64lekcg2msgqnff7mnvox7n4fy"
            },
            "test-e2e": {
              "ty": "denoFile@v1",
              "key": "test-e2e",
              "desc": "Shorthand for `dev/test.ts`",
              "envKey": "bciqcwkq6wg63c6swnk5bcpk6svhd35mptdi5dzdv6vxb75zc7ooq24i"
            },
            "lock-sed": {
              "ty": "denoFile@v1",
              "key": "lock-sed",
              "desc": "Update versions",
              "envKey": "bciqdohetprvjln4qpn2tot4epa7ikgm5nrevk2ouajpxvb6aistoroi"
            },
            "lint-udeps": {
              "ty": "denoFile@v1",
              "key": "lint-udeps",
              "desc": "Check for unused cargo depenencies",
              "envKey": "bciqkoolzb5k3ydzj3hahandxkfaxljpgidgdi6hpvrwxwal3ahmpi6y"
            },
            "install-wasi-adapter": {
              "ty": "denoFile@v1",
              "key": "install-wasi-adapter",
              "envKey": "bciqdohetprvjln4qpn2tot4epa7ikgm5nrevk2ouajpxvb6aistoroi"
            },
            "install-lsp": {
              "ty": "denoFile@v1",
              "key": "install-lsp",
              "envKey": "bciqfc7xpvg2we63kzdrshwyjudryc64lekcg2msgqnff7mnvox7n4fy"
            },
            "install-website": {
              "ty": "denoFile@v1",
              "key": "install-website",
              "envKey": "bciqfc7xpvg2we63kzdrshwyjudryc64lekcg2msgqnff7mnvox7n4fy"
            },
            "install-ts": {
              "ty": "denoFile@v1",
              "key": "install-ts",
              "envKey": "bciqfc7xpvg2we63kzdrshwyjudryc64lekcg2msgqnff7mnvox7n4fy"
            },
            "install-py": {
              "ty": "denoFile@v1",
              "key": "install-py",
              "envKey": "bciqfgfpcam23r6t6tpit5hjclrtwwptfo7yhwojwngqdm5xuhhcwgfa"
            },
            "install-sys": {
              "ty": "denoFile@v1",
              "key": "install-sys",
              "desc": "Print a command you can use to install system items",
              "envKey": "bciqdohetprvjln4qpn2tot4epa7ikgm5nrevk2ouajpxvb6aistoroi"
            },
            "fetch-deno": {
              "ty": "denoFile@v1",
              "key": "fetch-deno",
              "desc": "Cache remote deno modules.",
              "envKey": "bciqfc7xpvg2we63kzdrshwyjudryc64lekcg2msgqnff7mnvox7n4fy"
            },
            "dev-website": {
              "ty": "denoFile@v1",
              "key": "dev-website",
              "workingDir": "./website",
              "desc": "Launch the website",
              "envKey": "bciqo5weutvl3sad2b52cigsr7pkzjaj33odvx5jhxmkukmffwwibjga"
            },
            "dev-gate2": {
              "ty": "denoFile@v1",
              "key": "dev-gate2",
              "desc": "Launch the typegate in sync mode.",
              "envKey": "bciqjfazgnyxehqdfwztfmuymn25mgqm3uq5yelkqbpd5bcdkyyr5bdq"
            },
            "dev-gate1": {
              "ty": "denoFile@v1",
              "key": "dev-gate1",
              "desc": "Launch the typegate in single-instance mode.",
              "envKey": "bciqmxq7fex7x2jkdb6dxzvyqcdjopabf6bhclywyvzclkhflp2vi6ci"
            },
            "dev-eg-tgraphs": {
              "ty": "denoFile@v1",
              "key": "dev-eg-tgraphs",
              "desc": "meta dev example/typegraphs",
              "envKey": "bciqhciuagnfwex2iffsvdcb7qvazygu3yvwuvt5f6u4xyye7cfxf62a"
            },
            "dev-compose": {
              "ty": "denoFile@v1",
              "key": "dev-compose",
              "desc": "Wrapper around docker compose to manage runtime dependencies",
              "envKey": "bciqdohetprvjln4qpn2tot4epa7ikgm5nrevk2ouajpxvb6aistoroi"
            },
            "dev": {
              "ty": "denoFile@v1",
              "key": "dev",
              "desc": "Execute dev/*.ts scripts.",
              "envKey": "bciqdohetprvjln4qpn2tot4epa7ikgm5nrevk2ouajpxvb6aistoroi"
            },
            "gen-pyrt-bind": {
              "ty": "denoFile@v1",
              "key": "gen-pyrt-bind",
              "envKey": "bciqjpe3qes7txbsoqf3vxksr3f7wglk2gb2wzi2qu2bmopfrtee56ly"
            },
            "build-pyrt": {
              "ty": "denoFile@v1",
              "key": "build-pyrt",
              "dependsOn": [
                "gen-pyrt-bind"
              ],
              "envKey": "bciqjpe3qes7txbsoqf3vxksr3f7wglk2gb2wzi2qu2bmopfrtee56ly"
            },
            "build-tgraph-ts-jsr": {
              "ty": "denoFile@v1",
              "key": "build-tgraph-ts-jsr",
              "envKey": "bciqdohetprvjln4qpn2tot4epa7ikgm5nrevk2ouajpxvb6aistoroi"
            },
            "build-tgraph-core": {
              "ty": "denoFile@v1",
              "key": "build-tgraph-core",
              "envKey": "bciqfmm5ettbkgirjn4nkdpqsvno4pshaxnruan64q7lzhx2mey2a6ua"
            },
            "build-tgraph-py": {
              "ty": "denoFile@v1",
              "key": "build-tgraph-py",
              "dependsOn": [
                "build-tgraph-core"
              ],
              "envKey": "bciqlnczvw5r6erqm4vm5qffeg2hgtapvbpjjsapmbial3tlznbzjwoi"
            },
            "build-tgraph-ts": {
              "ty": "denoFile@v1",
              "key": "build-tgraph-ts",
              "dependsOn": [
                "build-tgraph-core"
              ],
              "envKey": "bciqmbwvn7ih4u22vuxfgcw3r2mjgqox2wa3ygze7yrgd24gkjp5sifq"
            },
            "build-tgraph-ts-node": {
              "ty": "denoFile@v1",
              "key": "build-tgraph-ts-node",
              "dependsOn": [
                "build-tgraph-ts"
              ],
              "envKey": "bciqmbwvn7ih4u22vuxfgcw3r2mjgqox2wa3ygze7yrgd24gkjp5sifq"
            },
            "build-tgraph": {
              "ty": "denoFile@v1",
              "key": "build-tgraph",
              "dependsOn": [
                "build-tgraph-py",
                "build-tgraph-ts-node"
              ],
              "envKey": "bciqdohetprvjln4qpn2tot4epa7ikgm5nrevk2ouajpxvb6aistoroi"
            },
            "build-sys-tgraphs": {
              "ty": "denoFile@v1",
              "key": "build-sys-tgraphs",
              "envKey": "bciqk6vtevi3uhed6toozarvuqez7nhcafw72ex5fetqxof3b3aqm3la"
            }
          },
          "tasksNamed": [
            "version-bump",
            "version-print",
            "test-lsp",
            "test-rust",
            "test-website",
            "test-e2e",
            "lock-sed",
            "lint-udeps",
            "install-wasi-adapter",
            "install-lsp",
            "install-website",
            "install-ts",
            "install-py",
            "install-sys",
            "fetch-deno",
            "dev-website",
            "dev-gate2",
            "dev-gate1",
            "dev-eg-tgraphs",
            "dev-compose",
            "dev",
            "gen-pyrt-bind",
            "build-pyrt",
            "build-tgraph-ts-jsr",
            "build-tgraph-core",
            "build-tgraph-py",
            "build-tgraph-ts",
            "build-tgraph-ts-node",
            "build-tgraph",
            "build-sys-tgraphs"
          ]
        }
      },
      {
        "id": "envs",
        "config": {
          "envs": {
            "bciqh67lbrzxdurxdyghhngxyhq5yllkjb4ubg6ewofj4azspil2sghq": {
              "desc": "the default default environment.",
              "provides": [
                {
                  "ty": "posix.envVar",
                  "key": "RUST_LOG",
                  "val": "info,swc_ecma_codegen=off,tracing::span=off"
                },
                {
                  "ty": "posix.envVar",
                  "key": "WASMTIME_BACKTRACE_DETAILS",
                  "val": "1"
                },
                {
                  "ty": "posix.envVar",
                  "key": "TYPEGRAPH_VERSION",
                  "val": "0.0.3"
                },
                {
                  "ty": "posix.envVar",
                  "key": "CLICOLOR_FORCE",
                  "val": "1"
                },
                {
                  "ty": "ghjk.ports.InstallSetRef",
                  "setId": "ghjkEnvProvInstSet___main"
                }
              ]
            },
            "bciqdohetprvjln4qpn2tot4epa7ikgm5nrevk2ouajpxvb6aistoroi": {
              "provides": [
                {
                  "ty": "posix.envVar",
                  "key": "RUST_LOG",
                  "val": "info,swc_ecma_codegen=off,tracing::span=off"
                },
                {
                  "ty": "posix.envVar",
                  "key": "WASMTIME_BACKTRACE_DETAILS",
                  "val": "1"
                },
                {
                  "ty": "posix.envVar",
                  "key": "TYPEGRAPH_VERSION",
                  "val": "0.0.3"
                },
                {
                  "ty": "posix.envVar",
                  "key": "CLICOLOR_FORCE",
                  "val": "1"
                },
                {
                  "ty": "ghjk.ports.InstallSetRef",
                  "setId": "ghjkEnvProvInstSet___main"
                }
              ]
            },
            "bciqkoolzb5k3ydzj3hahandxkfaxljpgidgdi6hpvrwxwal3ahmpi6y": {
              "provides": [
                {
                  "ty": "posix.envVar",
                  "key": "RUST_LOG",
                  "val": "info,swc_ecma_codegen=off,tracing::span=off"
                },
                {
                  "ty": "posix.envVar",
                  "key": "WASMTIME_BACKTRACE_DETAILS",
                  "val": "1"
                },
                {
                  "ty": "posix.envVar",
                  "key": "TYPEGRAPH_VERSION",
                  "val": "0.0.3"
                },
                {
                  "ty": "posix.envVar",
                  "key": "CLICOLOR_FORCE",
                  "val": "1"
                },
                {
                  "ty": "ghjk.ports.InstallSetRef",
                  "setId": "ghjkEnvProvInstSet_______task_env_lint-udeps"
                }
              ]
            },
            "bciqjpe3qes7txbsoqf3vxksr3f7wglk2gb2wzi2qu2bmopfrtee56ly": {
              "provides": [
                {
                  "ty": "posix.envVar",
                  "key": "RUST_LOG",
                  "val": "info,swc_ecma_codegen=off,tracing::span=off"
                },
                {
                  "ty": "posix.envVar",
                  "key": "WASMTIME_BACKTRACE_DETAILS",
                  "val": "1"
                },
                {
                  "ty": "posix.envVar",
                  "key": "TYPEGRAPH_VERSION",
                  "val": "0.0.3"
                },
                {
                  "ty": "posix.envVar",
                  "key": "CLICOLOR_FORCE",
                  "val": "1"
                },
                {
                  "ty": "ghjk.ports.InstallSetRef",
                  "setId": "ghjkEnvProvInstSet____wasm"
                }
              ]
            },
            "bciqfgfpcam23r6t6tpit5hjclrtwwptfo7yhwojwngqdm5xuhhcwgfa": {
              "provides": [
                {
                  "ty": "posix.envVar",
                  "key": "RUST_LOG",
                  "val": "info,swc_ecma_codegen=off,tracing::span=off"
                },
                {
                  "ty": "posix.envVar",
                  "key": "WASMTIME_BACKTRACE_DETAILS",
                  "val": "1"
                },
                {
                  "ty": "posix.envVar",
                  "key": "TYPEGRAPH_VERSION",
                  "val": "0.0.3"
                },
                {
                  "ty": "posix.envVar",
                  "key": "CLICOLOR_FORCE",
                  "val": "1"
                },
                {
                  "ty": "ghjk.ports.InstallSetRef",
                  "setId": "ghjkEnvProvInstSet____python"
                }
              ]
            },
            "bciqfc7xpvg2we63kzdrshwyjudryc64lekcg2msgqnff7mnvox7n4fy": {
              "provides": [
                {
                  "ty": "posix.envVar",
                  "key": "RUST_LOG",
                  "val": "info,swc_ecma_codegen=off,tracing::span=off"
                },
                {
                  "ty": "posix.envVar",
                  "key": "WASMTIME_BACKTRACE_DETAILS",
                  "val": "1"
                },
                {
                  "ty": "posix.envVar",
                  "key": "TYPEGRAPH_VERSION",
                  "val": "0.0.3"
                },
                {
                  "ty": "posix.envVar",
                  "key": "CLICOLOR_FORCE",
                  "val": "1"
                },
                {
                  "ty": "ghjk.ports.InstallSetRef",
                  "setId": "ghjkEnvProvInstSet____ecma"
                }
              ]
            },
            "bciqo5weutvl3sad2b52cigsr7pkzjaj33odvx5jhxmkukmffwwibjga": {
              "provides": [
                {
                  "ty": "posix.envVar",
                  "key": "RUST_LOG",
                  "val": "info,swc_ecma_codegen=off,tracing::span=off"
                },
                {
                  "ty": "posix.envVar",
                  "key": "WASMTIME_BACKTRACE_DETAILS",
                  "val": "1"
                },
                {
                  "ty": "posix.envVar",
                  "key": "TYPEGRAPH_VERSION",
                  "val": "0.0.3"
                },
                {
                  "ty": "posix.envVar",
                  "key": "CLICOLOR_FORCE",
                  "val": "1"
                },
                {
                  "ty": "posix.envVar",
                  "key": "TG_URL",
                  "val": "http://localhost:7890"
                },
                {
                  "ty": "ghjk.ports.InstallSetRef",
                  "setId": "ghjkEnvProvInstSet_______task_env_dev-website"
                }
              ]
            },
            "bciqneegebfsc27gmtujwohhnwgziarymoanrpurvoxywgrg7orewtgy": {
              "provides": [
                {
                  "ty": "posix.envVar",
                  "key": "RUST_LOG",
                  "val": "info,swc_ecma_codegen=off,tracing::span=off"
                },
                {
                  "ty": "posix.envVar",
                  "key": "WASMTIME_BACKTRACE_DETAILS",
                  "val": "1"
                },
                {
                  "ty": "posix.envVar",
                  "key": "TYPEGRAPH_VERSION",
                  "val": "0.0.3"
                },
                {
                  "ty": "posix.envVar",
                  "key": "CLICOLOR_FORCE",
                  "val": "1"
                },
                {
                  "ty": "ghjk.ports.InstallSetRef",
                  "setId": "ghjkEnvProvInstSet____rust"
                }
              ]
            },
            "bciqi3e7xmx27tdbvjwwwmh3tetevp3apldch7ifbpauxsovl4cohudq": {
              "provides": [
                {
                  "ty": "posix.envVar",
                  "key": "RUST_LOG",
                  "val": "info,swc_ecma_codegen=off,tracing::span=off"
                },
                {
                  "ty": "posix.envVar",
                  "key": "WASMTIME_BACKTRACE_DETAILS",
                  "val": "1"
                },
                {
                  "ty": "posix.envVar",
                  "key": "TYPEGRAPH_VERSION",
                  "val": "0.0.3"
                },
                {
                  "ty": "posix.envVar",
                  "key": "CLICOLOR_FORCE",
                  "val": "1"
                },
                {
                  "ty": "ghjk.ports.InstallSetRef",
                  "setId": "ghjkEnvProvInstSet_______task_env_test-rust"
                }
              ]
            },
            "bciqmxq7fex7x2jkdb6dxzvyqcdjopabf6bhclywyvzclkhflp2vi6ci": {
              "provides": [
                {
                  "ty": "posix.envVar",
                  "key": "RUST_LOG",
                  "val": "info,swc_ecma_codegen=off,tracing::span=off"
                },
                {
                  "ty": "posix.envVar",
                  "key": "WASMTIME_BACKTRACE_DETAILS",
                  "val": "1"
                },
                {
                  "ty": "posix.envVar",
                  "key": "TYPEGRAPH_VERSION",
                  "val": "0.0.3"
                },
                {
                  "ty": "posix.envVar",
                  "key": "CLICOLOR_FORCE",
                  "val": "1"
                },
                {
                  "ty": "posix.envVar",
                  "key": "PACKAGED",
                  "val": "false"
                },
                {
                  "ty": "posix.envVar",
                  "key": "LOG_LEVEL",
                  "val": "DEBUG"
                },
                {
                  "ty": "posix.envVar",
                  "key": "DEBUG",
                  "val": "true"
                },
                {
                  "ty": "posix.envVar",
                  "key": "REDIS_URL",
                  "val": "redis://:password@localhost:6379/0"
                },
                {
                  "ty": "posix.envVar",
                  "key": "TG_SECRET",
                  "val": "a4lNi0PbEItlFZbus1oeH/+wyIxi9uH6TpL8AIqIaMBNvp7SESmuUBbfUwC0prxhGhZqHw8vMDYZAGMhSZ4fLw=="
                },
                {
                  "ty": "posix.envVar",
                  "key": "TG_ADMIN_PASSWORD",
                  "val": "password"
                },
                {
                  "ty": "posix.envVar",
                  "key": "TG_PORT",
                  "val": "7891"
                },
                {
                  "ty": "ghjk.ports.InstallSetRef",
                  "setId": "ghjkEnvProvInstSet____rust"
                }
              ]
            },
            "bciqjfazgnyxehqdfwztfmuymn25mgqm3uq5yelkqbpd5bcdkyyr5bdq": {
              "provides": [
                {
                  "ty": "posix.envVar",
                  "key": "RUST_LOG",
                  "val": "info,swc_ecma_codegen=off,tracing::span=off"
                },
                {
                  "ty": "posix.envVar",
                  "key": "WASMTIME_BACKTRACE_DETAILS",
                  "val": "1"
                },
                {
                  "ty": "posix.envVar",
                  "key": "TYPEGRAPH_VERSION",
                  "val": "0.0.3"
                },
                {
                  "ty": "posix.envVar",
                  "key": "CLICOLOR_FORCE",
                  "val": "1"
                },
                {
                  "ty": "posix.envVar",
                  "key": "PACKAGED",
                  "val": "false"
                },
                {
                  "ty": "posix.envVar",
                  "key": "LOG_LEVEL",
                  "val": "DEBUG"
                },
                {
                  "ty": "posix.envVar",
                  "key": "DEBUG",
                  "val": "true"
                },
                {
                  "ty": "posix.envVar",
                  "key": "REDIS_URL",
                  "val": "redis://:password@localhost:6379/0"
                },
                {
                  "ty": "posix.envVar",
                  "key": "TG_SECRET",
                  "val": "a4lNi0PbEItlFZbus1oeH/+wyIxi9uH6TpL8AIqIaMBNvp7SESmuUBbfUwC0prxhGhZqHw8vMDYZAGMhSZ4fLw=="
                },
                {
                  "ty": "posix.envVar",
                  "key": "TG_ADMIN_PASSWORD",
                  "val": "password"
                },
                {
                  "ty": "posix.envVar",
                  "key": "TG_PORT",
                  "val": "7892"
                },
                {
                  "ty": "posix.envVar",
                  "key": "SYNC_ENABLED",
                  "val": "true"
                },
                {
                  "ty": "posix.envVar",
                  "key": "SYNC_REDIS_URL",
                  "val": "redis://localhost:6379/0"
                },
                {
                  "ty": "posix.envVar",
                  "key": "SYNC_REDIS_PASSWORD",
                  "val": "password"
                },
                {
                  "ty": "posix.envVar",
                  "key": "SYNC_S3_HOST",
                  "val": "http://localhost:9000"
                },
                {
                  "ty": "posix.envVar",
                  "key": "SYNC_S3_REGION",
                  "val": "local"
                },
                {
                  "ty": "posix.envVar",
                  "key": "SYNC_S3_ACCESS_KEY",
                  "val": "minio"
                },
                {
                  "ty": "posix.envVar",
                  "key": "SYNC_S3_SECRET_KEY",
                  "val": "password"
                },
                {
                  "ty": "posix.envVar",
                  "key": "SYNC_S3_BUCKET",
                  "val": "gate2"
                },
                {
                  "ty": "ghjk.ports.InstallSetRef",
                  "setId": "ghjkEnvProvInstSet____rust"
                }
              ]
            },
            "bciqhciuagnfwex2iffsvdcb7qvazygu3yvwuvt5f6u4xyye7cfxf62a": {
              "provides": [
                {
                  "ty": "posix.envVar",
                  "key": "RUST_LOG",
                  "val": "info,swc_ecma_codegen=off,tracing::span=off"
                },
                {
                  "ty": "posix.envVar",
                  "key": "WASMTIME_BACKTRACE_DETAILS",
                  "val": "1"
                },
                {
                  "ty": "posix.envVar",
                  "key": "TYPEGRAPH_VERSION",
                  "val": "0.0.3"
                },
                {
                  "ty": "posix.envVar",
                  "key": "CLICOLOR_FORCE",
                  "val": "1"
                },
                {
                  "ty": "ghjk.ports.InstallSetRef",
                  "setId": "ghjkEnvProvInstSet_______task_env_dev-eg-tgraphs"
                }
              ]
            },
            "bciqfmm5ettbkgirjn4nkdpqsvno4pshaxnruan64q7lzhx2mey2a6ua": {
              "provides": [
                {
                  "ty": "posix.envVar",
                  "key": "RUST_LOG",
                  "val": "info,swc_ecma_codegen=off,tracing::span=off"
                },
                {
                  "ty": "posix.envVar",
                  "key": "WASMTIME_BACKTRACE_DETAILS",
                  "val": "1"
                },
                {
                  "ty": "posix.envVar",
                  "key": "TYPEGRAPH_VERSION",
                  "val": "0.0.3"
                },
                {
                  "ty": "posix.envVar",
                  "key": "CLICOLOR_FORCE",
                  "val": "1"
                },
                {
                  "ty": "posix.envVar",
                  "key": "WASM_FILE",
                  "val": "target/wasm/release/typegraph_core.wasm"
                },
                {
                  "ty": "ghjk.ports.InstallSetRef",
                  "setId": "ghjkEnvProvInstSet_______task_env_build-tgraph-core"
                }
              ]
            },
            "bciqlnczvw5r6erqm4vm5qffeg2hgtapvbpjjsapmbial3tlznbzjwoi": {
              "provides": [
                {
                  "ty": "posix.envVar",
                  "key": "RUST_LOG",
                  "val": "info,swc_ecma_codegen=off,tracing::span=off"
                },
                {
                  "ty": "posix.envVar",
                  "key": "WASMTIME_BACKTRACE_DETAILS",
                  "val": "1"
                },
                {
                  "ty": "posix.envVar",
                  "key": "TYPEGRAPH_VERSION",
                  "val": "0.0.3"
                },
                {
                  "ty": "posix.envVar",
                  "key": "CLICOLOR_FORCE",
                  "val": "1"
                },
                {
                  "ty": "posix.envVar",
                  "key": "WASM_FILE",
                  "val": "target/wasm/release/typegraph_core.wasm"
                },
                {
                  "ty": "ghjk.ports.InstallSetRef",
                  "setId": "ghjkEnvProvInstSet_______task_env_build-tgraph-py"
                }
              ]
            },
            "bciqmbwvn7ih4u22vuxfgcw3r2mjgqox2wa3ygze7yrgd24gkjp5sifq": {
              "provides": [
                {
                  "ty": "posix.envVar",
                  "key": "RUST_LOG",
                  "val": "info,swc_ecma_codegen=off,tracing::span=off"
                },
                {
                  "ty": "posix.envVar",
                  "key": "WASMTIME_BACKTRACE_DETAILS",
                  "val": "1"
                },
                {
                  "ty": "posix.envVar",
                  "key": "TYPEGRAPH_VERSION",
                  "val": "0.0.3"
                },
                {
                  "ty": "posix.envVar",
                  "key": "CLICOLOR_FORCE",
                  "val": "1"
                },
                {
                  "ty": "posix.envVar",
                  "key": "WASM_FILE",
                  "val": "target/wasm/release/typegraph_core.wasm"
                },
                {
                  "ty": "ghjk.ports.InstallSetRef",
                  "setId": "ghjkEnvProvInstSet_______task_env_build-tgraph-ts"
                }
              ]
            },
            "bciqk6vtevi3uhed6toozarvuqez7nhcafw72ex5fetqxof3b3aqm3la": {
              "provides": [
                {
                  "ty": "posix.envVar",
                  "key": "RUST_LOG",
                  "val": "info,swc_ecma_codegen=off,tracing::span=off"
                },
                {
                  "ty": "posix.envVar",
                  "key": "WASMTIME_BACKTRACE_DETAILS",
                  "val": "1"
                },
                {
                  "ty": "posix.envVar",
                  "key": "TYPEGRAPH_VERSION",
                  "val": "0.0.3"
                },
                {
                  "ty": "posix.envVar",
                  "key": "CLICOLOR_FORCE",
                  "val": "1"
                },
                {
                  "ty": "ghjk.ports.InstallSetRef",
                  "setId": "ghjkEnvProvInstSet_______task_env_build-sys-tgraphs"
                }
              ]
            },
            "bciqcwkq6wg63c6swnk5bcpk6svhd35mptdi5dzdv6vxb75zc7ooq24i": {
              "provides": [
                {
                  "ty": "posix.envVar",
                  "key": "RUST_LOG",
                  "val": "info,swc_ecma_codegen=off,tracing::span=off"
                },
                {
                  "ty": "posix.envVar",
                  "key": "WASMTIME_BACKTRACE_DETAILS",
                  "val": "1"
                },
                {
                  "ty": "posix.envVar",
                  "key": "TYPEGRAPH_VERSION",
                  "val": "0.0.3"
                },
                {
                  "ty": "posix.envVar",
                  "key": "CLICOLOR_FORCE",
                  "val": "1"
                },
                {
                  "ty": "ghjk.ports.InstallSetRef",
                  "setId": "ghjkEnvProvInstSet___ci"
                }
              ]
            },
            "bciqm6h3xtp5dbm5fjfjxzt2tz4nah3kgfawp6nam3kbsjmdm47nansa": {
              "provides": [
                {
                  "ty": "posix.envVar",
                  "key": "RUST_LOG",
                  "val": "info,swc_ecma_codegen=off,tracing::span=off"
                },
                {
                  "ty": "posix.envVar",
                  "key": "WASMTIME_BACKTRACE_DETAILS",
                  "val": "1"
                },
                {
                  "ty": "posix.envVar",
                  "key": "TYPEGRAPH_VERSION",
                  "val": "0.0.3"
                },
                {
                  "ty": "posix.envVar",
                  "key": "CLICOLOR_FORCE",
                  "val": "1"
                },
                {
                  "ty": "ghjk.ports.InstallSetRef",
                  "setId": "ghjkEnvProvInstSet___dev"
                }
              ]
            },
            "bciqlgq5a24bktwn7jeyggh7mwqabdjyk4mbu43bs2vt2nhnusxxpygq": {
              "provides": [
                {
                  "ty": "posix.envVar",
                  "key": "RUST_LOG",
                  "val": "info,swc_ecma_codegen=off,tracing::span=off"
                },
                {
                  "ty": "posix.envVar",
                  "key": "WASMTIME_BACKTRACE_DETAILS",
                  "val": "1"
                },
                {
                  "ty": "posix.envVar",
                  "key": "TYPEGRAPH_VERSION",
                  "val": "0.0.3"
                },
                {
                  "ty": "posix.envVar",
                  "key": "CLICOLOR_FORCE",
                  "val": "1"
                },
                {
                  "ty": "ghjk.ports.InstallSetRef",
                  "setId": "ghjkEnvProvInstSet___oci"
                }
              ]
            }
          },
          "defaultEnv": "dev",
          "envsNamed": {
            "main": "bciqh67lbrzxdurxdyghhngxyhq5yllkjb4ubg6ewofj4azspil2sghq",
            "_wasm": "bciqjpe3qes7txbsoqf3vxksr3f7wglk2gb2wzi2qu2bmopfrtee56ly",
            "_python": "bciqfgfpcam23r6t6tpit5hjclrtwwptfo7yhwojwngqdm5xuhhcwgfa",
            "_ecma": "bciqfc7xpvg2we63kzdrshwyjudryc64lekcg2msgqnff7mnvox7n4fy",
            "_rust": "bciqneegebfsc27gmtujwohhnwgziarymoanrpurvoxywgrg7orewtgy",
            "ci": "bciqcwkq6wg63c6swnk5bcpk6svhd35mptdi5dzdv6vxb75zc7ooq24i",
            "dev": "bciqm6h3xtp5dbm5fjfjxzt2tz4nah3kgfawp6nam3kbsjmdm47nansa",
            "oci": "bciqlgq5a24bktwn7jeyggh7mwqabdjyk4mbu43bs2vt2nhnusxxpygq"
          }
        }
      }
    ],
    "blackboard": {
      "bciqfhtizxh3hxqyszx4cnvcfjqq5t3ox2vr7yekhywsmrcvrau3iqvi": {
        "version": "1.45.2",
        "port": {
          "ty": "denoWorker@v1",
          "name": "deno_ghrel",
          "platforms": [
            "aarch64-linux",
            "x86_64-linux",
            "aarch64-darwin",
            "x86_64-darwin",
            "aarch64-windows",
            "x86_64-windows"
          ],
          "version": "0.1.0",
          "moduleSpecifier": "https://raw.githubusercontent.com/metatypedev/ghjk/b702292/ports/deno_ghrel.ts"
        }
      },
      "bciqb6ua63xodzwxngnbjq35hfikiwzb3dclbqkc7e6xgjdt5jin4pia": {
        "manifest": {
          "ty": "ambientAccess@v1",
          "name": "tar_aa",
          "platforms": [
            "aarch64-linux",
            "x86_64-linux",
            "aarch64-darwin",
            "x86_64-darwin"
          ],
          "version": "0.1.0",
          "execName": "tar",
          "versionExtractFlag": "--version",
          "versionExtractRegex": "(\\d+\\.\\d+)",
          "versionExtractRegexFlags": ""
        },
        "defaultInst": {
          "portRef": "tar_aa@0.1.0"
        }
      },
      "bciqfl5s36w335ducrb6f6gwb3vuwup7vzqwwg67pq42xtkngsnxqobi": {
        "manifest": {
          "ty": "ambientAccess@v1",
          "name": "git_aa",
          "platforms": [
            "x86_64-linux",
            "aarch64-linux",
            "x86_64-darwin",
            "aarch64-darwin",
            "x86_64-windows",
            "aarch64-windows",
            "x86_64-freebsd",
            "aarch64-freebsd",
            "x86_64-netbsd",
            "aarch64-netbsd",
            "x86_64-aix",
            "aarch64-aix",
            "x86_64-solaris",
            "aarch64-solaris",
            "x86_64-illumos",
            "aarch64-illumos",
            "x86_64-android",
            "aarch64-android"
          ],
          "version": "0.1.0",
          "execName": "git",
          "versionExtractFlag": "--version",
          "versionExtractRegex": "(\\d+\\.\\d+\\.\\d+)",
          "versionExtractRegexFlags": ""
        },
        "defaultInst": {
          "portRef": "git_aa@0.1.0"
        }
      },
      "bciqcfe7qyxmokpn6pgtaj35r5qg74jkehuu6cvyrtcsnegvwlm64oqy": {
        "manifest": {
          "ty": "ambientAccess@v1",
          "name": "curl_aa",
          "platforms": [
            "x86_64-linux",
            "aarch64-linux",
            "x86_64-darwin",
            "aarch64-darwin",
            "x86_64-windows",
            "aarch64-windows",
            "x86_64-freebsd",
            "aarch64-freebsd",
            "x86_64-netbsd",
            "aarch64-netbsd",
            "x86_64-aix",
            "aarch64-aix",
            "x86_64-solaris",
            "aarch64-solaris",
            "x86_64-illumos",
            "aarch64-illumos",
            "x86_64-android",
            "aarch64-android"
          ],
          "version": "0.1.0",
          "execName": "curl",
          "versionExtractFlag": "--version",
          "versionExtractRegex": "(\\d+\\.\\d+\\.\\d+)",
          "versionExtractRegexFlags": ""
        },
        "defaultInst": {
          "portRef": "curl_aa@0.1.0"
        }
      },
      "bciqgkpwxjmo5phw5se4ugyiz4xua3xrd54quzmk7wdwpq3vghglogjy": {
        "manifest": {
          "ty": "ambientAccess@v1",
          "name": "unzip_aa",
          "platforms": [
            "aarch64-linux",
            "x86_64-linux",
            "aarch64-darwin",
            "x86_64-darwin",
            "aarch64-windows",
            "x86_64-windows"
          ],
          "version": "0.1.0",
          "execName": "unzip",
          "versionExtractFlag": "-v",
          "versionExtractRegex": "(\\d+\\.\\d+)",
          "versionExtractRegexFlags": ""
        },
        "defaultInst": {
          "portRef": "unzip_aa@0.1.0"
        }
      },
      "bciqmcvyepuficjj3mwshsbfecwdmzch5gwxqo557icnq4zujtdllh4a": {
        "manifest": {
          "ty": "ambientAccess@v1",
          "name": "zstd_aa",
          "platforms": [
            "aarch64-linux",
            "x86_64-linux",
            "aarch64-darwin",
            "x86_64-darwin"
          ],
          "version": "0.1.0",
          "execName": "zstd",
          "versionExtractFlag": "--version",
          "versionExtractRegex": "v(\\d+\\.\\d+\\.\\d+),",
          "versionExtractRegexFlags": ""
        },
        "defaultInst": {
          "portRef": "zstd_aa@0.1.0"
        }
      },
      "bciqhnfhxvpxn2lci2lbdtigj6i6wqzpqsmijykq2f7bebrpkyrnr7hq": {
        "manifest": {
          "ty": "denoWorker@v1",
          "name": "rustup_rustlang",
          "platforms": [
            "x86_64-darwin",
            "aarch64-darwin",
            "x86_64-linux",
            "aarch64-linux",
            "x86_64-windows",
            "x86_64-illumos",
            "x86_64-freebsd",
            "x86_64-netbsd"
          ],
          "version": "0.1.0",
          "buildDeps": [
            {
              "name": "git_aa"
            }
          ],
          "resolutionDeps": [
            {
              "name": "git_aa"
            }
          ],
          "moduleSpecifier": "https://raw.githubusercontent.com/metatypedev/ghjk/b702292/ports/rustup.ts"
        },
        "defaultInst": {
          "portRef": "rustup_rustlang@0.1.0"
        }
      },
      "bciqmcbhawhqin3go4l3rywevxny7lfudhbpffdekhmg35isg7xehvmq": {
        "manifest": {
          "ty": "denoWorker@v1",
          "name": "rust_rustup",
          "platforms": [
            "x86_64-linux",
            "aarch64-linux",
            "x86_64-darwin",
            "aarch64-darwin",
            "x86_64-windows",
            "aarch64-windows",
            "x86_64-freebsd",
            "aarch64-freebsd",
            "x86_64-netbsd",
            "aarch64-netbsd",
            "x86_64-aix",
            "aarch64-aix",
            "x86_64-solaris",
            "aarch64-solaris",
            "x86_64-illumos",
            "aarch64-illumos",
            "x86_64-android",
            "aarch64-android"
          ],
          "version": "0.1.0",
          "buildDeps": [
            {
              "name": "rustup_rustlang"
            }
          ],
          "moduleSpecifier": "https://raw.githubusercontent.com/metatypedev/ghjk/b702292/ports/rust.ts"
        },
        "defaultInst": {
          "version": "1.79.0",
          "portRef": "rust_rustup@0.1.0",
          "profile": "minimal"
        }
      },
      "bciqiiyn3yvadqrhgjmrk7ieqmrsuzd6vbcuvq63x6vpbepgvghhtjja": {
        "manifest": {
          "ty": "denoWorker@v1",
          "name": "cargo_binstall_ghrel",
          "platforms": [
            "aarch64-linux",
            "x86_64-linux",
            "aarch64-darwin",
            "x86_64-darwin"
          ],
          "version": "0.1.0",
          "moduleSpecifier": "https://raw.githubusercontent.com/metatypedev/ghjk/b702292/ports/cargo-binstall.ts"
        },
        "defaultInst": {
          "portRef": "cargo_binstall_ghrel@0.1.0"
        }
      },
      "bciqjhhjc4a4vtd7oeyh5ei7zxmztzkxr523h27uh7ps6rlw2r2w4ufi": {
        "manifest": {
          "ty": "denoWorker@v1",
          "name": "pnpm_ghrel",
          "platforms": [
            "aarch64-linux",
            "x86_64-linux",
            "aarch64-darwin",
            "x86_64-darwin",
            "aarch64-windows",
            "x86_64-windows"
          ],
          "version": "0.1.0",
          "moduleSpecifier": "https://raw.githubusercontent.com/metatypedev/ghjk/b702292/ports/pnpm.ts"
        },
        "defaultInst": {
          "portRef": "pnpm_ghrel@0.1.0"
        }
      },
      "bciqhlgvuozbxcmjecf7hqedxlg3pgvw5eu5yesdmvo645vet3yhm53q": {
        "manifest": {
          "ty": "denoWorker@v1",
          "name": "asdf_plugin_git",
          "platforms": [
            "aarch64-linux",
            "x86_64-linux",
            "aarch64-darwin",
            "x86_64-darwin",
            "aarch64-windows",
            "x86_64-windows"
          ],
          "version": "0.1.0",
          "buildDeps": [
            {
              "name": "git_aa"
            }
          ],
          "resolutionDeps": [
            {
              "name": "git_aa"
            }
          ],
          "moduleSpecifier": "https://raw.githubusercontent.com/metatypedev/ghjk/b702292/ports/asdf_plugin_git.ts"
        },
        "defaultInst": {
          "portRef": "asdf_plugin_git@0.1.0"
        }
      },
      "bciqacaeb3q3ltrfkzhtckfjlnjdis4bwrbhwt44hq6qpbcro623sraq": {
        "manifest": {
          "ty": "denoWorker@v1",
          "name": "cpy_bs_ghrel",
          "platforms": [
            "x86_64-linux",
            "aarch64-linux",
            "x86_64-darwin",
            "aarch64-darwin",
            "x86_64-windows",
            "aarch64-windows"
          ],
          "version": "0.1.0",
          "buildDeps": [
            {
              "name": "tar_aa"
            },
            {
              "name": "zstd_aa"
            }
          ],
          "moduleSpecifier": "https://raw.githubusercontent.com/metatypedev/ghjk/b702292/ports/cpy_bs.ts"
        },
        "defaultInst": {
          "version": "3.12.2",
          "portRef": "cpy_bs_ghrel@0.1.0",
          "releaseTag": "20240224"
        }
      },
      "bciqenen4rwswbxtiyvcqphbclntmcpdqmvso2egn4ud4ptrkazouani": {
        "manifest": {
          "ty": "denoWorker@v1",
          "name": "node_org",
          "platforms": [
            "aarch64-linux",
            "x86_64-linux",
            "aarch64-darwin",
            "x86_64-darwin",
            "aarch64-windows",
            "x86_64-windows"
          ],
          "version": "0.1.0",
          "buildDeps": [
            {
              "name": "tar_aa"
            }
          ],
          "moduleSpecifier": "https://raw.githubusercontent.com/metatypedev/ghjk/b702292/ports/node.ts"
        },
        "defaultInst": {
          "version": "20.8.0",
          "portRef": "node_org@0.1.0"
        }
      },
      "bciqfvoetwxha3e26koqnilar26rz4ikr2m4rst73oz7swrw6557kdba": {
        "tar_aa": "bciqb6ua63xodzwxngnbjq35hfikiwzb3dclbqkc7e6xgjdt5jin4pia",
        "git_aa": "bciqfl5s36w335ducrb6f6gwb3vuwup7vzqwwg67pq42xtkngsnxqobi",
        "curl_aa": "bciqcfe7qyxmokpn6pgtaj35r5qg74jkehuu6cvyrtcsnegvwlm64oqy",
        "unzip_aa": "bciqgkpwxjmo5phw5se4ugyiz4xua3xrd54quzmk7wdwpq3vghglogjy",
        "zstd_aa": "bciqmcvyepuficjj3mwshsbfecwdmzch5gwxqo557icnq4zujtdllh4a",
        "rustup_rustlang": "bciqhnfhxvpxn2lci2lbdtigj6i6wqzpqsmijykq2f7bebrpkyrnr7hq",
        "rust_rustup": "bciqmcbhawhqin3go4l3rywevxny7lfudhbpffdekhmg35isg7xehvmq",
        "cargo_binstall_ghrel": "bciqiiyn3yvadqrhgjmrk7ieqmrsuzd6vbcuvq63x6vpbepgvghhtjja",
        "pnpm_ghrel": "bciqjhhjc4a4vtd7oeyh5ei7zxmztzkxr523h27uh7ps6rlw2r2w4ufi",
        "asdf_plugin_git": "bciqhlgvuozbxcmjecf7hqedxlg3pgvw5eu5yesdmvo645vet3yhm53q",
        "cpy_bs_ghrel": "bciqacaeb3q3ltrfkzhtckfjlnjdis4bwrbhwt44hq6qpbcro623sraq",
        "node_org": "bciqenen4rwswbxtiyvcqphbclntmcpdqmvso2egn4ud4ptrkazouani"
      },
      "bciqd7mu5umyjjnt7v6lmyg4tlhj4bg6oq36iepo42sog2cxfs7tdpdi": {
        "version": "v24.1",
        "port": {
          "ty": "denoWorker@v1",
          "name": "protoc_ghrel",
          "platforms": [
            "aarch64-linux",
            "x86_64-linux",
            "aarch64-darwin",
            "x86_64-darwin"
          ],
          "version": "0.1.0",
          "moduleSpecifier": "https://raw.githubusercontent.com/metatypedev/ghjk/b702292/ports/protoc.ts"
        }
      },
<<<<<<< HEAD
      "bciqbrychkfu7qrjhcg77jbagzhlyva6yrzudd3szh7jrdncgswcmhci": {
=======
      "bciqp5sktkn6etkn3z4kvheorj42bloeldjnv75glh6q4jfju4emqt3y": {
>>>>>>> 4c30067e
        "buildDepConfigs": {
          "asdf_plugin_git": {
            "pluginRepo": "https://github.com/asdf-community/asdf-cmake",
            "portRef": "asdf_plugin_git@0.1.0"
          }
        },
        "resolutionDepConfigs": {
          "asdf_plugin_git": {
            "pluginRepo": "https://github.com/asdf-community/asdf-cmake",
            "portRef": "asdf_plugin_git@0.1.0"
          }
        },
        "port": {
          "ty": "denoWorker@v1",
          "name": "asdf",
          "platforms": [
            "x86_64-linux",
            "aarch64-linux",
            "x86_64-darwin",
            "aarch64-darwin"
          ],
          "version": "0.1.0",
          "buildDeps": [
            {
              "name": "curl_aa"
            },
            {
              "name": "git_aa"
            },
            {
              "name": "asdf_plugin_git"
<<<<<<< HEAD
            }
          ],
          "resolutionDeps": [
            {
              "name": "curl_aa"
            },
            {
              "name": "git_aa"
            },
            {
              "name": "asdf_plugin_git"
            }
          ],
          "moduleSpecifier": "https://raw.githubusercontent.com/metatypedev/ghjk/8d50518/ports/asdf.ts"
=======
            }
          ],
          "resolutionDeps": [
            {
              "name": "curl_aa"
            },
            {
              "name": "git_aa"
            },
            {
              "name": "asdf_plugin_git"
            }
          ],
          "moduleSpecifier": "https://raw.githubusercontent.com/metatypedev/ghjk/b702292/ports/asdf.ts"
>>>>>>> 4c30067e
        },
        "pluginRepo": "https://github.com/asdf-community/asdf-cmake",
        "installType": "version"
      },
<<<<<<< HEAD
      "bciqn6pysh7kjimwn3t3dfxjf3lzpwzde6s2ygpnfk5c56tktci3a36q": {
=======
      "bciqddqzemyb6kw24f2nhhy7hyfo62ytfjllvdnfhurqhb7qqlvo4noa": {
>>>>>>> 4c30067e
        "version": "v2.4.0",
        "port": {
          "ty": "denoWorker@v1",
          "name": "mold_ghrel",
          "platforms": [
            "aarch64-linux",
            "x86_64-linux"
          ],
          "version": "0.1.0",
          "buildDeps": [
            {
              "name": "tar_aa"
            }
          ],
<<<<<<< HEAD
          "moduleSpecifier": "https://raw.githubusercontent.com/metatypedev/ghjk/8d50518/ports/mold.ts"
        },
        "replaceLd": true
      },
      "bciqaox52l2fs7w5rlyppdc4jq2t4fr2dnt5zyx32ljqrmcwlrthlgkq": {
=======
          "moduleSpecifier": "https://raw.githubusercontent.com/metatypedev/ghjk/b702292/ports/mold.ts"
        },
        "replaceLd": true
      },
      "bciql6pq2bc6uxp7z5luxf3nn44bx3vdqo7fsz6sonammtbpwsdmwxcy": {
>>>>>>> 4c30067e
        "port": {
          "ty": "denoWorker@v1",
          "name": "act_ghrel",
          "platforms": [
            "aarch64-linux",
            "x86_64-linux",
            "aarch64-darwin",
            "x86_64-darwin",
            "aarch64-windows",
            "x86_64-windows"
          ],
          "version": "0.1.0",
<<<<<<< HEAD
          "moduleSpecifier": "https://raw.githubusercontent.com/metatypedev/ghjk/8d50518/ports/act.ts"
        }
      },
      "bciqonsgjkby5ii3ovd3etz7sn4h4zdunidy2ikwuzwbbi6emcvyglky": {
        "buildDepConfigs": {
          "rust_rustup": {
            "portRef": "rust_rustup@0.1.0",
            "profile": "minimal"
          }
        },
=======
          "moduleSpecifier": "https://raw.githubusercontent.com/metatypedev/ghjk/b702292/ports/act.ts"
        }
      },
      "bciqllhtecyu5p4isjgutrvnb2xgkrryhxy6ooacn5p6ol2rriku6zwy": {
>>>>>>> 4c30067e
        "port": {
          "ty": "denoWorker@v1",
          "name": "cargobi_cratesio",
          "platforms": [
            "x86_64-linux",
            "aarch64-linux",
            "x86_64-darwin",
            "aarch64-darwin",
            "x86_64-windows",
            "aarch64-windows",
            "x86_64-freebsd",
            "aarch64-freebsd",
            "x86_64-netbsd",
            "aarch64-netbsd",
            "x86_64-aix",
            "aarch64-aix",
            "x86_64-solaris",
            "aarch64-solaris",
            "x86_64-illumos",
            "aarch64-illumos",
            "x86_64-android",
            "aarch64-android"
          ],
          "version": "0.1.0",
          "buildDeps": [
            {
              "name": "cargo_binstall_ghrel"
            },
            {
              "name": "rust_rustup"
            }
          ],
<<<<<<< HEAD
          "moduleSpecifier": "https://raw.githubusercontent.com/metatypedev/ghjk/8d50518/ports/cargobi.ts"
=======
          "moduleSpecifier": "https://raw.githubusercontent.com/metatypedev/ghjk/b702292/ports/cargobi.ts"
>>>>>>> 4c30067e
        },
        "crateName": "whiz",
        "locked": true
      },
<<<<<<< HEAD
      "bciqftdi7dnyibxcqyipcregan6x7rq7x3knxehwznowebxje5nnt4jq": {
        "buildDepConfigs": {
          "rust_rustup": {
            "portRef": "rust_rustup@0.1.0",
            "profile": "minimal"
          }
        },
=======
      "bciqfbafead64bhnmec2sxcnc7v4c4m4p4pgehp5fjihkwqxkzkldmoi": {
>>>>>>> 4c30067e
        "port": {
          "ty": "denoWorker@v1",
          "name": "cargobi_cratesio",
          "platforms": [
            "x86_64-linux",
            "aarch64-linux",
            "x86_64-darwin",
            "aarch64-darwin",
            "x86_64-windows",
            "aarch64-windows",
            "x86_64-freebsd",
            "aarch64-freebsd",
            "x86_64-netbsd",
            "aarch64-netbsd",
            "x86_64-aix",
            "aarch64-aix",
            "x86_64-solaris",
            "aarch64-solaris",
            "x86_64-illumos",
            "aarch64-illumos",
            "x86_64-android",
            "aarch64-android"
          ],
          "version": "0.1.0",
          "buildDeps": [
            {
              "name": "cargo_binstall_ghrel"
            },
            {
              "name": "rust_rustup"
            }
          ],
<<<<<<< HEAD
          "moduleSpecifier": "https://raw.githubusercontent.com/metatypedev/ghjk/8d50518/ports/cargobi.ts"
=======
          "moduleSpecifier": "https://raw.githubusercontent.com/metatypedev/ghjk/b702292/ports/cargobi.ts"
>>>>>>> 4c30067e
        },
        "crateName": "wit-deps-cli",
        "locked": true
      },
<<<<<<< HEAD
      "bciqaua6dxbrmegvkfhanmhyptnl3x67ucovsv7725d666ts5ic2h74y": {
        "buildDepConfigs": {
          "rust_rustup": {
            "portRef": "rust_rustup@0.1.0",
            "profile": "minimal"
          }
        },
=======
      "bciqn62icb2lxjafe2jzh53frwkycch2tk22lhk5aqkhsdl7cwjbpmji": {
>>>>>>> 4c30067e
        "port": {
          "ty": "denoWorker@v1",
          "name": "cargobi_cratesio",
          "platforms": [
            "x86_64-linux",
            "aarch64-linux",
            "x86_64-darwin",
            "aarch64-darwin",
            "x86_64-windows",
            "aarch64-windows",
            "x86_64-freebsd",
            "aarch64-freebsd",
            "x86_64-netbsd",
            "aarch64-netbsd",
            "x86_64-aix",
            "aarch64-aix",
            "x86_64-solaris",
            "aarch64-solaris",
            "x86_64-illumos",
            "aarch64-illumos",
            "x86_64-android",
            "aarch64-android"
          ],
          "version": "0.1.0",
          "buildDeps": [
            {
              "name": "cargo_binstall_ghrel"
            },
            {
              "name": "rust_rustup"
            }
          ],
<<<<<<< HEAD
          "moduleSpecifier": "https://raw.githubusercontent.com/metatypedev/ghjk/8d50518/ports/cargobi.ts"
=======
          "moduleSpecifier": "https://raw.githubusercontent.com/metatypedev/ghjk/b702292/ports/cargobi.ts"
>>>>>>> 4c30067e
        },
        "crateName": "git-cliff",
        "locked": true
      },
<<<<<<< HEAD
      "bciqakdwqj7fgoikxq7k3hkyubhinoxolv7f4efxc2ruofmfrf4fltjq": {
=======
      "bciqjq7sv663snw57fsybwrfefbjibkn6t4psfbd2r3dodboafhr6lmq": {
>>>>>>> 4c30067e
        "version": "3.7.1",
        "port": {
          "ty": "denoWorker@v1",
          "name": "pipi_pypi",
          "platforms": [
            "x86_64-linux",
            "aarch64-linux",
            "x86_64-darwin",
            "aarch64-darwin",
            "x86_64-windows",
            "aarch64-windows",
            "x86_64-freebsd",
            "aarch64-freebsd",
            "x86_64-netbsd",
            "aarch64-netbsd",
            "x86_64-aix",
            "aarch64-aix",
            "x86_64-solaris",
            "aarch64-solaris",
            "x86_64-illumos",
            "aarch64-illumos",
            "x86_64-android",
            "aarch64-android"
          ],
          "version": "0.1.0",
          "buildDeps": [
            {
              "name": "cpy_bs_ghrel"
            }
          ],
          "moduleSpecifier": "https://raw.githubusercontent.com/metatypedev/ghjk/b702292/ports/pipi.ts"
        },
        "packageName": "pre-commit"
      },
<<<<<<< HEAD
      "bciqhmxwybpauxkvdt25peyg7f2szfywk2tln5knul5ljknbfwfqau5y": {
=======
      "bciqpqesmcpthtkaswi5pb25yqmdea674er4cz7nl2fsa6lsii6ludwa": {
>>>>>>> 4c30067e
        "version": "v0.13.1",
        "port": {
          "ty": "denoWorker@v1",
          "name": "temporal_cli_ghrel",
          "platforms": [
            "aarch64-linux",
            "x86_64-linux",
            "aarch64-darwin",
            "x86_64-darwin",
            "aarch64-windows",
            "x86_64-windows"
          ],
          "version": "0.1.0",
<<<<<<< HEAD
          "moduleSpecifier": "https://raw.githubusercontent.com/metatypedev/ghjk/8d50518/ports/temporal_cli.ts"
        }
      },
      "bciqfuxxzar7qdvo2ojexjrxqikhfelril5c7oifep4obqstm3n7ufky": {
        "version": "1.33.0",
        "buildDepConfigs": {
          "rust_rustup": {
            "portRef": "rust_rustup@0.1.0",
            "profile": "minimal"
          }
        },
=======
          "moduleSpecifier": "https://raw.githubusercontent.com/metatypedev/ghjk/b702292/ports/temporal_cli.ts"
        }
      },
      "bciqctytzcjsv7qqv7kynxwfniayjlocaigb2aihikhlrgt5lab3p32i": {
        "version": "1.33.0",
>>>>>>> 4c30067e
        "port": {
          "ty": "denoWorker@v1",
          "name": "cargobi_cratesio",
          "platforms": [
            "x86_64-linux",
            "aarch64-linux",
            "x86_64-darwin",
            "aarch64-darwin",
            "x86_64-windows",
            "aarch64-windows",
            "x86_64-freebsd",
            "aarch64-freebsd",
            "x86_64-netbsd",
            "aarch64-netbsd",
            "x86_64-aix",
            "aarch64-aix",
            "x86_64-solaris",
            "aarch64-solaris",
            "x86_64-illumos",
            "aarch64-illumos",
            "x86_64-android",
            "aarch64-android"
          ],
          "version": "0.1.0",
          "buildDeps": [
            {
              "name": "cargo_binstall_ghrel"
            },
            {
              "name": "rust_rustup"
            }
          ],
          "moduleSpecifier": "https://raw.githubusercontent.com/metatypedev/ghjk/b702292/ports/cargobi.ts"
        },
        "crateName": "cargo-insta",
        "locked": true
      },
<<<<<<< HEAD
      "bciqooc3invqu75sanbnrcamofhdtgui6jcehfcf5fbggccbhjbdxabi": {
        "version": "0.2.5",
        "buildDepConfigs": {
          "rust_rustup": {
            "portRef": "rust_rustup@0.1.0",
            "profile": "minimal"
          }
        },
=======
      "bciqm2woxgqgrhy7aa2mqhrbkce7o7xs65iabadfpqyh3xqre5glgsaa": {
        "version": "0.2.5",
>>>>>>> 4c30067e
        "port": {
          "ty": "denoWorker@v1",
          "name": "cargobi_cratesio",
          "platforms": [
            "x86_64-linux",
            "aarch64-linux",
            "x86_64-darwin",
            "aarch64-darwin",
            "x86_64-windows",
            "aarch64-windows",
            "x86_64-freebsd",
            "aarch64-freebsd",
            "x86_64-netbsd",
            "aarch64-netbsd",
            "x86_64-aix",
            "aarch64-aix",
            "x86_64-solaris",
            "aarch64-solaris",
            "x86_64-illumos",
            "aarch64-illumos",
            "x86_64-android",
            "aarch64-android"
          ],
          "version": "0.1.0",
          "buildDeps": [
            {
              "name": "cargo_binstall_ghrel"
            },
            {
              "name": "rust_rustup"
            }
          ],
          "moduleSpecifier": "https://raw.githubusercontent.com/metatypedev/ghjk/b702292/ports/cargobi.ts"
        },
        "crateName": "cross",
        "locked": true
      },
<<<<<<< HEAD
      "bciqgo3ax6mfzbblfeodvrlgpobj6rllgeqvtexvuuvxvbwev3c4xrci": {
=======
      "bciqlajnywjssd2yeb5a2p4qp7was3au33ekjcvashkvei6zr7mdh2dq": {
>>>>>>> 4c30067e
        "version": "3.8.18",
        "port": {
          "ty": "denoWorker@v1",
          "name": "cpy_bs_ghrel",
          "platforms": [
            "x86_64-linux",
            "aarch64-linux",
            "x86_64-darwin",
            "aarch64-darwin",
            "x86_64-windows",
            "aarch64-windows"
          ],
          "version": "0.1.0",
          "buildDeps": [
            {
              "name": "tar_aa"
            },
            {
              "name": "zstd_aa"
            }
          ],
<<<<<<< HEAD
          "moduleSpecifier": "https://raw.githubusercontent.com/metatypedev/ghjk/8d50518/ports/cpy_bs.ts"
        },
        "releaseTag": "20240224"
      },
      "bciqcvyjgjkhhqrpxn2t5bewd43yvwujqzapshcuwr2btmxbsobtb7iy": {
=======
          "moduleSpecifier": "https://raw.githubusercontent.com/metatypedev/ghjk/b702292/ports/cpy_bs.ts"
        },
        "releaseTag": "20240224"
      },
      "bciqgi2hzel6ndyvbd36ovvcpdv4ltizav3ibmqnujzdp4zzf6zai3vi": {
>>>>>>> 4c30067e
        "version": "0.4.7",
        "port": {
          "ty": "denoWorker@v1",
          "name": "pipi_pypi",
          "platforms": [
            "x86_64-linux",
            "aarch64-linux",
            "x86_64-darwin",
            "aarch64-darwin",
            "x86_64-windows",
            "aarch64-windows",
            "x86_64-freebsd",
            "aarch64-freebsd",
            "x86_64-netbsd",
            "aarch64-netbsd",
            "x86_64-aix",
            "aarch64-aix",
            "x86_64-solaris",
            "aarch64-solaris",
            "x86_64-illumos",
            "aarch64-illumos",
            "x86_64-android",
            "aarch64-android"
          ],
          "version": "0.1.0",
          "buildDeps": [
            {
              "name": "cpy_bs_ghrel"
            }
          ],
<<<<<<< HEAD
          "moduleSpecifier": "https://raw.githubusercontent.com/metatypedev/ghjk/8d50518/ports/pipi.ts"
        },
        "packageName": "ruff"
      },
      "bciqbml3tljo3tngxutpjcevr4pdgqkvh6cvfznrplrchqvke5m7kd7q": {
=======
          "moduleSpecifier": "https://raw.githubusercontent.com/metatypedev/ghjk/b702292/ports/pipi.ts"
        },
        "packageName": "ruff"
      },
      "bciqhuc6rcywoh677qmscqjbdgofoyalurlnabho5amqmhdfpilrgc5a": {
>>>>>>> 4c30067e
        "version": "1.7.0",
        "port": {
          "ty": "denoWorker@v1",
          "name": "pipi_pypi",
          "platforms": [
            "x86_64-linux",
            "aarch64-linux",
            "x86_64-darwin",
            "aarch64-darwin",
            "x86_64-windows",
            "aarch64-windows",
            "x86_64-freebsd",
            "aarch64-freebsd",
            "x86_64-netbsd",
            "aarch64-netbsd",
            "x86_64-aix",
            "aarch64-aix",
            "x86_64-solaris",
            "aarch64-solaris",
            "x86_64-illumos",
            "aarch64-illumos",
            "x86_64-android",
            "aarch64-android"
          ],
          "version": "0.1.0",
          "buildDeps": [
            {
              "name": "cpy_bs_ghrel"
            }
          ],
          "moduleSpecifier": "https://raw.githubusercontent.com/metatypedev/ghjk/b702292/ports/pipi.ts"
        },
        "packageName": "poetry"
      },
<<<<<<< HEAD
      "bciqhfql42mnvrgemlbikem6oy6bbpos57m4iyvhvinvw3sc56omlu6y": {
=======
      "bciqkdrtbzm4whp2wklha6js3632cew6reewqcyqt7ordcwg4nfedghi": {
>>>>>>> 4c30067e
        "version": "20.8.0",
        "port": {
          "ty": "denoWorker@v1",
          "name": "node_org",
          "platforms": [
            "aarch64-linux",
            "x86_64-linux",
            "aarch64-darwin",
            "x86_64-darwin",
            "aarch64-windows",
            "x86_64-windows"
          ],
          "version": "0.1.0",
          "buildDeps": [
            {
              "name": "tar_aa"
            }
          ],
<<<<<<< HEAD
          "moduleSpecifier": "https://raw.githubusercontent.com/metatypedev/ghjk/8d50518/ports/node.ts"
        }
      },
      "bciqn5efsjq6kax6nmtia2b7jjvqmsfqzgvisnz5lno5u7seuheydy3i": {
=======
          "moduleSpecifier": "https://raw.githubusercontent.com/metatypedev/ghjk/b702292/ports/node.ts"
        }
      },
      "bciqewnlpjw47a2lbkd2qca6jf6opnreaizhblcg5omt2uglljw2onli": {
>>>>>>> 4c30067e
        "version": "v9.4.0",
        "port": {
          "ty": "denoWorker@v1",
          "name": "pnpm_ghrel",
          "platforms": [
            "aarch64-linux",
            "x86_64-linux",
            "aarch64-darwin",
            "x86_64-darwin",
            "aarch64-windows",
            "x86_64-windows"
          ],
          "version": "0.1.0",
<<<<<<< HEAD
          "moduleSpecifier": "https://raw.githubusercontent.com/metatypedev/ghjk/8d50518/ports/pnpm.ts"
        }
      },
      "bciqk76ralarrfscv72jgxo3mxwhpvy4z3hyb3pliuhgbvwf7mevwrqi": {
=======
          "moduleSpecifier": "https://raw.githubusercontent.com/metatypedev/ghjk/b702292/ports/pnpm.ts"
        }
      },
      "bciqg3ul5otgtisml3egxsjfe6kvg2jsvl5zakibnaxgiqe2jzv6amei": {
>>>>>>> 4c30067e
        "version": "10.0.1",
        "port": {
          "ty": "denoWorker@v1",
          "name": "npmi_npm",
          "platforms": [
            "x86_64-linux",
            "aarch64-linux",
            "x86_64-darwin",
            "aarch64-darwin",
            "x86_64-windows",
            "aarch64-windows",
            "x86_64-freebsd",
            "aarch64-freebsd",
            "x86_64-netbsd",
            "aarch64-netbsd",
            "x86_64-aix",
            "aarch64-aix",
            "x86_64-solaris",
            "aarch64-solaris",
            "x86_64-illumos",
            "aarch64-illumos",
            "x86_64-android",
            "aarch64-android"
          ],
          "version": "0.1.0",
          "buildDeps": [
            {
              "name": "node_org"
            }
          ],
<<<<<<< HEAD
          "moduleSpecifier": "https://raw.githubusercontent.com/metatypedev/ghjk/8d50518/ports/npmi.ts"
        },
        "packageName": "node-gyp"
      },
      "bciqja7ilfqcwwbtzoeqgr2wlfkvwaeuvosddgx7yj4vsjfyirdr7gla": {
        "version": "0.116.1",
        "buildDepConfigs": {
          "rust_rustup": {
            "portRef": "rust_rustup@0.1.0",
            "profile": "minimal"
          }
        },
=======
          "moduleSpecifier": "https://raw.githubusercontent.com/metatypedev/ghjk/b702292/ports/npmi.ts"
        },
        "packageName": "node-gyp"
      },
      "bciqgjly7ijjp5zh5ytt2jcpptqx5vmbgs7lrvn27pujnze6dtljgt6y": {
        "version": "0.116.1",
>>>>>>> 4c30067e
        "port": {
          "ty": "denoWorker@v1",
          "name": "cargobi_cratesio",
          "platforms": [
            "x86_64-linux",
            "aarch64-linux",
            "x86_64-darwin",
            "aarch64-darwin",
            "x86_64-windows",
            "aarch64-windows",
            "x86_64-freebsd",
            "aarch64-freebsd",
            "x86_64-netbsd",
            "aarch64-netbsd",
            "x86_64-aix",
            "aarch64-aix",
            "x86_64-solaris",
            "aarch64-solaris",
            "x86_64-illumos",
            "aarch64-illumos",
            "x86_64-android",
            "aarch64-android"
          ],
          "version": "0.1.0",
          "buildDeps": [
            {
              "name": "cargo_binstall_ghrel"
            },
            {
              "name": "rust_rustup"
            }
          ],
          "moduleSpecifier": "https://raw.githubusercontent.com/metatypedev/ghjk/b702292/ports/cargobi.ts"
        },
        "crateName": "wasm-opt",
        "locked": true
      },
<<<<<<< HEAD
      "bciqdcngfirmfo7a32evm3n2cuppge7occb6f3caco23iq6eucs7mnjq": {
        "version": "1.208.1",
        "buildDepConfigs": {
          "rust_rustup": {
            "portRef": "rust_rustup@0.1.0",
            "profile": "minimal"
          }
=======
      "bciqgnqqxpmenmhf5y7psrovuhwdeqh5x5teil2tkggvpgowac3hgjbq": {
        "version": "1.208.1",
        "port": {
          "ty": "denoWorker@v1",
          "name": "cargobi_cratesio",
          "platforms": [
            "x86_64-linux",
            "aarch64-linux",
            "x86_64-darwin",
            "aarch64-darwin",
            "x86_64-windows",
            "aarch64-windows",
            "x86_64-freebsd",
            "aarch64-freebsd",
            "x86_64-netbsd",
            "aarch64-netbsd",
            "x86_64-aix",
            "aarch64-aix",
            "x86_64-solaris",
            "aarch64-solaris",
            "x86_64-illumos",
            "aarch64-illumos",
            "x86_64-android",
            "aarch64-android"
          ],
          "version": "0.1.0",
          "buildDeps": [
            {
              "name": "cargo_binstall_ghrel"
            },
            {
              "name": "rust_rustup"
            }
          ],
          "moduleSpecifier": "https://raw.githubusercontent.com/metatypedev/ghjk/b702292/ports/cargobi.ts"
>>>>>>> 4c30067e
        },
        "crateName": "wasm-tools",
        "locked": true
      },
      "bciqh2qn4zwqv7ixf3vb4jzgy2nfzxzz6va5wu5uzv3vtjaqpgg2tygi": {
        "version": "0.13.4",
        "port": {
          "ty": "denoWorker@v1",
          "name": "pipi_pypi",
          "platforms": [
            "x86_64-linux",
            "aarch64-linux",
            "x86_64-darwin",
            "aarch64-darwin",
            "x86_64-windows",
            "aarch64-windows",
            "x86_64-freebsd",
            "aarch64-freebsd",
            "x86_64-netbsd",
            "aarch64-netbsd",
            "x86_64-aix",
            "aarch64-aix",
            "x86_64-solaris",
            "aarch64-solaris",
            "x86_64-illumos",
            "aarch64-illumos",
            "x86_64-android",
            "aarch64-android"
          ],
          "version": "0.1.0",
          "buildDeps": [
            {
              "name": "cpy_bs_ghrel"
            }
          ],
          "moduleSpecifier": "https://raw.githubusercontent.com/metatypedev/ghjk/b702292/ports/pipi.ts"
        },
<<<<<<< HEAD
        "crateName": "wasm-tools",
        "locked": true
      },
      "bciqihumb3qmuc2xesnyf3jne7usbjxw7dk52qq53nrvvzex335qbuby": {
        "version": "0.13.4",
        "port": {
          "ty": "denoWorker@v1",
          "name": "pipi_pypi",
=======
        "packageName": "componentize-py"
      },
      "bciqdy7ppzs3sotxid2juepk2s7xg7a4g76amjzfeb5ec6kwnwmfnhaq": {
        "version": "1.3.0",
        "port": {
          "ty": "denoWorker@v1",
          "name": "npmi_npm",
>>>>>>> 4c30067e
          "platforms": [
            "x86_64-linux",
            "aarch64-linux",
            "x86_64-darwin",
            "aarch64-darwin",
            "x86_64-windows",
            "aarch64-windows",
            "x86_64-freebsd",
            "aarch64-freebsd",
            "x86_64-netbsd",
            "aarch64-netbsd",
            "x86_64-aix",
            "aarch64-aix",
            "x86_64-solaris",
            "aarch64-solaris",
            "x86_64-illumos",
            "aarch64-illumos",
            "x86_64-android",
            "aarch64-android"
          ],
          "version": "0.1.0",
          "buildDeps": [
            {
<<<<<<< HEAD
              "name": "cpy_bs_ghrel"
            }
          ],
          "moduleSpecifier": "https://raw.githubusercontent.com/metatypedev/ghjk/8d50518/ports/pipi.ts"
        },
        "packageName": "componentize-py"
      },
      "bciqknnob6elrfg7cgnejgi3vybmixx26dfiwn2tlanflkuqk3mrejkq": {
        "version": "1.3.0",
        "port": {
          "ty": "denoWorker@v1",
          "name": "npmi_npm",
          "platforms": [
            "x86_64-linux",
            "aarch64-linux",
            "x86_64-darwin",
            "aarch64-darwin",
            "x86_64-windows",
            "aarch64-windows",
            "x86_64-freebsd",
            "aarch64-freebsd",
            "x86_64-netbsd",
            "aarch64-netbsd",
            "x86_64-aix",
            "aarch64-aix",
            "x86_64-solaris",
            "aarch64-solaris",
            "x86_64-illumos",
            "aarch64-illumos",
            "x86_64-android",
            "aarch64-android"
          ],
          "version": "0.1.0",
          "buildDeps": [
            {
              "name": "node_org"
            }
          ],
          "moduleSpecifier": "https://raw.githubusercontent.com/metatypedev/ghjk/8d50518/ports/npmi.ts"
=======
              "name": "node_org"
            }
          ],
          "moduleSpecifier": "https://raw.githubusercontent.com/metatypedev/ghjk/b702292/ports/npmi.ts"
>>>>>>> 4c30067e
        },
        "packageName": "@bytecodealliance/jco"
      },
      "bciqbrqcdc7q732b2hsphpf7t5rzhvz6h5dfqxfxs345t62asad7zcry": {
        "version": "nightly-2024-05-26",
        "port": {
          "ty": "denoWorker@v1",
          "name": "rust_rustup",
          "platforms": [
            "x86_64-linux",
            "aarch64-linux",
            "x86_64-darwin",
            "aarch64-darwin",
            "x86_64-windows",
            "aarch64-windows",
            "x86_64-freebsd",
            "aarch64-freebsd",
            "x86_64-netbsd",
            "aarch64-netbsd",
            "x86_64-aix",
            "aarch64-aix",
            "x86_64-solaris",
            "aarch64-solaris",
            "x86_64-illumos",
            "aarch64-illumos",
            "x86_64-android",
            "aarch64-android"
          ],
          "version": "0.1.0",
          "buildDeps": [
            {
              "name": "rustup_rustlang"
            }
          ],
          "moduleSpecifier": "https://raw.githubusercontent.com/metatypedev/ghjk/b702292/ports/rust.ts"
        },
        "profile": "minimal"
      },
      "bciqjcqwnurxnykxkfkbd7g755fcauqhf4lv5voo5nn62afj3tybfesi": {
        "version": "0.1.47",
        "port": {
          "ty": "denoWorker@v1",
          "name": "cargobi_cratesio",
          "platforms": [
            "x86_64-linux",
            "aarch64-linux",
            "x86_64-darwin",
            "aarch64-darwin",
            "x86_64-windows",
            "aarch64-windows",
            "x86_64-freebsd",
            "aarch64-freebsd",
            "x86_64-netbsd",
            "aarch64-netbsd",
            "x86_64-aix",
            "aarch64-aix",
            "x86_64-solaris",
            "aarch64-solaris",
            "x86_64-illumos",
            "aarch64-illumos",
            "x86_64-android",
            "aarch64-android"
          ],
          "version": "0.1.0",
          "buildDeps": [
            {
              "name": "cargo_binstall_ghrel"
            },
            {
              "name": "rust_rustup"
            }
          ],
          "moduleSpecifier": "https://raw.githubusercontent.com/metatypedev/ghjk/b702292/ports/cargobi.ts"
        },
        "crateName": "cargo-udeps",
        "locked": true
      }
    }
  }
}<|MERGE_RESOLUTION|>--- conflicted
+++ resolved
@@ -226,21 +226,13 @@
               "specifiedVersion": false
             },
             "rust_rustup": {
-<<<<<<< HEAD
-              "version": "1.78.0",
-=======
               "version": "1.79.0",
->>>>>>> 4c30067e
               "buildDepConfigs": {
                 "rustup_rustlang": {
                   "version": "1.27.1",
                   "buildDepConfigs": {
                     "git_aa": {
-<<<<<<< HEAD
-                      "version": "2.45.2",
-=======
                       "version": "2.34.1",
->>>>>>> 4c30067e
                       "buildDepConfigs": {},
                       "portRef": "git_aa@0.1.0",
                       "specifiedVersion": false
@@ -1012,11 +1004,6 @@
             },
             "ghjkEnvProvInstSet____rust": {
               "installs": [
-<<<<<<< HEAD
-                "bciqhkh2ldjjs2vliajwk2fsxligeeciqkhsglapbuwhulfanoxlmqjq",
-                "bciqbrychkfu7qrjhcg77jbagzhlyva6yrzudd3szh7jrdncgswcmhci",
-                "bciqamrjz2xxx5gxex2xc3fyttudt2fvu2bjvea5kqcwwnvbl2orlbaq"
-=======
                 "bciqd7mu5umyjjnt7v6lmyg4tlhj4bg6oq36iepo42sog2cxfs7tdpdi",
                 "bciqp5sktkn6etkn3z4kvheorj42bloeldjnv75glh6q4jfju4emqt3y",
                 "bciqfhtizxh3hxqyszx4cnvcfjqq5t3ox2vr7yekhywsmrcvrau3iqvi"
@@ -1047,36 +1034,8 @@
                 "bciqgnqqxpmenmhf5y7psrovuhwdeqh5x5teil2tkggvpgowac3hgjbq",
                 "bciqh2qn4zwqv7ixf3vb4jzgy2nfzxzz6va5wu5uzv3vtjaqpgg2tygi",
                 "bciqdy7ppzs3sotxid2juepk2s7xg7a4g76amjzfeb5ec6kwnwmfnhaq"
->>>>>>> 4c30067e
               ],
               "allowedBuildDeps": "bciqfvoetwxha3e26koqnilar26rz4ikr2m4rst73oz7swrw6557kdba"
-            },
-            "ghjkEnvProvInstSet___dev": {
-              "installs": [
-                "bciqn6pysh7kjimwn3t3dfxjf3lzpwzde6s2ygpnfk5c56tktci3a36q",
-                "bciqaox52l2fs7w5rlyppdc4jq2t4fr2dnt5zyx32ljqrmcwlrthlgkq",
-                "bciqonsgjkby5ii3ovd3etz7sn4h4zdunidy2ikwuzwbbi6emcvyglky",
-                "bciqftdi7dnyibxcqyipcregan6x7rq7x3knxehwznowebxje5nnt4jq",
-                "bciqaua6dxbrmegvkfhanmhyptnl3x67ucovsv7725d666ts5ic2h74y",
-                "bciqakdwqj7fgoikxq7k3hkyubhinoxolv7f4efxc2ruofmfrf4fltjq",
-                "bciqhmxwybpauxkvdt25peyg7f2szfywk2tln5knul5ljknbfwfqau5y",
-                "bciqfuxxzar7qdvo2ojexjrxqikhfelril5c7oifep4obqstm3n7ufky",
-                "bciqooc3invqu75sanbnrcamofhdtgui6jcehfcf5fbggccbhjbdxabi",
-                "bciqhkh2ldjjs2vliajwk2fsxligeeciqkhsglapbuwhulfanoxlmqjq",
-                "bciqbrychkfu7qrjhcg77jbagzhlyva6yrzudd3szh7jrdncgswcmhci",
-                "bciqamrjz2xxx5gxex2xc3fyttudt2fvu2bjvea5kqcwwnvbl2orlbaq",
-                "bciqgo3ax6mfzbblfeodvrlgpobj6rllgeqvtexvuuvxvbwev3c4xrci",
-                "bciqcvyjgjkhhqrpxn2t5bewd43yvwujqzapshcuwr2btmxbsobtb7iy",
-                "bciqbml3tljo3tngxutpjcevr4pdgqkvh6cvfznrplrchqvke5m7kd7q",
-                "bciqhfql42mnvrgemlbikem6oy6bbpos57m4iyvhvinvw3sc56omlu6y",
-                "bciqn5efsjq6kax6nmtia2b7jjvqmsfqzgvisnz5lno5u7seuheydy3i",
-                "bciqk76ralarrfscv72jgxo3mxwhpvy4z3hyb3pliuhgbvwf7mevwrqi",
-                "bciqja7ilfqcwwbtzoeqgr2wlfkvwaeuvosddgx7yj4vsjfyirdr7gla",
-                "bciqdcngfirmfo7a32evm3n2cuppge7occb6f3caco23iq6eucs7mnjq",
-                "bciqihumb3qmuc2xesnyf3jne7usbjxw7dk52qq53nrvvzex335qbuby",
-                "bciqknnob6elrfg7cgnejgi3vybmixx26dfiwn2tlanflkuqk3mrejkq"
-              ],
-              "allowedBuildDeps": "bciqmog334kddvt4434twkcecuy4givs6df2l5dysofcvlnamvumil5i"
             },
             "ghjkEnvProvInstSet____ecma": {
               "installs": [
@@ -1108,27 +1067,6 @@
             },
             "ghjkEnvProvInstSet___ci": {
               "installs": [
-<<<<<<< HEAD
-                "bciqakdwqj7fgoikxq7k3hkyubhinoxolv7f4efxc2ruofmfrf4fltjq",
-                "bciqhmxwybpauxkvdt25peyg7f2szfywk2tln5knul5ljknbfwfqau5y",
-                "bciqfuxxzar7qdvo2ojexjrxqikhfelril5c7oifep4obqstm3n7ufky",
-                "bciqooc3invqu75sanbnrcamofhdtgui6jcehfcf5fbggccbhjbdxabi",
-                "bciqhkh2ldjjs2vliajwk2fsxligeeciqkhsglapbuwhulfanoxlmqjq",
-                "bciqbrychkfu7qrjhcg77jbagzhlyva6yrzudd3szh7jrdncgswcmhci",
-                "bciqamrjz2xxx5gxex2xc3fyttudt2fvu2bjvea5kqcwwnvbl2orlbaq",
-                "bciqgo3ax6mfzbblfeodvrlgpobj6rllgeqvtexvuuvxvbwev3c4xrci",
-                "bciqcvyjgjkhhqrpxn2t5bewd43yvwujqzapshcuwr2btmxbsobtb7iy",
-                "bciqbml3tljo3tngxutpjcevr4pdgqkvh6cvfznrplrchqvke5m7kd7q",
-                "bciqhfql42mnvrgemlbikem6oy6bbpos57m4iyvhvinvw3sc56omlu6y",
-                "bciqn5efsjq6kax6nmtia2b7jjvqmsfqzgvisnz5lno5u7seuheydy3i",
-                "bciqk76ralarrfscv72jgxo3mxwhpvy4z3hyb3pliuhgbvwf7mevwrqi",
-                "bciqja7ilfqcwwbtzoeqgr2wlfkvwaeuvosddgx7yj4vsjfyirdr7gla",
-                "bciqdcngfirmfo7a32evm3n2cuppge7occb6f3caco23iq6eucs7mnjq",
-                "bciqihumb3qmuc2xesnyf3jne7usbjxw7dk52qq53nrvvzex335qbuby",
-                "bciqknnob6elrfg7cgnejgi3vybmixx26dfiwn2tlanflkuqk3mrejkq"
-              ],
-              "allowedBuildDeps": "bciqmog334kddvt4434twkcecuy4givs6df2l5dysofcvlnamvumil5i"
-=======
                 "bciqjq7sv663snw57fsybwrfefbjibkn6t4psfbd2r3dodboafhr6lmq",
                 "bciqpqesmcpthtkaswi5pb25yqmdea674er4cz7nl2fsa6lsii6ludwa",
                 "bciqctytzcjsv7qqv7kynxwfniayjlocaigb2aihikhlrgt5lab3p32i",
@@ -1148,7 +1086,6 @@
                 "bciqdy7ppzs3sotxid2juepk2s7xg7a4g76amjzfeb5ec6kwnwmfnhaq"
               ],
               "allowedBuildDeps": "bciqfvoetwxha3e26koqnilar26rz4ikr2m4rst73oz7swrw6557kdba"
->>>>>>> 4c30067e
             },
             "ghjkEnvProvInstSet_______task_env_lint-udeps": {
               "installs": [
@@ -1172,17 +1109,6 @@
             },
             "ghjkEnvProvInstSet_______task_env_test-rust": {
               "installs": [
-<<<<<<< HEAD
-                "bciqhkh2ldjjs2vliajwk2fsxligeeciqkhsglapbuwhulfanoxlmqjq",
-                "bciqbrychkfu7qrjhcg77jbagzhlyva6yrzudd3szh7jrdncgswcmhci",
-                "bciqamrjz2xxx5gxex2xc3fyttudt2fvu2bjvea5kqcwwnvbl2orlbaq",
-                "bciqhfql42mnvrgemlbikem6oy6bbpos57m4iyvhvinvw3sc56omlu6y",
-                "bciqn5efsjq6kax6nmtia2b7jjvqmsfqzgvisnz5lno5u7seuheydy3i",
-                "bciqk76ralarrfscv72jgxo3mxwhpvy4z3hyb3pliuhgbvwf7mevwrqi",
-                "bciqgo3ax6mfzbblfeodvrlgpobj6rllgeqvtexvuuvxvbwev3c4xrci",
-                "bciqcvyjgjkhhqrpxn2t5bewd43yvwujqzapshcuwr2btmxbsobtb7iy",
-                "bciqbml3tljo3tngxutpjcevr4pdgqkvh6cvfznrplrchqvke5m7kd7q"
-=======
                 "bciqd7mu5umyjjnt7v6lmyg4tlhj4bg6oq36iepo42sog2cxfs7tdpdi",
                 "bciqp5sktkn6etkn3z4kvheorj42bloeldjnv75glh6q4jfju4emqt3y",
                 "bciqfhtizxh3hxqyszx4cnvcfjqq5t3ox2vr7yekhywsmrcvrau3iqvi",
@@ -1192,23 +1118,11 @@
                 "bciqlajnywjssd2yeb5a2p4qp7was3au33ekjcvashkvei6zr7mdh2dq",
                 "bciqgi2hzel6ndyvbd36ovvcpdv4ltizav3ibmqnujzdp4zzf6zai3vi",
                 "bciqhuc6rcywoh677qmscqjbdgofoyalurlnabho5amqmhdfpilrgc5a"
->>>>>>> 4c30067e
               ],
               "allowedBuildDeps": "bciqfvoetwxha3e26koqnilar26rz4ikr2m4rst73oz7swrw6557kdba"
             },
             "ghjkEnvProvInstSet_______task_env_dev-eg-tgraphs": {
               "installs": [
-<<<<<<< HEAD
-                "bciqhkh2ldjjs2vliajwk2fsxligeeciqkhsglapbuwhulfanoxlmqjq",
-                "bciqbrychkfu7qrjhcg77jbagzhlyva6yrzudd3szh7jrdncgswcmhci",
-                "bciqamrjz2xxx5gxex2xc3fyttudt2fvu2bjvea5kqcwwnvbl2orlbaq",
-                "bciqhfql42mnvrgemlbikem6oy6bbpos57m4iyvhvinvw3sc56omlu6y",
-                "bciqn5efsjq6kax6nmtia2b7jjvqmsfqzgvisnz5lno5u7seuheydy3i",
-                "bciqk76ralarrfscv72jgxo3mxwhpvy4z3hyb3pliuhgbvwf7mevwrqi",
-                "bciqgo3ax6mfzbblfeodvrlgpobj6rllgeqvtexvuuvxvbwev3c4xrci",
-                "bciqcvyjgjkhhqrpxn2t5bewd43yvwujqzapshcuwr2btmxbsobtb7iy",
-                "bciqbml3tljo3tngxutpjcevr4pdgqkvh6cvfznrplrchqvke5m7kd7q"
-=======
                 "bciqd7mu5umyjjnt7v6lmyg4tlhj4bg6oq36iepo42sog2cxfs7tdpdi",
                 "bciqp5sktkn6etkn3z4kvheorj42bloeldjnv75glh6q4jfju4emqt3y",
                 "bciqfhtizxh3hxqyszx4cnvcfjqq5t3ox2vr7yekhywsmrcvrau3iqvi",
@@ -1218,21 +1132,11 @@
                 "bciqlajnywjssd2yeb5a2p4qp7was3au33ekjcvashkvei6zr7mdh2dq",
                 "bciqgi2hzel6ndyvbd36ovvcpdv4ltizav3ibmqnujzdp4zzf6zai3vi",
                 "bciqhuc6rcywoh677qmscqjbdgofoyalurlnabho5amqmhdfpilrgc5a"
->>>>>>> 4c30067e
               ],
               "allowedBuildDeps": "bciqfvoetwxha3e26koqnilar26rz4ikr2m4rst73oz7swrw6557kdba"
             },
             "ghjkEnvProvInstSet_______task_env_build-tgraph-core": {
               "installs": [
-<<<<<<< HEAD
-                "bciqhkh2ldjjs2vliajwk2fsxligeeciqkhsglapbuwhulfanoxlmqjq",
-                "bciqbrychkfu7qrjhcg77jbagzhlyva6yrzudd3szh7jrdncgswcmhci",
-                "bciqamrjz2xxx5gxex2xc3fyttudt2fvu2bjvea5kqcwwnvbl2orlbaq",
-                "bciqja7ilfqcwwbtzoeqgr2wlfkvwaeuvosddgx7yj4vsjfyirdr7gla",
-                "bciqdcngfirmfo7a32evm3n2cuppge7occb6f3caco23iq6eucs7mnjq",
-                "bciqihumb3qmuc2xesnyf3jne7usbjxw7dk52qq53nrvvzex335qbuby",
-                "bciqknnob6elrfg7cgnejgi3vybmixx26dfiwn2tlanflkuqk3mrejkq"
-=======
                 "bciqd7mu5umyjjnt7v6lmyg4tlhj4bg6oq36iepo42sog2cxfs7tdpdi",
                 "bciqp5sktkn6etkn3z4kvheorj42bloeldjnv75glh6q4jfju4emqt3y",
                 "bciqfhtizxh3hxqyszx4cnvcfjqq5t3ox2vr7yekhywsmrcvrau3iqvi",
@@ -1240,24 +1144,11 @@
                 "bciqgnqqxpmenmhf5y7psrovuhwdeqh5x5teil2tkggvpgowac3hgjbq",
                 "bciqh2qn4zwqv7ixf3vb4jzgy2nfzxzz6va5wu5uzv3vtjaqpgg2tygi",
                 "bciqdy7ppzs3sotxid2juepk2s7xg7a4g76amjzfeb5ec6kwnwmfnhaq"
->>>>>>> 4c30067e
               ],
               "allowedBuildDeps": "bciqfvoetwxha3e26koqnilar26rz4ikr2m4rst73oz7swrw6557kdba"
             },
             "ghjkEnvProvInstSet_______task_env_build-tgraph-py": {
               "installs": [
-<<<<<<< HEAD
-                "bciqhkh2ldjjs2vliajwk2fsxligeeciqkhsglapbuwhulfanoxlmqjq",
-                "bciqbrychkfu7qrjhcg77jbagzhlyva6yrzudd3szh7jrdncgswcmhci",
-                "bciqamrjz2xxx5gxex2xc3fyttudt2fvu2bjvea5kqcwwnvbl2orlbaq",
-                "bciqja7ilfqcwwbtzoeqgr2wlfkvwaeuvosddgx7yj4vsjfyirdr7gla",
-                "bciqdcngfirmfo7a32evm3n2cuppge7occb6f3caco23iq6eucs7mnjq",
-                "bciqihumb3qmuc2xesnyf3jne7usbjxw7dk52qq53nrvvzex335qbuby",
-                "bciqknnob6elrfg7cgnejgi3vybmixx26dfiwn2tlanflkuqk3mrejkq",
-                "bciqgo3ax6mfzbblfeodvrlgpobj6rllgeqvtexvuuvxvbwev3c4xrci",
-                "bciqcvyjgjkhhqrpxn2t5bewd43yvwujqzapshcuwr2btmxbsobtb7iy",
-                "bciqbml3tljo3tngxutpjcevr4pdgqkvh6cvfznrplrchqvke5m7kd7q"
-=======
                 "bciqd7mu5umyjjnt7v6lmyg4tlhj4bg6oq36iepo42sog2cxfs7tdpdi",
                 "bciqp5sktkn6etkn3z4kvheorj42bloeldjnv75glh6q4jfju4emqt3y",
                 "bciqfhtizxh3hxqyszx4cnvcfjqq5t3ox2vr7yekhywsmrcvrau3iqvi",
@@ -1268,24 +1159,11 @@
                 "bciqlajnywjssd2yeb5a2p4qp7was3au33ekjcvashkvei6zr7mdh2dq",
                 "bciqgi2hzel6ndyvbd36ovvcpdv4ltizav3ibmqnujzdp4zzf6zai3vi",
                 "bciqhuc6rcywoh677qmscqjbdgofoyalurlnabho5amqmhdfpilrgc5a"
->>>>>>> 4c30067e
               ],
               "allowedBuildDeps": "bciqfvoetwxha3e26koqnilar26rz4ikr2m4rst73oz7swrw6557kdba"
             },
             "ghjkEnvProvInstSet_______task_env_build-tgraph-ts": {
               "installs": [
-<<<<<<< HEAD
-                "bciqhkh2ldjjs2vliajwk2fsxligeeciqkhsglapbuwhulfanoxlmqjq",
-                "bciqbrychkfu7qrjhcg77jbagzhlyva6yrzudd3szh7jrdncgswcmhci",
-                "bciqamrjz2xxx5gxex2xc3fyttudt2fvu2bjvea5kqcwwnvbl2orlbaq",
-                "bciqja7ilfqcwwbtzoeqgr2wlfkvwaeuvosddgx7yj4vsjfyirdr7gla",
-                "bciqdcngfirmfo7a32evm3n2cuppge7occb6f3caco23iq6eucs7mnjq",
-                "bciqihumb3qmuc2xesnyf3jne7usbjxw7dk52qq53nrvvzex335qbuby",
-                "bciqknnob6elrfg7cgnejgi3vybmixx26dfiwn2tlanflkuqk3mrejkq",
-                "bciqhfql42mnvrgemlbikem6oy6bbpos57m4iyvhvinvw3sc56omlu6y",
-                "bciqn5efsjq6kax6nmtia2b7jjvqmsfqzgvisnz5lno5u7seuheydy3i",
-                "bciqk76ralarrfscv72jgxo3mxwhpvy4z3hyb3pliuhgbvwf7mevwrqi"
-=======
                 "bciqd7mu5umyjjnt7v6lmyg4tlhj4bg6oq36iepo42sog2cxfs7tdpdi",
                 "bciqp5sktkn6etkn3z4kvheorj42bloeldjnv75glh6q4jfju4emqt3y",
                 "bciqfhtizxh3hxqyszx4cnvcfjqq5t3ox2vr7yekhywsmrcvrau3iqvi",
@@ -1296,41 +1174,22 @@
                 "bciqkdrtbzm4whp2wklha6js3632cew6reewqcyqt7ordcwg4nfedghi",
                 "bciqewnlpjw47a2lbkd2qca6jf6opnreaizhblcg5omt2uglljw2onli",
                 "bciqg3ul5otgtisml3egxsjfe6kvg2jsvl5zakibnaxgiqe2jzv6amei"
->>>>>>> 4c30067e
               ],
               "allowedBuildDeps": "bciqfvoetwxha3e26koqnilar26rz4ikr2m4rst73oz7swrw6557kdba"
             },
             "ghjkEnvProvInstSet_______task_env_build-sys-tgraphs": {
               "installs": [
-<<<<<<< HEAD
-                "bciqhkh2ldjjs2vliajwk2fsxligeeciqkhsglapbuwhulfanoxlmqjq",
-                "bciqbrychkfu7qrjhcg77jbagzhlyva6yrzudd3szh7jrdncgswcmhci",
-                "bciqamrjz2xxx5gxex2xc3fyttudt2fvu2bjvea5kqcwwnvbl2orlbaq",
-                "bciqgo3ax6mfzbblfeodvrlgpobj6rllgeqvtexvuuvxvbwev3c4xrci",
-                "bciqcvyjgjkhhqrpxn2t5bewd43yvwujqzapshcuwr2btmxbsobtb7iy",
-                "bciqbml3tljo3tngxutpjcevr4pdgqkvh6cvfznrplrchqvke5m7kd7q"
-=======
                 "bciqd7mu5umyjjnt7v6lmyg4tlhj4bg6oq36iepo42sog2cxfs7tdpdi",
                 "bciqp5sktkn6etkn3z4kvheorj42bloeldjnv75glh6q4jfju4emqt3y",
                 "bciqfhtizxh3hxqyszx4cnvcfjqq5t3ox2vr7yekhywsmrcvrau3iqvi",
                 "bciqlajnywjssd2yeb5a2p4qp7was3au33ekjcvashkvei6zr7mdh2dq",
                 "bciqgi2hzel6ndyvbd36ovvcpdv4ltizav3ibmqnujzdp4zzf6zai3vi",
                 "bciqhuc6rcywoh677qmscqjbdgofoyalurlnabho5amqmhdfpilrgc5a"
->>>>>>> 4c30067e
               ],
               "allowedBuildDeps": "bciqfvoetwxha3e26koqnilar26rz4ikr2m4rst73oz7swrw6557kdba"
             },
             "ghjkEnvProvInstSet___oci": {
               "installs": [
-<<<<<<< HEAD
-                "bciqhkh2ldjjs2vliajwk2fsxligeeciqkhsglapbuwhulfanoxlmqjq",
-                "bciqbrychkfu7qrjhcg77jbagzhlyva6yrzudd3szh7jrdncgswcmhci",
-                "bciqamrjz2xxx5gxex2xc3fyttudt2fvu2bjvea5kqcwwnvbl2orlbaq",
-                "bciqja7ilfqcwwbtzoeqgr2wlfkvwaeuvosddgx7yj4vsjfyirdr7gla",
-                "bciqdcngfirmfo7a32evm3n2cuppge7occb6f3caco23iq6eucs7mnjq",
-                "bciqihumb3qmuc2xesnyf3jne7usbjxw7dk52qq53nrvvzex335qbuby",
-                "bciqknnob6elrfg7cgnejgi3vybmixx26dfiwn2tlanflkuqk3mrejkq"
-=======
                 "bciqd7mu5umyjjnt7v6lmyg4tlhj4bg6oq36iepo42sog2cxfs7tdpdi",
                 "bciqp5sktkn6etkn3z4kvheorj42bloeldjnv75glh6q4jfju4emqt3y",
                 "bciqfhtizxh3hxqyszx4cnvcfjqq5t3ox2vr7yekhywsmrcvrau3iqvi",
@@ -1338,7 +1197,6 @@
                 "bciqgnqqxpmenmhf5y7psrovuhwdeqh5x5teil2tkggvpgowac3hgjbq",
                 "bciqh2qn4zwqv7ixf3vb4jzgy2nfzxzz6va5wu5uzv3vtjaqpgg2tygi",
                 "bciqdy7ppzs3sotxid2juepk2s7xg7a4g76amjzfeb5ec6kwnwmfnhaq"
->>>>>>> 4c30067e
               ],
               "allowedBuildDeps": "bciqfvoetwxha3e26koqnilar26rz4ikr2m4rst73oz7swrw6557kdba"
             }
@@ -2611,11 +2469,7 @@
           "moduleSpecifier": "https://raw.githubusercontent.com/metatypedev/ghjk/b702292/ports/protoc.ts"
         }
       },
-<<<<<<< HEAD
-      "bciqbrychkfu7qrjhcg77jbagzhlyva6yrzudd3szh7jrdncgswcmhci": {
-=======
       "bciqp5sktkn6etkn3z4kvheorj42bloeldjnv75glh6q4jfju4emqt3y": {
->>>>>>> 4c30067e
         "buildDepConfigs": {
           "asdf_plugin_git": {
             "pluginRepo": "https://github.com/asdf-community/asdf-cmake",
@@ -2647,7 +2501,6 @@
             },
             {
               "name": "asdf_plugin_git"
-<<<<<<< HEAD
             }
           ],
           "resolutionDeps": [
@@ -2661,32 +2514,12 @@
               "name": "asdf_plugin_git"
             }
           ],
-          "moduleSpecifier": "https://raw.githubusercontent.com/metatypedev/ghjk/8d50518/ports/asdf.ts"
-=======
-            }
-          ],
-          "resolutionDeps": [
-            {
-              "name": "curl_aa"
-            },
-            {
-              "name": "git_aa"
-            },
-            {
-              "name": "asdf_plugin_git"
-            }
-          ],
           "moduleSpecifier": "https://raw.githubusercontent.com/metatypedev/ghjk/b702292/ports/asdf.ts"
->>>>>>> 4c30067e
         },
         "pluginRepo": "https://github.com/asdf-community/asdf-cmake",
         "installType": "version"
       },
-<<<<<<< HEAD
-      "bciqn6pysh7kjimwn3t3dfxjf3lzpwzde6s2ygpnfk5c56tktci3a36q": {
-=======
       "bciqddqzemyb6kw24f2nhhy7hyfo62ytfjllvdnfhurqhb7qqlvo4noa": {
->>>>>>> 4c30067e
         "version": "v2.4.0",
         "port": {
           "ty": "denoWorker@v1",
@@ -2701,19 +2534,11 @@
               "name": "tar_aa"
             }
           ],
-<<<<<<< HEAD
-          "moduleSpecifier": "https://raw.githubusercontent.com/metatypedev/ghjk/8d50518/ports/mold.ts"
+          "moduleSpecifier": "https://raw.githubusercontent.com/metatypedev/ghjk/b702292/ports/mold.ts"
         },
         "replaceLd": true
       },
-      "bciqaox52l2fs7w5rlyppdc4jq2t4fr2dnt5zyx32ljqrmcwlrthlgkq": {
-=======
-          "moduleSpecifier": "https://raw.githubusercontent.com/metatypedev/ghjk/b702292/ports/mold.ts"
-        },
-        "replaceLd": true
-      },
       "bciql6pq2bc6uxp7z5luxf3nn44bx3vdqo7fsz6sonammtbpwsdmwxcy": {
->>>>>>> 4c30067e
         "port": {
           "ty": "denoWorker@v1",
           "name": "act_ghrel",
@@ -2726,23 +2551,10 @@
             "x86_64-windows"
           ],
           "version": "0.1.0",
-<<<<<<< HEAD
-          "moduleSpecifier": "https://raw.githubusercontent.com/metatypedev/ghjk/8d50518/ports/act.ts"
-        }
-      },
-      "bciqonsgjkby5ii3ovd3etz7sn4h4zdunidy2ikwuzwbbi6emcvyglky": {
-        "buildDepConfigs": {
-          "rust_rustup": {
-            "portRef": "rust_rustup@0.1.0",
-            "profile": "minimal"
-          }
-        },
-=======
           "moduleSpecifier": "https://raw.githubusercontent.com/metatypedev/ghjk/b702292/ports/act.ts"
         }
       },
       "bciqllhtecyu5p4isjgutrvnb2xgkrryhxy6ooacn5p6ol2rriku6zwy": {
->>>>>>> 4c30067e
         "port": {
           "ty": "denoWorker@v1",
           "name": "cargobi_cratesio",
@@ -2775,26 +2587,12 @@
               "name": "rust_rustup"
             }
           ],
-<<<<<<< HEAD
-          "moduleSpecifier": "https://raw.githubusercontent.com/metatypedev/ghjk/8d50518/ports/cargobi.ts"
-=======
           "moduleSpecifier": "https://raw.githubusercontent.com/metatypedev/ghjk/b702292/ports/cargobi.ts"
->>>>>>> 4c30067e
         },
         "crateName": "whiz",
         "locked": true
       },
-<<<<<<< HEAD
-      "bciqftdi7dnyibxcqyipcregan6x7rq7x3knxehwznowebxje5nnt4jq": {
-        "buildDepConfigs": {
-          "rust_rustup": {
-            "portRef": "rust_rustup@0.1.0",
-            "profile": "minimal"
-          }
-        },
-=======
       "bciqfbafead64bhnmec2sxcnc7v4c4m4p4pgehp5fjihkwqxkzkldmoi": {
->>>>>>> 4c30067e
         "port": {
           "ty": "denoWorker@v1",
           "name": "cargobi_cratesio",
@@ -2827,26 +2625,12 @@
               "name": "rust_rustup"
             }
           ],
-<<<<<<< HEAD
-          "moduleSpecifier": "https://raw.githubusercontent.com/metatypedev/ghjk/8d50518/ports/cargobi.ts"
-=======
           "moduleSpecifier": "https://raw.githubusercontent.com/metatypedev/ghjk/b702292/ports/cargobi.ts"
->>>>>>> 4c30067e
         },
         "crateName": "wit-deps-cli",
         "locked": true
       },
-<<<<<<< HEAD
-      "bciqaua6dxbrmegvkfhanmhyptnl3x67ucovsv7725d666ts5ic2h74y": {
-        "buildDepConfigs": {
-          "rust_rustup": {
-            "portRef": "rust_rustup@0.1.0",
-            "profile": "minimal"
-          }
-        },
-=======
       "bciqn62icb2lxjafe2jzh53frwkycch2tk22lhk5aqkhsdl7cwjbpmji": {
->>>>>>> 4c30067e
         "port": {
           "ty": "denoWorker@v1",
           "name": "cargobi_cratesio",
@@ -2879,20 +2663,12 @@
               "name": "rust_rustup"
             }
           ],
-<<<<<<< HEAD
-          "moduleSpecifier": "https://raw.githubusercontent.com/metatypedev/ghjk/8d50518/ports/cargobi.ts"
-=======
           "moduleSpecifier": "https://raw.githubusercontent.com/metatypedev/ghjk/b702292/ports/cargobi.ts"
->>>>>>> 4c30067e
         },
         "crateName": "git-cliff",
         "locked": true
       },
-<<<<<<< HEAD
-      "bciqakdwqj7fgoikxq7k3hkyubhinoxolv7f4efxc2ruofmfrf4fltjq": {
-=======
       "bciqjq7sv663snw57fsybwrfefbjibkn6t4psfbd2r3dodboafhr6lmq": {
->>>>>>> 4c30067e
         "version": "3.7.1",
         "port": {
           "ty": "denoWorker@v1",
@@ -2927,11 +2703,7 @@
         },
         "packageName": "pre-commit"
       },
-<<<<<<< HEAD
-      "bciqhmxwybpauxkvdt25peyg7f2szfywk2tln5knul5ljknbfwfqau5y": {
-=======
       "bciqpqesmcpthtkaswi5pb25yqmdea674er4cz7nl2fsa6lsii6ludwa": {
->>>>>>> 4c30067e
         "version": "v0.13.1",
         "port": {
           "ty": "denoWorker@v1",
@@ -2945,25 +2717,11 @@
             "x86_64-windows"
           ],
           "version": "0.1.0",
-<<<<<<< HEAD
-          "moduleSpecifier": "https://raw.githubusercontent.com/metatypedev/ghjk/8d50518/ports/temporal_cli.ts"
-        }
-      },
-      "bciqfuxxzar7qdvo2ojexjrxqikhfelril5c7oifep4obqstm3n7ufky": {
-        "version": "1.33.0",
-        "buildDepConfigs": {
-          "rust_rustup": {
-            "portRef": "rust_rustup@0.1.0",
-            "profile": "minimal"
-          }
-        },
-=======
           "moduleSpecifier": "https://raw.githubusercontent.com/metatypedev/ghjk/b702292/ports/temporal_cli.ts"
         }
       },
       "bciqctytzcjsv7qqv7kynxwfniayjlocaigb2aihikhlrgt5lab3p32i": {
         "version": "1.33.0",
->>>>>>> 4c30067e
         "port": {
           "ty": "denoWorker@v1",
           "name": "cargobi_cratesio",
@@ -3001,19 +2759,8 @@
         "crateName": "cargo-insta",
         "locked": true
       },
-<<<<<<< HEAD
-      "bciqooc3invqu75sanbnrcamofhdtgui6jcehfcf5fbggccbhjbdxabi": {
-        "version": "0.2.5",
-        "buildDepConfigs": {
-          "rust_rustup": {
-            "portRef": "rust_rustup@0.1.0",
-            "profile": "minimal"
-          }
-        },
-=======
       "bciqm2woxgqgrhy7aa2mqhrbkce7o7xs65iabadfpqyh3xqre5glgsaa": {
         "version": "0.2.5",
->>>>>>> 4c30067e
         "port": {
           "ty": "denoWorker@v1",
           "name": "cargobi_cratesio",
@@ -3051,11 +2798,7 @@
         "crateName": "cross",
         "locked": true
       },
-<<<<<<< HEAD
-      "bciqgo3ax6mfzbblfeodvrlgpobj6rllgeqvtexvuuvxvbwev3c4xrci": {
-=======
       "bciqlajnywjssd2yeb5a2p4qp7was3au33ekjcvashkvei6zr7mdh2dq": {
->>>>>>> 4c30067e
         "version": "3.8.18",
         "port": {
           "ty": "denoWorker@v1",
@@ -3077,19 +2820,11 @@
               "name": "zstd_aa"
             }
           ],
-<<<<<<< HEAD
-          "moduleSpecifier": "https://raw.githubusercontent.com/metatypedev/ghjk/8d50518/ports/cpy_bs.ts"
+          "moduleSpecifier": "https://raw.githubusercontent.com/metatypedev/ghjk/b702292/ports/cpy_bs.ts"
         },
         "releaseTag": "20240224"
       },
-      "bciqcvyjgjkhhqrpxn2t5bewd43yvwujqzapshcuwr2btmxbsobtb7iy": {
-=======
-          "moduleSpecifier": "https://raw.githubusercontent.com/metatypedev/ghjk/b702292/ports/cpy_bs.ts"
-        },
-        "releaseTag": "20240224"
-      },
       "bciqgi2hzel6ndyvbd36ovvcpdv4ltizav3ibmqnujzdp4zzf6zai3vi": {
->>>>>>> 4c30067e
         "version": "0.4.7",
         "port": {
           "ty": "denoWorker@v1",
@@ -3120,19 +2855,11 @@
               "name": "cpy_bs_ghrel"
             }
           ],
-<<<<<<< HEAD
-          "moduleSpecifier": "https://raw.githubusercontent.com/metatypedev/ghjk/8d50518/ports/pipi.ts"
+          "moduleSpecifier": "https://raw.githubusercontent.com/metatypedev/ghjk/b702292/ports/pipi.ts"
         },
         "packageName": "ruff"
       },
-      "bciqbml3tljo3tngxutpjcevr4pdgqkvh6cvfznrplrchqvke5m7kd7q": {
-=======
-          "moduleSpecifier": "https://raw.githubusercontent.com/metatypedev/ghjk/b702292/ports/pipi.ts"
-        },
-        "packageName": "ruff"
-      },
       "bciqhuc6rcywoh677qmscqjbdgofoyalurlnabho5amqmhdfpilrgc5a": {
->>>>>>> 4c30067e
         "version": "1.7.0",
         "port": {
           "ty": "denoWorker@v1",
@@ -3167,11 +2894,7 @@
         },
         "packageName": "poetry"
       },
-<<<<<<< HEAD
-      "bciqhfql42mnvrgemlbikem6oy6bbpos57m4iyvhvinvw3sc56omlu6y": {
-=======
       "bciqkdrtbzm4whp2wklha6js3632cew6reewqcyqt7ordcwg4nfedghi": {
->>>>>>> 4c30067e
         "version": "20.8.0",
         "port": {
           "ty": "denoWorker@v1",
@@ -3190,17 +2913,10 @@
               "name": "tar_aa"
             }
           ],
-<<<<<<< HEAD
-          "moduleSpecifier": "https://raw.githubusercontent.com/metatypedev/ghjk/8d50518/ports/node.ts"
-        }
-      },
-      "bciqn5efsjq6kax6nmtia2b7jjvqmsfqzgvisnz5lno5u7seuheydy3i": {
-=======
           "moduleSpecifier": "https://raw.githubusercontent.com/metatypedev/ghjk/b702292/ports/node.ts"
         }
       },
       "bciqewnlpjw47a2lbkd2qca6jf6opnreaizhblcg5omt2uglljw2onli": {
->>>>>>> 4c30067e
         "version": "v9.4.0",
         "port": {
           "ty": "denoWorker@v1",
@@ -3214,17 +2930,10 @@
             "x86_64-windows"
           ],
           "version": "0.1.0",
-<<<<<<< HEAD
-          "moduleSpecifier": "https://raw.githubusercontent.com/metatypedev/ghjk/8d50518/ports/pnpm.ts"
-        }
-      },
-      "bciqk76ralarrfscv72jgxo3mxwhpvy4z3hyb3pliuhgbvwf7mevwrqi": {
-=======
           "moduleSpecifier": "https://raw.githubusercontent.com/metatypedev/ghjk/b702292/ports/pnpm.ts"
         }
       },
       "bciqg3ul5otgtisml3egxsjfe6kvg2jsvl5zakibnaxgiqe2jzv6amei": {
->>>>>>> 4c30067e
         "version": "10.0.1",
         "port": {
           "ty": "denoWorker@v1",
@@ -3255,27 +2964,12 @@
               "name": "node_org"
             }
           ],
-<<<<<<< HEAD
-          "moduleSpecifier": "https://raw.githubusercontent.com/metatypedev/ghjk/8d50518/ports/npmi.ts"
-        },
-        "packageName": "node-gyp"
-      },
-      "bciqja7ilfqcwwbtzoeqgr2wlfkvwaeuvosddgx7yj4vsjfyirdr7gla": {
-        "version": "0.116.1",
-        "buildDepConfigs": {
-          "rust_rustup": {
-            "portRef": "rust_rustup@0.1.0",
-            "profile": "minimal"
-          }
-        },
-=======
           "moduleSpecifier": "https://raw.githubusercontent.com/metatypedev/ghjk/b702292/ports/npmi.ts"
         },
         "packageName": "node-gyp"
       },
       "bciqgjly7ijjp5zh5ytt2jcpptqx5vmbgs7lrvn27pujnze6dtljgt6y": {
         "version": "0.116.1",
->>>>>>> 4c30067e
         "port": {
           "ty": "denoWorker@v1",
           "name": "cargobi_cratesio",
@@ -3313,15 +3007,6 @@
         "crateName": "wasm-opt",
         "locked": true
       },
-<<<<<<< HEAD
-      "bciqdcngfirmfo7a32evm3n2cuppge7occb6f3caco23iq6eucs7mnjq": {
-        "version": "1.208.1",
-        "buildDepConfigs": {
-          "rust_rustup": {
-            "portRef": "rust_rustup@0.1.0",
-            "profile": "minimal"
-          }
-=======
       "bciqgnqqxpmenmhf5y7psrovuhwdeqh5x5teil2tkggvpgowac3hgjbq": {
         "version": "1.208.1",
         "port": {
@@ -3357,7 +3042,6 @@
             }
           ],
           "moduleSpecifier": "https://raw.githubusercontent.com/metatypedev/ghjk/b702292/ports/cargobi.ts"
->>>>>>> 4c30067e
         },
         "crateName": "wasm-tools",
         "locked": true
@@ -3395,16 +3079,6 @@
           ],
           "moduleSpecifier": "https://raw.githubusercontent.com/metatypedev/ghjk/b702292/ports/pipi.ts"
         },
-<<<<<<< HEAD
-        "crateName": "wasm-tools",
-        "locked": true
-      },
-      "bciqihumb3qmuc2xesnyf3jne7usbjxw7dk52qq53nrvvzex335qbuby": {
-        "version": "0.13.4",
-        "port": {
-          "ty": "denoWorker@v1",
-          "name": "pipi_pypi",
-=======
         "packageName": "componentize-py"
       },
       "bciqdy7ppzs3sotxid2juepk2s7xg7a4g76amjzfeb5ec6kwnwmfnhaq": {
@@ -3412,7 +3086,6 @@
         "port": {
           "ty": "denoWorker@v1",
           "name": "npmi_npm",
->>>>>>> 4c30067e
           "platforms": [
             "x86_64-linux",
             "aarch64-linux",
@@ -3436,19 +3109,18 @@
           "version": "0.1.0",
           "buildDeps": [
             {
-<<<<<<< HEAD
-              "name": "cpy_bs_ghrel"
-            }
-          ],
-          "moduleSpecifier": "https://raw.githubusercontent.com/metatypedev/ghjk/8d50518/ports/pipi.ts"
-        },
-        "packageName": "componentize-py"
-      },
-      "bciqknnob6elrfg7cgnejgi3vybmixx26dfiwn2tlanflkuqk3mrejkq": {
-        "version": "1.3.0",
+              "name": "node_org"
+            }
+          ],
+          "moduleSpecifier": "https://raw.githubusercontent.com/metatypedev/ghjk/b702292/ports/npmi.ts"
+        },
+        "packageName": "@bytecodealliance/jco"
+      },
+      "bciqbrqcdc7q732b2hsphpf7t5rzhvz6h5dfqxfxs345t62asad7zcry": {
+        "version": "nightly-2024-05-26",
         "port": {
           "ty": "denoWorker@v1",
-          "name": "npmi_npm",
+          "name": "rust_rustup",
           "platforms": [
             "x86_64-linux",
             "aarch64-linux",
@@ -3472,24 +3144,18 @@
           "version": "0.1.0",
           "buildDeps": [
             {
-              "name": "node_org"
-            }
-          ],
-          "moduleSpecifier": "https://raw.githubusercontent.com/metatypedev/ghjk/8d50518/ports/npmi.ts"
-=======
-              "name": "node_org"
-            }
-          ],
-          "moduleSpecifier": "https://raw.githubusercontent.com/metatypedev/ghjk/b702292/ports/npmi.ts"
->>>>>>> 4c30067e
-        },
-        "packageName": "@bytecodealliance/jco"
-      },
-      "bciqbrqcdc7q732b2hsphpf7t5rzhvz6h5dfqxfxs345t62asad7zcry": {
-        "version": "nightly-2024-05-26",
+              "name": "rustup_rustlang"
+            }
+          ],
+          "moduleSpecifier": "https://raw.githubusercontent.com/metatypedev/ghjk/b702292/ports/rust.ts"
+        },
+        "profile": "minimal"
+      },
+      "bciqjcqwnurxnykxkfkbd7g755fcauqhf4lv5voo5nn62afj3tybfesi": {
+        "version": "0.1.47",
         "port": {
           "ty": "denoWorker@v1",
-          "name": "rust_rustup",
+          "name": "cargobi_cratesio",
           "platforms": [
             "x86_64-linux",
             "aarch64-linux",
@@ -3513,41 +3179,6 @@
           "version": "0.1.0",
           "buildDeps": [
             {
-              "name": "rustup_rustlang"
-            }
-          ],
-          "moduleSpecifier": "https://raw.githubusercontent.com/metatypedev/ghjk/b702292/ports/rust.ts"
-        },
-        "profile": "minimal"
-      },
-      "bciqjcqwnurxnykxkfkbd7g755fcauqhf4lv5voo5nn62afj3tybfesi": {
-        "version": "0.1.47",
-        "port": {
-          "ty": "denoWorker@v1",
-          "name": "cargobi_cratesio",
-          "platforms": [
-            "x86_64-linux",
-            "aarch64-linux",
-            "x86_64-darwin",
-            "aarch64-darwin",
-            "x86_64-windows",
-            "aarch64-windows",
-            "x86_64-freebsd",
-            "aarch64-freebsd",
-            "x86_64-netbsd",
-            "aarch64-netbsd",
-            "x86_64-aix",
-            "aarch64-aix",
-            "x86_64-solaris",
-            "aarch64-solaris",
-            "x86_64-illumos",
-            "aarch64-illumos",
-            "x86_64-android",
-            "aarch64-android"
-          ],
-          "version": "0.1.0",
-          "buildDeps": [
-            {
               "name": "cargo_binstall_ghrel"
             },
             {
