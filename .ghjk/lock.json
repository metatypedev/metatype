--- conflicted
+++ resolved
@@ -686,11 +686,7 @@
                 "bciqfgnjbpohl4jn7hh72iz6mtwos4js72xg7oipbqxsvjykm7errgka",
                 "bciqpszk4pvfknr65scs2bsuo2j372lbc4ywb52uq6ljtksppxbt6uwy",
                 "bciqcraurpl4pijby6dmkuzevrupqwxoupubzke476koiigkljrpszuy",
-<<<<<<< HEAD
-                "bciqdjlgjjtjbt4h7wiexadsws7kef7d4jikwgfq66ijr52gfyrnvaqq"
-=======
                 "bciqifiqlvknwgcqa2xgvi7diixw2kop5kjrvng6i4uzf4e5y3c4abri"
->>>>>>> 2e98f8db
               ],
               "allowedBuildDeps": "bciqduqrotwckptiuy7f6med5uixh7bq2csx6crdbk5wcytpvzanqcoy"
             },
@@ -740,11 +736,7 @@
                 "bciqfgnjbpohl4jn7hh72iz6mtwos4js72xg7oipbqxsvjykm7errgka",
                 "bciqpszk4pvfknr65scs2bsuo2j372lbc4ywb52uq6ljtksppxbt6uwy",
                 "bciqcraurpl4pijby6dmkuzevrupqwxoupubzke476koiigkljrpszuy",
-<<<<<<< HEAD
-                "bciqdjlgjjtjbt4h7wiexadsws7kef7d4jikwgfq66ijr52gfyrnvaqq"
-=======
                 "bciqifiqlvknwgcqa2xgvi7diixw2kop5kjrvng6i4uzf4e5y3c4abri"
->>>>>>> 2e98f8db
               ],
               "allowedBuildDeps": "bciqduqrotwckptiuy7f6med5uixh7bq2csx6crdbk5wcytpvzanqcoy"
             },
@@ -2722,13 +2714,8 @@
         },
         "packageName": "componentize-py"
       },
-<<<<<<< HEAD
-      "bciqdjlgjjtjbt4h7wiexadsws7kef7d4jikwgfq66ijr52gfyrnvaqq": {
-        "version": "1.2.4",
-=======
       "bciqifiqlvknwgcqa2xgvi7diixw2kop5kjrvng6i4uzf4e5y3c4abri": {
         "version": "1.3.0",
->>>>>>> 2e98f8db
         "port": {
           "ty": "denoWorker@v1",
           "name": "npmi_npm",
