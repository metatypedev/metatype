{
  "version": "0",
  "platform": "x86_64-linux",
  "moduleEntries": {
    "ports": {
      "version": "0",
      "configResolutions": {
        "bciqos5q4e7g5ykw7yzckpb5uiflkked5rxsjsniknwlsbldm4q3nvcy": {
          "version": "v1.43.6",
          "buildDepConfigs": {},
          "portRef": "deno_ghrel@0.1.0",
          "specifiedVersion": true
        },
        "bciqfcvnsjinhk2s3seiixi2brdmlyt25m5cpllbjivcfbvrhkzr57bq": {
          "version": "v24.1",
          "buildDepConfigs": {},
          "portRef": "protoc_ghrel@0.1.0",
          "specifiedVersion": true
        },
<<<<<<< HEAD
        "bciqe6tpdv6hffdbc7hql52w3ivpdls47lgpuhsa3hzsryrwx7ty5dgy": {
          "version": "3.30.0",
          "buildDepConfigs": {
            "cpy_bs_ghrel": {
              "version": "3.12.2",
              "buildDepConfigs": {
                "tar_aa": {
                  "version": "1.35",
                  "buildDepConfigs": {},
                  "portRef": "tar_aa@0.1.0",
                  "specifiedVersion": false
                },
                "zstd_aa": {
                  "version": "v1.5.6,",
                  "buildDepConfigs": {},
                  "portRef": "zstd_aa@0.1.0",
                  "specifiedVersion": false
                }
              },
              "portRef": "cpy_bs_ghrel@0.1.0",
              "releaseTag": "20240224",
              "specifiedVersion": true
            }
          },
          "portRef": "pipi_pypi@0.1.0",
          "packageName": "cmake",
          "specifiedVersion": false
        },
        "bciqfoek3nbk2jfcgfx5323wcco2bmml75tgrsjgxbdhxe5dn3isgjgi": {
          "version": "3.12.2",
=======
        "bciqmpujkkyxmzdz7sxpvi2pmajzfmg6gofplyqn43av2styxu2ng7sy": {
          "version": "7.81.0",
          "buildDepConfigs": {},
          "portRef": "curl_aa@0.1.0",
          "specifiedVersion": false
        },
        "bciqngfjdds2gmnwhriiif3fjgqw2hhpm3ssqxlnq4kiwyk53uesmzgy": {
          "version": "3.30.0",
          "buildDepConfigs": {
            "curl_aa": {
              "version": "7.81.0",
              "buildDepConfigs": {},
              "portRef": "curl_aa@0.1.0",
              "specifiedVersion": false
            },
            "git_aa": {
              "version": "2.34.1",
              "buildDepConfigs": {},
              "portRef": "git_aa@0.1.0",
              "specifiedVersion": false
            },
            "asdf_plugin_git": {
              "version": "d631481e96",
              "buildDepConfigs": {
                "git_aa": {
                  "version": "2.34.1",
                  "buildDepConfigs": {},
                  "portRef": "git_aa@0.1.0",
                  "specifiedVersion": false
                }
              },
              "portRef": "asdf_plugin_git@0.1.0",
              "pluginRepo": "https://github.com/asdf-community/asdf-cmake",
              "specifiedVersion": false
            }
          },
          "resolutionDepConfigs": {
            "asdf_plugin_git": {
              "pluginRepo": "https://github.com/asdf-community/asdf-cmake",
              "portRef": "asdf_plugin_git@0.1.0"
            }
          },
          "portRef": "asdf@0.1.0",
          "pluginRepo": "https://github.com/asdf-community/asdf-cmake",
          "installType": "version",
          "specifiedVersion": false
        },
        "bciqay4m4kmzfduj5t2clgejxgpe5zwper6lyyaxt7rhbjalaqd32nhq": {
          "version": "2.34.1",
          "buildDepConfigs": {},
          "portRef": "git_aa@0.1.0",
          "specifiedVersion": false
        },
        "bciqj77qfidghicv6joxixetnt5j3pdpo4j42exeghzsotetd5yhmpui": {
          "version": "d631481e96",
          "buildDepConfigs": {
            "git_aa": {
              "version": "2.34.1",
              "buildDepConfigs": {},
              "portRef": "git_aa@0.1.0",
              "specifiedVersion": false
            }
          },
          "portRef": "asdf_plugin_git@0.1.0",
          "pluginRepo": "https://github.com/asdf-community/asdf-cmake",
          "specifiedVersion": false
        },
        "bciqkv7foyoio4wpti4yf2qrw5nphkgk2din6ba7mjv2w7hmgrv725ja": {
          "version": "v2.4.0",
>>>>>>> 8cc1c129
          "buildDepConfigs": {
            "tar_aa": {
              "version": "1.35",
              "buildDepConfigs": {},
              "portRef": "tar_aa@0.1.0",
              "specifiedVersion": false
            },
            "zstd_aa": {
              "version": "v1.5.6,",
              "buildDepConfigs": {},
              "portRef": "zstd_aa@0.1.0",
              "specifiedVersion": false
            }
          },
          "portRef": "cpy_bs_ghrel@0.1.0",
          "releaseTag": "20240224",
          "specifiedVersion": true
        },
        "bciqj4p5hoqweghbuvz52rupja7sqze34z63dd62nz632c5zxikv6ezy": {
          "version": "1.35",
          "buildDepConfigs": {},
          "portRef": "tar_aa@0.1.0",
          "specifiedVersion": false
        },
        "bciqe6fwheayositrdk7rkr2ngdr4wizldakex23tgivss7w6z7g3q3y": {
          "version": "v1.5.6,",
          "buildDepConfigs": {},
          "portRef": "zstd_aa@0.1.0",
          "specifiedVersion": false
        },
        "bciqkv7foyoio4wpti4yf2qrw5nphkgk2din6ba7mjv2w7hmgrv725ja": {
          "version": "v2.4.0",
          "buildDepConfigs": {
            "tar_aa": {
              "version": "1.35",
              "buildDepConfigs": {},
              "portRef": "tar_aa@0.1.0",
              "specifiedVersion": false
            }
          },
          "portRef": "mold_ghrel@0.1.0",
          "replaceLd": true,
          "specifiedVersion": true
        },
        "bciqjlw6cxddajjmznoemlmnu7mgbbm7a3hfmnd2x5oivwajmiqui5ey": {
          "version": "v0.2.64",
          "buildDepConfigs": {},
          "portRef": "act_ghrel@0.1.0",
          "specifiedVersion": false
        },
        "bciqprohqqm7hfj3qoio2y4slu2i4vgypv6c32g3djvj4pjduo5ns4mi": {
          "version": "0.5.0",
          "buildDepConfigs": {
            "cargo_binstall_ghrel": {
              "version": "v1.7.4",
              "buildDepConfigs": {},
              "portRef": "cargo_binstall_ghrel@0.1.0",
              "specifiedVersion": false
            },
            "rust_rustup": {
              "version": "1.78.0",
              "buildDepConfigs": {
                "rustup_rustlang": {
                  "version": "1.27.1",
                  "buildDepConfigs": {
                    "git_aa": {
                      "version": "2.45.2",
                      "buildDepConfigs": {},
                      "portRef": "git_aa@0.1.0",
                      "specifiedVersion": false
                    }
                  },
                  "portRef": "rustup_rustlang@0.1.0",
                  "specifiedVersion": false
                }
              },
              "portRef": "rust_rustup@0.1.0",
              "profile": "minimal",
              "specifiedVersion": false
            }
          },
          "portRef": "cargobi_cratesio@0.1.0",
          "crateName": "whiz",
          "locked": true,
          "specifiedVersion": false
        },
        "bciqeal5okt5zj763vhgsmf3afr5thrkqaitv6pb3wwegcwyb74gdyjq": {
          "version": "v1.7.4",
          "buildDepConfigs": {},
          "portRef": "cargo_binstall_ghrel@0.1.0",
          "specifiedVersion": false
        },
        "bciqeub366wrduva4y3rxegdjkhlebwsud56e5orgcpbkdrbhuxmvuxa": {
          "version": "1.78.0",
          "buildDepConfigs": {
            "rustup_rustlang": {
              "version": "1.27.1",
              "buildDepConfigs": {
                "git_aa": {
                  "version": "2.45.2",
                  "buildDepConfigs": {},
                  "portRef": "git_aa@0.1.0",
                  "specifiedVersion": false
                }
              },
              "portRef": "rustup_rustlang@0.1.0",
              "specifiedVersion": false
            }
          },
          "portRef": "rust_rustup@0.1.0",
          "profile": "minimal",
          "specifiedVersion": false
        },
<<<<<<< HEAD
        "bciqay4m4kmzfduj5t2clgejxgpe5zwper6lyyaxt7rhbjalaqd32nhq": {
          "version": "2.45.2",
          "buildDepConfigs": {},
          "portRef": "git_aa@0.1.0",
          "specifiedVersion": false
        },
=======
>>>>>>> 8cc1c129
        "bciqewpyjyfnnk4rbd6bbu5who2w6ve7dyt3inal72zg23cs4qnln32q": {
          "version": "1.27.1",
          "buildDepConfigs": {
            "git_aa": {
              "version": "2.45.2",
              "buildDepConfigs": {},
              "portRef": "git_aa@0.1.0",
              "specifiedVersion": false
            }
          },
          "portRef": "rustup_rustlang@0.1.0",
          "specifiedVersion": false
        },
        "bciqk4pjtubgng2jbkpkky2mvqejegqpaqhqfreryyyy4ataduwhcfsq": {
          "version": "0.3.4",
          "buildDepConfigs": {
            "cargo_binstall_ghrel": {
              "version": "v1.7.4",
              "buildDepConfigs": {},
              "portRef": "cargo_binstall_ghrel@0.1.0",
              "specifiedVersion": false
            },
            "rust_rustup": {
              "version": "1.78.0",
              "buildDepConfigs": {
                "rustup_rustlang": {
                  "version": "1.27.1",
                  "buildDepConfigs": {
                    "git_aa": {
                      "version": "2.45.2",
                      "buildDepConfigs": {},
                      "portRef": "git_aa@0.1.0",
                      "specifiedVersion": false
                    }
                  },
                  "portRef": "rustup_rustlang@0.1.0",
                  "specifiedVersion": false
                }
              },
              "portRef": "rust_rustup@0.1.0",
              "profile": "minimal",
              "specifiedVersion": false
            }
          },
          "portRef": "cargobi_cratesio@0.1.0",
          "crateName": "wit-deps-cli",
          "locked": true,
          "specifiedVersion": false
        },
        "bciqny2uv3hqjpsra5eribww5ojitk3ndtkf2g44otv4xoi5waxfrwzq": {
          "version": "2.4.0",
          "buildDepConfigs": {
            "cargo_binstall_ghrel": {
              "version": "v1.7.4",
              "buildDepConfigs": {},
              "portRef": "cargo_binstall_ghrel@0.1.0",
              "specifiedVersion": false
            },
            "rust_rustup": {
              "version": "1.78.0",
              "buildDepConfigs": {
                "rustup_rustlang": {
                  "version": "1.27.1",
                  "buildDepConfigs": {
                    "git_aa": {
                      "version": "2.45.2",
                      "buildDepConfigs": {},
                      "portRef": "git_aa@0.1.0",
                      "specifiedVersion": false
                    }
                  },
                  "portRef": "rustup_rustlang@0.1.0",
                  "specifiedVersion": false
                }
              },
              "portRef": "rust_rustup@0.1.0",
              "profile": "minimal",
              "specifiedVersion": false
            }
          },
          "portRef": "cargobi_cratesio@0.1.0",
          "crateName": "git-cliff",
          "locked": true,
          "specifiedVersion": false
        },
        "bciqaptuytx6h5lrjrb4xyeg2b5wjh5d3kawubwf6mssdgpntoqtxeha": {
          "version": "3.7.1",
          "buildDepConfigs": {
            "cpy_bs_ghrel": {
              "version": "3.12.2",
              "buildDepConfigs": {
                "tar_aa": {
                  "version": "1.35",
                  "buildDepConfigs": {},
                  "portRef": "tar_aa@0.1.0",
                  "specifiedVersion": false
                },
                "zstd_aa": {
                  "version": "v1.5.6,",
                  "buildDepConfigs": {},
                  "portRef": "zstd_aa@0.1.0",
                  "specifiedVersion": false
                }
              },
              "portRef": "cpy_bs_ghrel@0.1.0",
              "releaseTag": "20240224",
              "specifiedVersion": true
            }
          },
          "portRef": "pipi_pypi@0.1.0",
          "packageName": "pre-commit",
          "specifiedVersion": true
        },
        "bciqbbuzvdy4qweoxykn6kcqp3xyoi2ehdbdv3xbir4inj6i3m72wcsa": {
          "version": "v0.13.1",
          "buildDepConfigs": {},
          "portRef": "temporal_cli_ghrel@0.1.0",
          "specifiedVersion": true
        },
        "bciqkr4tyf7wvelz3rcifm47okxidbe76rb7r6nikj3aulqoxtgothlq": {
          "version": "1.33.0",
          "buildDepConfigs": {
            "cargo_binstall_ghrel": {
              "version": "v1.7.4",
              "buildDepConfigs": {},
              "portRef": "cargo_binstall_ghrel@0.1.0",
              "specifiedVersion": false
            },
            "rust_rustup": {
              "version": "1.78.0",
              "buildDepConfigs": {
                "rustup_rustlang": {
                  "version": "1.27.1",
                  "buildDepConfigs": {
                    "git_aa": {
                      "version": "2.45.2",
                      "buildDepConfigs": {},
                      "portRef": "git_aa@0.1.0",
                      "specifiedVersion": false
                    }
                  },
                  "portRef": "rustup_rustlang@0.1.0",
                  "specifiedVersion": false
                }
              },
              "portRef": "rust_rustup@0.1.0",
              "profile": "minimal",
              "specifiedVersion": false
            }
          },
          "portRef": "cargobi_cratesio@0.1.0",
          "crateName": "cargo-insta",
          "locked": true,
          "specifiedVersion": true
        },
        "bciqijtlsvsgtcsuchl5tk6hxi4kcyuvdfq3lvm6lzn5o4xtiz6gzeiy": {
          "version": "0.2.5",
          "buildDepConfigs": {
            "cargo_binstall_ghrel": {
              "version": "v1.7.4",
              "buildDepConfigs": {},
              "portRef": "cargo_binstall_ghrel@0.1.0",
              "specifiedVersion": false
            },
            "rust_rustup": {
              "version": "1.78.0",
              "buildDepConfigs": {
                "rustup_rustlang": {
                  "version": "1.27.1",
                  "buildDepConfigs": {
                    "git_aa": {
                      "version": "2.45.2",
                      "buildDepConfigs": {},
                      "portRef": "git_aa@0.1.0",
                      "specifiedVersion": false
                    }
                  },
                  "portRef": "rustup_rustlang@0.1.0",
                  "specifiedVersion": false
                }
              },
              "portRef": "rust_rustup@0.1.0",
              "profile": "minimal",
              "specifiedVersion": false
            }
          },
          "portRef": "cargobi_cratesio@0.1.0",
          "crateName": "cross",
          "locked": true,
          "specifiedVersion": true
        },
        "bciqen7oo7yiny6lbip32ieyt5e2z6gum6ytzdx5krgkoe3zbvwyvdsq": {
          "version": "3.8.18",
          "buildDepConfigs": {
            "tar_aa": {
              "version": "1.35",
              "buildDepConfigs": {},
              "portRef": "tar_aa@0.1.0",
              "specifiedVersion": false
            },
            "zstd_aa": {
              "version": "v1.5.6,",
              "buildDepConfigs": {},
              "portRef": "zstd_aa@0.1.0",
              "specifiedVersion": false
            }
          },
          "portRef": "cpy_bs_ghrel@0.1.0",
          "releaseTag": "20240224",
          "specifiedVersion": true
        },
        "bciqftkwrm7ms3vsx7nw3euw3wotzed3dlhvycqnk7mhg7gsbhz26khi": {
          "version": "0.4.7",
          "buildDepConfigs": {
            "cpy_bs_ghrel": {
              "version": "3.12.2",
              "buildDepConfigs": {
                "tar_aa": {
                  "version": "1.35",
                  "buildDepConfigs": {},
                  "portRef": "tar_aa@0.1.0",
                  "specifiedVersion": false
                },
                "zstd_aa": {
                  "version": "v1.5.6,",
                  "buildDepConfigs": {},
                  "portRef": "zstd_aa@0.1.0",
                  "specifiedVersion": false
                }
              },
              "portRef": "cpy_bs_ghrel@0.1.0",
              "releaseTag": "20240224",
              "specifiedVersion": true
            }
          },
          "portRef": "pipi_pypi@0.1.0",
          "packageName": "ruff",
          "specifiedVersion": true
        },
        "bciqotghtiwpobhzxxovjztcffrnlwxrfkluqe57tdwk2qyit67ayyni": {
          "version": "1.7.0",
          "buildDepConfigs": {
            "cpy_bs_ghrel": {
              "version": "3.12.2",
              "buildDepConfigs": {
                "tar_aa": {
                  "version": "1.35",
                  "buildDepConfigs": {},
                  "portRef": "tar_aa@0.1.0",
                  "specifiedVersion": false
                },
                "zstd_aa": {
                  "version": "v1.5.6,",
                  "buildDepConfigs": {},
                  "portRef": "zstd_aa@0.1.0",
                  "specifiedVersion": false
                }
              },
              "portRef": "cpy_bs_ghrel@0.1.0",
              "releaseTag": "20240224",
              "specifiedVersion": true
            }
          },
          "portRef": "pipi_pypi@0.1.0",
          "packageName": "poetry",
          "specifiedVersion": true
        },
        "bciqigrb324p62juzwmsfnb5oz3ffwa4dj4i3cjqn2vegarnxv427i4i": {
          "version": "v20.8.0",
          "buildDepConfigs": {
            "tar_aa": {
              "version": "1.35",
              "buildDepConfigs": {},
              "portRef": "tar_aa@0.1.0",
              "specifiedVersion": false
            }
          },
          "portRef": "node_org@0.1.0",
          "specifiedVersion": true
        },
        "bciqcph72sicdlw4p47fufwrlg32rgxrnkunrofr3eyql5zmnsjguk4q": {
          "version": "v9.4.0",
          "buildDepConfigs": {},
          "portRef": "pnpm_ghrel@0.1.0",
          "specifiedVersion": true
        },
        "bciqchyssdrikfkpksvaf332htzx3ztqnu2a7nolskedqc6ggzw6lg6a": {
          "version": "10.0.1",
          "buildDepConfigs": {
            "node_org": {
              "version": "v20.8.0",
              "buildDepConfigs": {
                "tar_aa": {
                  "version": "1.35",
                  "buildDepConfigs": {},
                  "portRef": "tar_aa@0.1.0",
                  "specifiedVersion": false
                }
              },
              "portRef": "node_org@0.1.0",
              "specifiedVersion": true
            }
          },
          "portRef": "npmi_npm@0.1.0",
          "packageName": "node-gyp",
          "specifiedVersion": true
        },
        "bciqfmcxigz46qj767rnf5xnmhnmomqs55owt2unvwujke37suy6onsy": {
          "version": "0.116.1",
          "buildDepConfigs": {
            "cargo_binstall_ghrel": {
              "version": "v1.7.4",
              "buildDepConfigs": {},
              "portRef": "cargo_binstall_ghrel@0.1.0",
              "specifiedVersion": false
            },
            "rust_rustup": {
              "version": "1.78.0",
              "buildDepConfigs": {
                "rustup_rustlang": {
                  "version": "1.27.1",
                  "buildDepConfigs": {
                    "git_aa": {
                      "version": "2.45.2",
                      "buildDepConfigs": {},
                      "portRef": "git_aa@0.1.0",
                      "specifiedVersion": false
                    }
                  },
                  "portRef": "rustup_rustlang@0.1.0",
                  "specifiedVersion": false
                }
              },
              "portRef": "rust_rustup@0.1.0",
              "profile": "minimal",
              "specifiedVersion": false
            }
          },
          "portRef": "cargobi_cratesio@0.1.0",
          "crateName": "wasm-opt",
          "locked": true,
          "specifiedVersion": true
        },
        "bciqbjgwmu5dkd4yxzfadkplzelrsikhguzi6taa57hishlvjfgbzl6y": {
          "version": "1.208.1",
          "buildDepConfigs": {
            "cargo_binstall_ghrel": {
              "version": "v1.7.4",
              "buildDepConfigs": {},
              "portRef": "cargo_binstall_ghrel@0.1.0",
              "specifiedVersion": false
            },
            "rust_rustup": {
              "version": "1.78.0",
              "buildDepConfigs": {
                "rustup_rustlang": {
                  "version": "1.27.1",
                  "buildDepConfigs": {
                    "git_aa": {
                      "version": "2.45.2",
                      "buildDepConfigs": {},
                      "portRef": "git_aa@0.1.0",
                      "specifiedVersion": false
                    }
                  },
                  "portRef": "rustup_rustlang@0.1.0",
                  "specifiedVersion": false
                }
              },
              "portRef": "rust_rustup@0.1.0",
              "profile": "minimal",
              "specifiedVersion": false
            }
          },
          "portRef": "cargobi_cratesio@0.1.0",
          "crateName": "wasm-tools",
          "locked": true,
          "specifiedVersion": true
        },
        "bciqghgb2rje3epckvbdexyfqud7yw6wbu32vt3h6iglfsytgvyqiosy": {
          "version": "0.13.4",
          "buildDepConfigs": {
            "cpy_bs_ghrel": {
              "version": "3.12.2",
              "buildDepConfigs": {
                "tar_aa": {
                  "version": "1.35",
                  "buildDepConfigs": {},
                  "portRef": "tar_aa@0.1.0",
                  "specifiedVersion": false
                },
                "zstd_aa": {
                  "version": "v1.5.6,",
                  "buildDepConfigs": {},
                  "portRef": "zstd_aa@0.1.0",
                  "specifiedVersion": false
                }
              },
              "portRef": "cpy_bs_ghrel@0.1.0",
              "releaseTag": "20240224",
              "specifiedVersion": true
            }
          },
          "portRef": "pipi_pypi@0.1.0",
          "packageName": "componentize-py",
          "specifiedVersion": true
        },
        "bciqb6acvw45s2pagycoulvy6e5n5ukmbi6j4lrwe2nr5vu5txe333mi": {
          "version": "1.3.0",
          "buildDepConfigs": {
            "node_org": {
              "version": "v20.8.0",
              "buildDepConfigs": {
                "tar_aa": {
                  "version": "1.35",
                  "buildDepConfigs": {},
                  "portRef": "tar_aa@0.1.0",
                  "specifiedVersion": false
                }
              },
              "portRef": "node_org@0.1.0",
              "specifiedVersion": true
            }
          },
          "portRef": "npmi_npm@0.1.0",
          "packageName": "@bytecodealliance/jco",
          "specifiedVersion": true
        },
        "bciqeju54u3m3aipax7w7snnfxwpqzx2h5c77jdl7hvgiendnydqivwa": {
          "version": "nightly-2024-05-26",
          "buildDepConfigs": {
            "rustup_rustlang": {
              "version": "1.27.1",
              "buildDepConfigs": {
                "git_aa": {
                  "version": "2.45.2",
                  "buildDepConfigs": {},
                  "portRef": "git_aa@0.1.0",
                  "specifiedVersion": false
                }
              },
              "portRef": "rustup_rustlang@0.1.0",
              "specifiedVersion": false
            }
          },
          "portRef": "rust_rustup@0.1.0",
          "specifiedVersion": true
        },
        "bciqk7gvbbprzpfqzvok7kucwsorxrvloqf2v2j6oy2rrsg4v7ucnmaq": {
          "version": "0.1.47",
          "buildDepConfigs": {
            "cargo_binstall_ghrel": {
              "version": "v1.7.4",
              "buildDepConfigs": {},
              "portRef": "cargo_binstall_ghrel@0.1.0",
              "specifiedVersion": false
            },
            "rust_rustup": {
              "version": "1.78.0",
              "buildDepConfigs": {
                "rustup_rustlang": {
                  "version": "1.27.1",
                  "buildDepConfigs": {
                    "git_aa": {
                      "version": "2.45.2",
                      "buildDepConfigs": {},
                      "portRef": "git_aa@0.1.0",
                      "specifiedVersion": false
                    }
                  },
                  "portRef": "rustup_rustlang@0.1.0",
                  "specifiedVersion": false
                }
              },
              "portRef": "rust_rustup@0.1.0",
              "profile": "minimal",
              "specifiedVersion": false
            }
          },
          "portRef": "cargobi_cratesio@0.1.0",
          "crateName": "cargo-udeps",
          "locked": true,
          "specifiedVersion": true
<<<<<<< HEAD
=======
        },
        "bciqe6tpdv6hffdbc7hql52w3ivpdls47lgpuhsa3hzsryrwx7ty5dgy": {
          "version": "3.30.0",
          "buildDepConfigs": {
            "cpy_bs_ghrel": {
              "version": "3.12.2",
              "buildDepConfigs": {
                "tar_aa": {
                  "version": "1.34",
                  "buildDepConfigs": {},
                  "portRef": "tar_aa@0.1.0",
                  "specifiedVersion": false
                },
                "zstd_aa": {
                  "version": "v1.4.8,",
                  "buildDepConfigs": {},
                  "portRef": "zstd_aa@0.1.0",
                  "specifiedVersion": false
                }
              },
              "portRef": "cpy_bs_ghrel@0.1.0",
              "releaseTag": "20240224",
              "specifiedVersion": true
            }
          },
          "portRef": "pipi_pypi@0.1.0",
          "packageName": "cmake",
          "specifiedVersion": false
>>>>>>> 8cc1c129
        }
      }
    },
    "tasks": {
      "version": "0"
    },
    "envs": {
      "version": "0"
    }
  },
  "config": {
    "modules": [
      {
        "id": "ports",
        "config": {
          "sets": {
            "ghjkEnvProvInstSet___main": {
              "installs": [
                "bciqamrjz2xxx5gxex2xc3fyttudt2fvu2bjvea5kqcwwnvbl2orlbaq"
              ],
              "allowedBuildDeps": "bciqmog334kddvt4434twkcecuy4givs6df2l5dysofcvlnamvumil5i"
            },
            "ghjkEnvProvInstSet____rust": {
              "installs": [
                "bciqhkh2ldjjs2vliajwk2fsxligeeciqkhsglapbuwhulfanoxlmqjq",
                "bciqiza4a66leioxdkxycpleovyj24rbmmngk4fcjg24trleptiie3di",
                "bciqamrjz2xxx5gxex2xc3fyttudt2fvu2bjvea5kqcwwnvbl2orlbaq"
              ],
              "allowedBuildDeps": "bciqmog334kddvt4434twkcecuy4givs6df2l5dysofcvlnamvumil5i"
            },
            "ghjkEnvProvInstSet___dev": {
              "installs": [
                "bciqdvjio2pm2doenrjto6ie2rooebfzk36rfdqfhp764gynvwwwlzli",
                "bciqbs34bxkpv5splgajo6lbi7qabrvfygukt23qjtkk3qqf2vxsw46a",
                "bciqklnhhbhk3a4jgkm2azdm63nimlphee7bq5cpewg6tqgei624egzq",
                "bciqltjx5hrqf2qxibmasyab2aac23ovagtny5eu7xkr7kk66dsqicxq",
                "bciqgl7wiw37nktektcqcxy6lqfiect4xqw5h3tmomoscurjsvsd7eea",
                "bciqklz4j7zc46l4lwzjjpdradi6sy4mfd5ey27rrslcfxrdcvtek5ya",
                "bciqhw6s67have7n4q3kefgvuekg7gktbkkvleadoufl2wpxzag3psyy",
                "bciqf62kkjssayjkrr36rr3x3hrpiwiirlmn4exjz46veeaxp32bdqna",
                "bciqa6vvvgr27kbbhvyc6hfbszfjkc5x4tssqicefmmljx2myuqwokdq",
                "bciqncucmifodexsndv3z3yycgkxuijyh52qftnb4tdh7h32uazdhkuq",
                "bciqccbophtq6t76vohd2mz5tojllwcha3sfozbllmpodr3uwkmmshzi",
                "bciqdagddr7ykkiri2l6xx6kpziflufklhdf6qtzruq7pi766ywwzokq",
                "bciqd67xvzjx5rhilxs3c2zzjhfgqynhqywqosjvyo4jyyu3ykgsgdgy",
                "bciqgz7rew65ut3nwunl2qmmlshqmmsgybqsgn4ekzz7fn3322hu3keq",
                "bciqf6xkaxfvapwn3bf73vnqzr7mkcxgghwdh24uhgnozbz7wsdl2rrq",
                "bciqk7kzquppicvwdz2erhbkqu5gwzojtbjbk5gzjau2zo6xaf6x7kpa",
                "bciqkfsvzlt23celx7huie2ilyelz6pbtumsxto3vsyocprrezxrvrha",
                "bciqjij47lkh2rdkrz3jc6wmevbfjkpueih33izmmf3xuycbyokkfweq",
                "bciqfgnjbpohl4jn7hh72iz6mtwos4js72xg7oipbqxsvjykm7errgka",
                "bciqpszk4pvfknr65scs2bsuo2j372lbc4ywb52uq6ljtksppxbt6uwy",
                "bciqcraurpl4pijby6dmkuzevrupqwxoupubzke476koiigkljrpszuy",
                "bciqifiqlvknwgcqa2xgvi7diixw2kop5kjrvng6i4uzf4e5y3c4abri"
              ],
              "allowedBuildDeps": "bciqduqrotwckptiuy7f6med5uixh7bq2csx6crdbk5wcytpvzanqcoy"
            },
            "ghjkEnvProvInstSet____ecma": {
              "installs": [
                "bciqhfql42mnvrgemlbikem6oy6bbpos57m4iyvhvinvw3sc56omlu6y",
                "bciqn5efsjq6kax6nmtia2b7jjvqmsfqzgvisnz5lno5u7seuheydy3i",
                "bciqk76ralarrfscv72jgxo3mxwhpvy4z3hyb3pliuhgbvwf7mevwrqi",
                "bciqamrjz2xxx5gxex2xc3fyttudt2fvu2bjvea5kqcwwnvbl2orlbaq"
              ],
              "allowedBuildDeps": "bciqmog334kddvt4434twkcecuy4givs6df2l5dysofcvlnamvumil5i"
            },
            "ghjkEnvProvInstSet____python": {
              "installs": [
                "bciqgo3ax6mfzbblfeodvrlgpobj6rllgeqvtexvuuvxvbwev3c4xrci",
                "bciqcvyjgjkhhqrpxn2t5bewd43yvwujqzapshcuwr2btmxbsobtb7iy",
                "bciqbml3tljo3tngxutpjcevr4pdgqkvh6cvfznrplrchqvke5m7kd7q",
                "bciqamrjz2xxx5gxex2xc3fyttudt2fvu2bjvea5kqcwwnvbl2orlbaq"
              ],
              "allowedBuildDeps": "bciqmog334kddvt4434twkcecuy4givs6df2l5dysofcvlnamvumil5i"
            },
            "ghjkEnvProvInstSet____wasm": {
              "installs": [
                "bciqja7ilfqcwwbtzoeqgr2wlfkvwaeuvosddgx7yj4vsjfyirdr7gla",
                "bciqdcngfirmfo7a32evm3n2cuppge7occb6f3caco23iq6eucs7mnjq",
                "bciqihumb3qmuc2xesnyf3jne7usbjxw7dk52qq53nrvvzex335qbuby",
                "bciqknnob6elrfg7cgnejgi3vybmixx26dfiwn2tlanflkuqk3mrejkq",
                "bciqamrjz2xxx5gxex2xc3fyttudt2fvu2bjvea5kqcwwnvbl2orlbaq"
              ],
              "allowedBuildDeps": "bciqmog334kddvt4434twkcecuy4givs6df2l5dysofcvlnamvumil5i"
            },
            "ghjkEnvProvInstSet___ci": {
              "installs": [
                "bciqakdwqj7fgoikxq7k3hkyubhinoxolv7f4efxc2ruofmfrf4fltjq",
                "bciqhmxwybpauxkvdt25peyg7f2szfywk2tln5knul5ljknbfwfqau5y",
                "bciqfuxxzar7qdvo2ojexjrxqikhfelril5c7oifep4obqstm3n7ufky",
                "bciqooc3invqu75sanbnrcamofhdtgui6jcehfcf5fbggccbhjbdxabi",
                "bciqhkh2ldjjs2vliajwk2fsxligeeciqkhsglapbuwhulfanoxlmqjq",
                "bciqiza4a66leioxdkxycpleovyj24rbmmngk4fcjg24trleptiie3di",
                "bciqamrjz2xxx5gxex2xc3fyttudt2fvu2bjvea5kqcwwnvbl2orlbaq",
                "bciqgo3ax6mfzbblfeodvrlgpobj6rllgeqvtexvuuvxvbwev3c4xrci",
                "bciqcvyjgjkhhqrpxn2t5bewd43yvwujqzapshcuwr2btmxbsobtb7iy",
                "bciqbml3tljo3tngxutpjcevr4pdgqkvh6cvfznrplrchqvke5m7kd7q",
                "bciqhfql42mnvrgemlbikem6oy6bbpos57m4iyvhvinvw3sc56omlu6y",
                "bciqn5efsjq6kax6nmtia2b7jjvqmsfqzgvisnz5lno5u7seuheydy3i",
                "bciqk76ralarrfscv72jgxo3mxwhpvy4z3hyb3pliuhgbvwf7mevwrqi",
                "bciqja7ilfqcwwbtzoeqgr2wlfkvwaeuvosddgx7yj4vsjfyirdr7gla",
                "bciqdcngfirmfo7a32evm3n2cuppge7occb6f3caco23iq6eucs7mnjq",
                "bciqihumb3qmuc2xesnyf3jne7usbjxw7dk52qq53nrvvzex335qbuby",
                "bciqknnob6elrfg7cgnejgi3vybmixx26dfiwn2tlanflkuqk3mrejkq"
              ],
              "allowedBuildDeps": "bciqmog334kddvt4434twkcecuy4givs6df2l5dysofcvlnamvumil5i"
            },
<<<<<<< HEAD
=======
            "ghjkEnvProvInstSet___dev": {
              "installs": [
                "bciqaox52l2fs7w5rlyppdc4jq2t4fr2dnt5zyx32ljqrmcwlrthlgkq",
                "bciqonsgjkby5ii3ovd3etz7sn4h4zdunidy2ikwuzwbbi6emcvyglky",
                "bciqftdi7dnyibxcqyipcregan6x7rq7x3knxehwznowebxje5nnt4jq",
                "bciqakdwqj7fgoikxq7k3hkyubhinoxolv7f4efxc2ruofmfrf4fltjq",
                "bciqhmxwybpauxkvdt25peyg7f2szfywk2tln5knul5ljknbfwfqau5y",
                "bciqfuxxzar7qdvo2ojexjrxqikhfelril5c7oifep4obqstm3n7ufky",
                "bciqooc3invqu75sanbnrcamofhdtgui6jcehfcf5fbggccbhjbdxabi",
                "bciqhkh2ldjjs2vliajwk2fsxligeeciqkhsglapbuwhulfanoxlmqjq",
                "bciqiza4a66leioxdkxycpleovyj24rbmmngk4fcjg24trleptiie3di",
                "bciqamrjz2xxx5gxex2xc3fyttudt2fvu2bjvea5kqcwwnvbl2orlbaq",
                "bciqgo3ax6mfzbblfeodvrlgpobj6rllgeqvtexvuuvxvbwev3c4xrci",
                "bciqcvyjgjkhhqrpxn2t5bewd43yvwujqzapshcuwr2btmxbsobtb7iy",
                "bciqbml3tljo3tngxutpjcevr4pdgqkvh6cvfznrplrchqvke5m7kd7q",
                "bciqhfql42mnvrgemlbikem6oy6bbpos57m4iyvhvinvw3sc56omlu6y",
                "bciqn5efsjq6kax6nmtia2b7jjvqmsfqzgvisnz5lno5u7seuheydy3i",
                "bciqk76ralarrfscv72jgxo3mxwhpvy4z3hyb3pliuhgbvwf7mevwrqi",
                "bciqja7ilfqcwwbtzoeqgr2wlfkvwaeuvosddgx7yj4vsjfyirdr7gla",
                "bciqdcngfirmfo7a32evm3n2cuppge7occb6f3caco23iq6eucs7mnjq",
                "bciqihumb3qmuc2xesnyf3jne7usbjxw7dk52qq53nrvvzex335qbuby",
                "bciqknnob6elrfg7cgnejgi3vybmixx26dfiwn2tlanflkuqk3mrejkq"
              ],
              "allowedBuildDeps": "bciqmog334kddvt4434twkcecuy4givs6df2l5dysofcvlnamvumil5i"
            },
>>>>>>> 8cc1c129
            "ghjkEnvProvInstSet_______task_env_lint-udeps": {
              "installs": [
                "bciqo5ihfh4qzfdptld75hstrldngcl3qxqnykalseggsalxt74rjuzy",
                "bciqhxbg6yxnlod6cx6ysrxsgq3ejqvoi6dxtrezzq3chnqfs2xd664y",
                "bciqamrjz2xxx5gxex2xc3fyttudt2fvu2bjvea5kqcwwnvbl2orlbaq"
              ],
              "allowedBuildDeps": "bciqmog334kddvt4434twkcecuy4givs6df2l5dysofcvlnamvumil5i"
            },
            "ghjkEnvProvInstSet_______task_env_dev-website": {
              "installs": [
                "bciqhfql42mnvrgemlbikem6oy6bbpos57m4iyvhvinvw3sc56omlu6y",
                "bciqn5efsjq6kax6nmtia2b7jjvqmsfqzgvisnz5lno5u7seuheydy3i",
                "bciqk76ralarrfscv72jgxo3mxwhpvy4z3hyb3pliuhgbvwf7mevwrqi",
                "bciqamrjz2xxx5gxex2xc3fyttudt2fvu2bjvea5kqcwwnvbl2orlbaq",
                "bciqgo3ax6mfzbblfeodvrlgpobj6rllgeqvtexvuuvxvbwev3c4xrci",
                "bciqcvyjgjkhhqrpxn2t5bewd43yvwujqzapshcuwr2btmxbsobtb7iy",
                "bciqbml3tljo3tngxutpjcevr4pdgqkvh6cvfznrplrchqvke5m7kd7q"
              ],
              "allowedBuildDeps": "bciqmog334kddvt4434twkcecuy4givs6df2l5dysofcvlnamvumil5i"
            },
            "ghjkEnvProvInstSet_______task_env_test-rust": {
              "installs": [
                "bciqhkh2ldjjs2vliajwk2fsxligeeciqkhsglapbuwhulfanoxlmqjq",
                "bciqiza4a66leioxdkxycpleovyj24rbmmngk4fcjg24trleptiie3di",
                "bciqamrjz2xxx5gxex2xc3fyttudt2fvu2bjvea5kqcwwnvbl2orlbaq",
                "bciqhfql42mnvrgemlbikem6oy6bbpos57m4iyvhvinvw3sc56omlu6y",
                "bciqn5efsjq6kax6nmtia2b7jjvqmsfqzgvisnz5lno5u7seuheydy3i",
                "bciqk76ralarrfscv72jgxo3mxwhpvy4z3hyb3pliuhgbvwf7mevwrqi",
                "bciqgo3ax6mfzbblfeodvrlgpobj6rllgeqvtexvuuvxvbwev3c4xrci",
                "bciqcvyjgjkhhqrpxn2t5bewd43yvwujqzapshcuwr2btmxbsobtb7iy",
                "bciqbml3tljo3tngxutpjcevr4pdgqkvh6cvfznrplrchqvke5m7kd7q"
              ],
              "allowedBuildDeps": "bciqmog334kddvt4434twkcecuy4givs6df2l5dysofcvlnamvumil5i"
            },
            "ghjkEnvProvInstSet_______task_env_dev-eg-tgraphs": {
              "installs": [
                "bciqhkh2ldjjs2vliajwk2fsxligeeciqkhsglapbuwhulfanoxlmqjq",
                "bciqiza4a66leioxdkxycpleovyj24rbmmngk4fcjg24trleptiie3di",
                "bciqamrjz2xxx5gxex2xc3fyttudt2fvu2bjvea5kqcwwnvbl2orlbaq",
                "bciqhfql42mnvrgemlbikem6oy6bbpos57m4iyvhvinvw3sc56omlu6y",
                "bciqn5efsjq6kax6nmtia2b7jjvqmsfqzgvisnz5lno5u7seuheydy3i",
                "bciqk76ralarrfscv72jgxo3mxwhpvy4z3hyb3pliuhgbvwf7mevwrqi",
                "bciqgo3ax6mfzbblfeodvrlgpobj6rllgeqvtexvuuvxvbwev3c4xrci",
                "bciqcvyjgjkhhqrpxn2t5bewd43yvwujqzapshcuwr2btmxbsobtb7iy",
                "bciqbml3tljo3tngxutpjcevr4pdgqkvh6cvfznrplrchqvke5m7kd7q"
              ],
              "allowedBuildDeps": "bciqmog334kddvt4434twkcecuy4givs6df2l5dysofcvlnamvumil5i"
            },
            "ghjkEnvProvInstSet_______task_env_build-tgraph-core": {
              "installs": [
                "bciqhkh2ldjjs2vliajwk2fsxligeeciqkhsglapbuwhulfanoxlmqjq",
                "bciqiza4a66leioxdkxycpleovyj24rbmmngk4fcjg24trleptiie3di",
                "bciqamrjz2xxx5gxex2xc3fyttudt2fvu2bjvea5kqcwwnvbl2orlbaq",
                "bciqja7ilfqcwwbtzoeqgr2wlfkvwaeuvosddgx7yj4vsjfyirdr7gla",
                "bciqdcngfirmfo7a32evm3n2cuppge7occb6f3caco23iq6eucs7mnjq",
                "bciqihumb3qmuc2xesnyf3jne7usbjxw7dk52qq53nrvvzex335qbuby",
                "bciqknnob6elrfg7cgnejgi3vybmixx26dfiwn2tlanflkuqk3mrejkq"
              ],
              "allowedBuildDeps": "bciqmog334kddvt4434twkcecuy4givs6df2l5dysofcvlnamvumil5i"
            },
            "ghjkEnvProvInstSet_______task_env_build-tgraph-py": {
              "installs": [
                "bciqhkh2ldjjs2vliajwk2fsxligeeciqkhsglapbuwhulfanoxlmqjq",
                "bciqiza4a66leioxdkxycpleovyj24rbmmngk4fcjg24trleptiie3di",
                "bciqamrjz2xxx5gxex2xc3fyttudt2fvu2bjvea5kqcwwnvbl2orlbaq",
                "bciqja7ilfqcwwbtzoeqgr2wlfkvwaeuvosddgx7yj4vsjfyirdr7gla",
                "bciqdcngfirmfo7a32evm3n2cuppge7occb6f3caco23iq6eucs7mnjq",
                "bciqihumb3qmuc2xesnyf3jne7usbjxw7dk52qq53nrvvzex335qbuby",
                "bciqknnob6elrfg7cgnejgi3vybmixx26dfiwn2tlanflkuqk3mrejkq",
                "bciqgo3ax6mfzbblfeodvrlgpobj6rllgeqvtexvuuvxvbwev3c4xrci",
                "bciqcvyjgjkhhqrpxn2t5bewd43yvwujqzapshcuwr2btmxbsobtb7iy",
                "bciqbml3tljo3tngxutpjcevr4pdgqkvh6cvfznrplrchqvke5m7kd7q"
              ],
              "allowedBuildDeps": "bciqmog334kddvt4434twkcecuy4givs6df2l5dysofcvlnamvumil5i"
            },
            "ghjkEnvProvInstSet_______task_env_build-tgraph-ts": {
              "installs": [
                "bciqhkh2ldjjs2vliajwk2fsxligeeciqkhsglapbuwhulfanoxlmqjq",
                "bciqiza4a66leioxdkxycpleovyj24rbmmngk4fcjg24trleptiie3di",
                "bciqamrjz2xxx5gxex2xc3fyttudt2fvu2bjvea5kqcwwnvbl2orlbaq",
                "bciqja7ilfqcwwbtzoeqgr2wlfkvwaeuvosddgx7yj4vsjfyirdr7gla",
                "bciqdcngfirmfo7a32evm3n2cuppge7occb6f3caco23iq6eucs7mnjq",
                "bciqihumb3qmuc2xesnyf3jne7usbjxw7dk52qq53nrvvzex335qbuby",
                "bciqknnob6elrfg7cgnejgi3vybmixx26dfiwn2tlanflkuqk3mrejkq",
                "bciqhfql42mnvrgemlbikem6oy6bbpos57m4iyvhvinvw3sc56omlu6y",
                "bciqn5efsjq6kax6nmtia2b7jjvqmsfqzgvisnz5lno5u7seuheydy3i",
                "bciqk76ralarrfscv72jgxo3mxwhpvy4z3hyb3pliuhgbvwf7mevwrqi"
              ],
              "allowedBuildDeps": "bciqmog334kddvt4434twkcecuy4givs6df2l5dysofcvlnamvumil5i"
            },
            "ghjkEnvProvInstSet_______task_env_build-sys-tgraphs": {
              "installs": [
                "bciqhkh2ldjjs2vliajwk2fsxligeeciqkhsglapbuwhulfanoxlmqjq",
                "bciqiza4a66leioxdkxycpleovyj24rbmmngk4fcjg24trleptiie3di",
                "bciqamrjz2xxx5gxex2xc3fyttudt2fvu2bjvea5kqcwwnvbl2orlbaq",
                "bciqgo3ax6mfzbblfeodvrlgpobj6rllgeqvtexvuuvxvbwev3c4xrci",
                "bciqcvyjgjkhhqrpxn2t5bewd43yvwujqzapshcuwr2btmxbsobtb7iy",
                "bciqbml3tljo3tngxutpjcevr4pdgqkvh6cvfznrplrchqvke5m7kd7q"
              ],
              "allowedBuildDeps": "bciqmog334kddvt4434twkcecuy4givs6df2l5dysofcvlnamvumil5i"
            },
            "ghjkEnvProvInstSet___oci": {
              "installs": [
                "bciqhkh2ldjjs2vliajwk2fsxligeeciqkhsglapbuwhulfanoxlmqjq",
                "bciqiza4a66leioxdkxycpleovyj24rbmmngk4fcjg24trleptiie3di",
                "bciqamrjz2xxx5gxex2xc3fyttudt2fvu2bjvea5kqcwwnvbl2orlbaq",
                "bciqja7ilfqcwwbtzoeqgr2wlfkvwaeuvosddgx7yj4vsjfyirdr7gla",
                "bciqdcngfirmfo7a32evm3n2cuppge7occb6f3caco23iq6eucs7mnjq",
                "bciqihumb3qmuc2xesnyf3jne7usbjxw7dk52qq53nrvvzex335qbuby",
                "bciqknnob6elrfg7cgnejgi3vybmixx26dfiwn2tlanflkuqk3mrejkq"
              ],
              "allowedBuildDeps": "bciqmog334kddvt4434twkcecuy4givs6df2l5dysofcvlnamvumil5i"
            }
          }
        }
      },
      {
        "id": "tasks",
        "config": {
          "tasks": {
            "version-bump": {
              "ty": "denoFile@v1",
              "key": "version-bump",
              "envKey": "bciqdohetprvjln4qpn2tot4epa7ikgm5nrevk2ouajpxvb6aistoroi"
            },
            "version-print": {
              "ty": "denoFile@v1",
              "key": "version-print",
              "desc": "Print $METATYPE_VERSION",
              "envKey": "bciqdohetprvjln4qpn2tot4epa7ikgm5nrevk2ouajpxvb6aistoroi"
            },
            "test-lsp": {
              "ty": "denoFile@v1",
              "key": "test-lsp",
              "envKey": "bciqfc7xpvg2we63kzdrshwyjudryc64lekcg2msgqnff7mnvox7n4fy"
            },
            "test-rust": {
              "ty": "denoFile@v1",
              "key": "test-rust",
              "envKey": "bciqi3e7xmx27tdbvjwwwmh3tetevp3apldch7ifbpauxsovl4cohudq"
            },
            "test-website": {
              "ty": "denoFile@v1",
              "key": "test-website",
              "workingDir": "./website",
              "envKey": "bciqfc7xpvg2we63kzdrshwyjudryc64lekcg2msgqnff7mnvox7n4fy"
            },
            "test-e2e": {
              "ty": "denoFile@v1",
              "key": "test-e2e",
              "desc": "Shorthand for `dev/test.ts`",
              "envKey": "bciqcwkq6wg63c6swnk5bcpk6svhd35mptdi5dzdv6vxb75zc7ooq24i"
            },
            "lock-sed": {
              "ty": "denoFile@v1",
              "key": "lock-sed",
              "desc": "Update versions",
              "envKey": "bciqdohetprvjln4qpn2tot4epa7ikgm5nrevk2ouajpxvb6aistoroi"
            },
            "lint-udeps": {
              "ty": "denoFile@v1",
              "key": "lint-udeps",
              "desc": "Check for unused cargo depenencies",
              "envKey": "bciqkoolzb5k3ydzj3hahandxkfaxljpgidgdi6hpvrwxwal3ahmpi6y"
            },
            "install-wasi-adapter": {
              "ty": "denoFile@v1",
              "key": "install-wasi-adapter",
              "envKey": "bciqdohetprvjln4qpn2tot4epa7ikgm5nrevk2ouajpxvb6aistoroi"
            },
            "install-lsp": {
              "ty": "denoFile@v1",
              "key": "install-lsp",
              "envKey": "bciqfc7xpvg2we63kzdrshwyjudryc64lekcg2msgqnff7mnvox7n4fy"
            },
            "install-website": {
              "ty": "denoFile@v1",
              "key": "install-website",
              "envKey": "bciqfc7xpvg2we63kzdrshwyjudryc64lekcg2msgqnff7mnvox7n4fy"
            },
            "install-ts": {
              "ty": "denoFile@v1",
              "key": "install-ts",
              "envKey": "bciqfc7xpvg2we63kzdrshwyjudryc64lekcg2msgqnff7mnvox7n4fy"
            },
            "install-py": {
              "ty": "denoFile@v1",
              "key": "install-py",
              "envKey": "bciqfgfpcam23r6t6tpit5hjclrtwwptfo7yhwojwngqdm5xuhhcwgfa"
            },
            "install-sys": {
              "ty": "denoFile@v1",
              "key": "install-sys",
              "desc": "Print a command you can use to install system items",
              "envKey": "bciqdohetprvjln4qpn2tot4epa7ikgm5nrevk2ouajpxvb6aistoroi"
            },
            "fetch-deno": {
              "ty": "denoFile@v1",
              "key": "fetch-deno",
              "desc": "Cache remote deno modules.",
              "envKey": "bciqfc7xpvg2we63kzdrshwyjudryc64lekcg2msgqnff7mnvox7n4fy"
            },
            "dev-website": {
              "ty": "denoFile@v1",
              "key": "dev-website",
              "workingDir": "./website",
              "desc": "Launch the website",
              "envKey": "bciqo5weutvl3sad2b52cigsr7pkzjaj33odvx5jhxmkukmffwwibjga"
            },
            "dev-gate2": {
              "ty": "denoFile@v1",
              "key": "dev-gate2",
              "desc": "Launch the typegate in sync mode.",
              "envKey": "bciqiayvfgfn74jtyb74p3mhbafcy2zwkx5qdqxxs2dggqhes5kfe23a"
            },
            "dev-gate1": {
              "ty": "denoFile@v1",
              "key": "dev-gate1",
              "desc": "Launch the typegate in single-instance mode.",
              "envKey": "bciqmexfknd3a3nb6sq7ugjq623j7nedexu4lopqkyi6dumwxiccugaa"
            },
            "dev-eg-tgraphs": {
              "ty": "denoFile@v1",
              "key": "dev-eg-tgraphs",
              "desc": "meta dev example/typegraphs",
              "envKey": "bciqhciuagnfwex2iffsvdcb7qvazygu3yvwuvt5f6u4xyye7cfxf62a"
            },
            "dev-compose": {
              "ty": "denoFile@v1",
              "key": "dev-compose",
              "desc": "Wrapper around docker compose to manage runtime dependencies",
              "envKey": "bciqdohetprvjln4qpn2tot4epa7ikgm5nrevk2ouajpxvb6aistoroi"
            },
            "dev": {
              "ty": "denoFile@v1",
              "key": "dev",
              "desc": "Execute dev/*.ts scripts.",
              "envKey": "bciqdohetprvjln4qpn2tot4epa7ikgm5nrevk2ouajpxvb6aistoroi"
            },
            "gen-pyrt-bind": {
              "ty": "denoFile@v1",
              "key": "gen-pyrt-bind",
              "envKey": "bciqjpe3qes7txbsoqf3vxksr3f7wglk2gb2wzi2qu2bmopfrtee56ly"
            },
            "build-pyrt": {
              "ty": "denoFile@v1",
              "key": "build-pyrt",
              "dependsOn": [
                "gen-pyrt-bind"
              ],
              "envKey": "bciqjpe3qes7txbsoqf3vxksr3f7wglk2gb2wzi2qu2bmopfrtee56ly"
            },
            "build-tgraph-ts-jsr": {
              "ty": "denoFile@v1",
              "key": "build-tgraph-ts-jsr",
              "envKey": "bciqdohetprvjln4qpn2tot4epa7ikgm5nrevk2ouajpxvb6aistoroi"
            },
            "build-tgraph-core": {
              "ty": "denoFile@v1",
              "key": "build-tgraph-core",
              "envKey": "bciqfmm5ettbkgirjn4nkdpqsvno4pshaxnruan64q7lzhx2mey2a6ua"
            },
            "build-tgraph-py": {
              "ty": "denoFile@v1",
              "key": "build-tgraph-py",
              "dependsOn": [
                "build-tgraph-core"
              ],
              "envKey": "bciqlnczvw5r6erqm4vm5qffeg2hgtapvbpjjsapmbial3tlznbzjwoi"
            },
            "build-tgraph-ts": {
              "ty": "denoFile@v1",
              "key": "build-tgraph-ts",
              "dependsOn": [
                "build-tgraph-core"
              ],
              "envKey": "bciqmbwvn7ih4u22vuxfgcw3r2mjgqox2wa3ygze7yrgd24gkjp5sifq"
            },
            "build-tgraph-ts-node": {
              "ty": "denoFile@v1",
              "key": "build-tgraph-ts-node",
              "dependsOn": [
                "build-tgraph-ts"
              ],
              "envKey": "bciqmbwvn7ih4u22vuxfgcw3r2mjgqox2wa3ygze7yrgd24gkjp5sifq"
            },
            "build-tgraph": {
              "ty": "denoFile@v1",
              "key": "build-tgraph",
              "dependsOn": [
                "build-tgraph-py",
                "build-tgraph-ts-node"
              ],
              "envKey": "bciqdohetprvjln4qpn2tot4epa7ikgm5nrevk2ouajpxvb6aistoroi"
            },
            "build-sys-tgraphs": {
              "ty": "denoFile@v1",
              "key": "build-sys-tgraphs",
              "envKey": "bciqk6vtevi3uhed6toozarvuqez7nhcafw72ex5fetqxof3b3aqm3la"
            }
          },
          "tasksNamed": [
            "version-bump",
            "version-print",
            "test-lsp",
            "test-rust",
            "test-website",
            "test-e2e",
            "lock-sed",
            "lint-udeps",
            "install-wasi-adapter",
            "install-lsp",
            "install-website",
            "install-ts",
            "install-py",
            "install-sys",
            "fetch-deno",
            "dev-website",
            "dev-gate2",
            "dev-gate1",
            "dev-eg-tgraphs",
            "dev-compose",
            "dev",
            "gen-pyrt-bind",
            "build-pyrt",
            "build-tgraph-ts-jsr",
            "build-tgraph-core",
            "build-tgraph-py",
            "build-tgraph-ts",
            "build-tgraph-ts-node",
            "build-tgraph",
            "build-sys-tgraphs"
          ]
        }
      },
      {
        "id": "envs",
        "config": {
          "envs": {
            "bciqh67lbrzxdurxdyghhngxyhq5yllkjb4ubg6ewofj4azspil2sghq": {
              "desc": "the default default environment.",
              "provides": [
                {
                  "ty": "posix.envVar",
                  "key": "RUST_LOG",
                  "val": "info,swc_ecma_codegen=off,tracing::span=off"
                },
                {
                  "ty": "posix.envVar",
                  "key": "WASMTIME_BACKTRACE_DETAILS",
                  "val": "1"
                },
                {
                  "ty": "posix.envVar",
                  "key": "TYPEGRAPH_VERSION",
                  "val": "0.0.3"
                },
                {
                  "ty": "posix.envVar",
                  "key": "CLICOLOR_FORCE",
                  "val": "1"
                },
                {
                  "ty": "ghjk.ports.InstallSetRef",
                  "setId": "ghjkEnvProvInstSet___main"
                }
              ]
            },
            "bciqdohetprvjln4qpn2tot4epa7ikgm5nrevk2ouajpxvb6aistoroi": {
              "provides": [
                {
                  "ty": "posix.envVar",
                  "key": "RUST_LOG",
                  "val": "info,swc_ecma_codegen=off,tracing::span=off"
                },
                {
                  "ty": "posix.envVar",
                  "key": "WASMTIME_BACKTRACE_DETAILS",
                  "val": "1"
                },
                {
                  "ty": "posix.envVar",
                  "key": "TYPEGRAPH_VERSION",
                  "val": "0.0.3"
                },
                {
                  "ty": "posix.envVar",
                  "key": "CLICOLOR_FORCE",
                  "val": "1"
                },
                {
                  "ty": "ghjk.ports.InstallSetRef",
                  "setId": "ghjkEnvProvInstSet___main"
                }
              ]
            },
            "bciqkoolzb5k3ydzj3hahandxkfaxljpgidgdi6hpvrwxwal3ahmpi6y": {
              "provides": [
                {
                  "ty": "posix.envVar",
                  "key": "RUST_LOG",
                  "val": "info,swc_ecma_codegen=off,tracing::span=off"
                },
                {
                  "ty": "posix.envVar",
                  "key": "WASMTIME_BACKTRACE_DETAILS",
                  "val": "1"
                },
                {
                  "ty": "posix.envVar",
                  "key": "TYPEGRAPH_VERSION",
                  "val": "0.0.3"
                },
                {
                  "ty": "posix.envVar",
                  "key": "CLICOLOR_FORCE",
                  "val": "1"
                },
                {
                  "ty": "ghjk.ports.InstallSetRef",
                  "setId": "ghjkEnvProvInstSet_______task_env_lint-udeps"
                }
              ]
            },
            "bciqjpe3qes7txbsoqf3vxksr3f7wglk2gb2wzi2qu2bmopfrtee56ly": {
              "provides": [
                {
                  "ty": "posix.envVar",
                  "key": "RUST_LOG",
                  "val": "info,swc_ecma_codegen=off,tracing::span=off"
                },
                {
                  "ty": "posix.envVar",
                  "key": "WASMTIME_BACKTRACE_DETAILS",
                  "val": "1"
                },
                {
                  "ty": "posix.envVar",
                  "key": "TYPEGRAPH_VERSION",
                  "val": "0.0.3"
                },
                {
                  "ty": "posix.envVar",
                  "key": "CLICOLOR_FORCE",
                  "val": "1"
                },
                {
                  "ty": "ghjk.ports.InstallSetRef",
                  "setId": "ghjkEnvProvInstSet____wasm"
                }
              ]
            },
            "bciqfgfpcam23r6t6tpit5hjclrtwwptfo7yhwojwngqdm5xuhhcwgfa": {
              "provides": [
                {
                  "ty": "posix.envVar",
                  "key": "RUST_LOG",
                  "val": "info,swc_ecma_codegen=off,tracing::span=off"
                },
                {
                  "ty": "posix.envVar",
                  "key": "WASMTIME_BACKTRACE_DETAILS",
                  "val": "1"
                },
                {
                  "ty": "posix.envVar",
                  "key": "TYPEGRAPH_VERSION",
                  "val": "0.0.3"
                },
                {
                  "ty": "posix.envVar",
                  "key": "CLICOLOR_FORCE",
                  "val": "1"
                },
                {
                  "ty": "ghjk.ports.InstallSetRef",
                  "setId": "ghjkEnvProvInstSet____python"
                }
              ]
            },
            "bciqfc7xpvg2we63kzdrshwyjudryc64lekcg2msgqnff7mnvox7n4fy": {
              "provides": [
                {
                  "ty": "posix.envVar",
                  "key": "RUST_LOG",
                  "val": "info,swc_ecma_codegen=off,tracing::span=off"
                },
                {
                  "ty": "posix.envVar",
                  "key": "WASMTIME_BACKTRACE_DETAILS",
                  "val": "1"
                },
                {
                  "ty": "posix.envVar",
                  "key": "TYPEGRAPH_VERSION",
                  "val": "0.0.3"
                },
                {
                  "ty": "posix.envVar",
                  "key": "CLICOLOR_FORCE",
                  "val": "1"
                },
                {
                  "ty": "ghjk.ports.InstallSetRef",
                  "setId": "ghjkEnvProvInstSet____ecma"
                }
              ]
            },
            "bciqo5weutvl3sad2b52cigsr7pkzjaj33odvx5jhxmkukmffwwibjga": {
              "provides": [
                {
                  "ty": "posix.envVar",
                  "key": "RUST_LOG",
                  "val": "info,swc_ecma_codegen=off,tracing::span=off"
                },
                {
                  "ty": "posix.envVar",
                  "key": "WASMTIME_BACKTRACE_DETAILS",
                  "val": "1"
                },
                {
                  "ty": "posix.envVar",
                  "key": "TYPEGRAPH_VERSION",
                  "val": "0.0.3"
                },
                {
                  "ty": "posix.envVar",
                  "key": "CLICOLOR_FORCE",
                  "val": "1"
                },
                {
                  "ty": "posix.envVar",
                  "key": "TG_URL",
                  "val": "http://localhost:7890"
                },
                {
                  "ty": "ghjk.ports.InstallSetRef",
                  "setId": "ghjkEnvProvInstSet_______task_env_dev-website"
                }
              ]
            },
            "bciqneegebfsc27gmtujwohhnwgziarymoanrpurvoxywgrg7orewtgy": {
              "provides": [
                {
                  "ty": "posix.envVar",
                  "key": "RUST_LOG",
                  "val": "info,swc_ecma_codegen=off,tracing::span=off"
                },
                {
                  "ty": "posix.envVar",
                  "key": "WASMTIME_BACKTRACE_DETAILS",
                  "val": "1"
                },
                {
                  "ty": "posix.envVar",
                  "key": "TYPEGRAPH_VERSION",
                  "val": "0.0.3"
                },
                {
                  "ty": "posix.envVar",
                  "key": "CLICOLOR_FORCE",
                  "val": "1"
                },
                {
                  "ty": "ghjk.ports.InstallSetRef",
                  "setId": "ghjkEnvProvInstSet____rust"
                }
              ]
            },
            "bciqi3e7xmx27tdbvjwwwmh3tetevp3apldch7ifbpauxsovl4cohudq": {
              "provides": [
                {
                  "ty": "posix.envVar",
                  "key": "RUST_LOG",
                  "val": "info,swc_ecma_codegen=off,tracing::span=off"
                },
                {
                  "ty": "posix.envVar",
                  "key": "WASMTIME_BACKTRACE_DETAILS",
                  "val": "1"
                },
                {
                  "ty": "posix.envVar",
                  "key": "TYPEGRAPH_VERSION",
                  "val": "0.0.3"
                },
                {
                  "ty": "posix.envVar",
                  "key": "CLICOLOR_FORCE",
                  "val": "1"
                },
                {
                  "ty": "ghjk.ports.InstallSetRef",
                  "setId": "ghjkEnvProvInstSet_______task_env_test-rust"
                }
              ]
            },
            "bciqmexfknd3a3nb6sq7ugjq623j7nedexu4lopqkyi6dumwxiccugaa": {
              "provides": [
                {
                  "ty": "posix.envVar",
                  "key": "RUST_LOG",
                  "val": "info,swc_ecma_codegen=off,tracing::span=off"
                },
                {
                  "ty": "posix.envVar",
                  "key": "WASMTIME_BACKTRACE_DETAILS",
                  "val": "1"
                },
                {
                  "ty": "posix.envVar",
                  "key": "TYPEGRAPH_VERSION",
                  "val": "0.0.3"
                },
                {
                  "ty": "posix.envVar",
                  "key": "CLICOLOR_FORCE",
                  "val": "1"
                },
                {
                  "ty": "posix.envVar",
                  "key": "PACKAGED",
                  "val": "false"
                },
                {
                  "ty": "posix.envVar",
                  "key": "LOG_LEVEL",
                  "val": "DEBUG"
                },
                {
                  "ty": "posix.envVar",
                  "key": "DEBUG",
                  "val": "true"
                },
                {
                  "ty": "posix.envVar",
                  "key": "REDIS_URL",
                  "val": "redis://:password@localhost:6379/0"
                },
                {
                  "ty": "posix.envVar",
                  "key": "TG_SECRET",
                  "val": "a4lNi0PbEItlFZbus1oeH/+wyIxi9uH6TpL8AIqIaMBNvp7SESmuUBbfUwC0prxhGhZqHw8vMDYZAGMhSZ4fLw=="
                },
                {
                  "ty": "posix.envVar",
                  "key": "TG_ADMIN_PASSWORD",
                  "val": "password"
                },
                {
                  "ty": "posix.envVar",
                  "key": "TG_PORT",
                  "val": "7891"
                },
                {
                  "ty": "posix.envVar",
                  "key": "TMP_DIR",
                  "val": "/home/yohe/metatype/tmp"
                },
                {
                  "ty": "ghjk.ports.InstallSetRef",
                  "setId": "ghjkEnvProvInstSet____rust"
                }
              ]
            },
            "bciqiayvfgfn74jtyb74p3mhbafcy2zwkx5qdqxxs2dggqhes5kfe23a": {
              "provides": [
                {
                  "ty": "posix.envVar",
                  "key": "RUST_LOG",
                  "val": "info,swc_ecma_codegen=off,tracing::span=off"
                },
                {
                  "ty": "posix.envVar",
                  "key": "WASMTIME_BACKTRACE_DETAILS",
                  "val": "1"
                },
                {
                  "ty": "posix.envVar",
                  "key": "TYPEGRAPH_VERSION",
                  "val": "0.0.3"
                },
                {
                  "ty": "posix.envVar",
                  "key": "CLICOLOR_FORCE",
                  "val": "1"
                },
                {
                  "ty": "posix.envVar",
                  "key": "PACKAGED",
                  "val": "false"
                },
                {
                  "ty": "posix.envVar",
                  "key": "LOG_LEVEL",
                  "val": "DEBUG"
                },
                {
                  "ty": "posix.envVar",
                  "key": "DEBUG",
                  "val": "true"
                },
                {
                  "ty": "posix.envVar",
                  "key": "REDIS_URL",
                  "val": "redis://:password@localhost:6379/0"
                },
                {
                  "ty": "posix.envVar",
                  "key": "TG_SECRET",
                  "val": "a4lNi0PbEItlFZbus1oeH/+wyIxi9uH6TpL8AIqIaMBNvp7SESmuUBbfUwC0prxhGhZqHw8vMDYZAGMhSZ4fLw=="
                },
                {
                  "ty": "posix.envVar",
                  "key": "TG_ADMIN_PASSWORD",
                  "val": "password"
                },
                {
                  "ty": "posix.envVar",
                  "key": "TG_PORT",
                  "val": "7892"
                },
                {
                  "ty": "posix.envVar",
                  "key": "TMP_DIR",
                  "val": "/home/yohe/metatype/tmp"
                },
                {
                  "ty": "posix.envVar",
                  "key": "SYNC_ENABLED",
                  "val": "true"
                },
                {
                  "ty": "posix.envVar",
                  "key": "SYNC_REDIS_URL",
                  "val": "redis://localhost:6379/0"
                },
                {
                  "ty": "posix.envVar",
                  "key": "SYNC_REDIS_PASSWORD",
                  "val": "password"
                },
                {
                  "ty": "posix.envVar",
                  "key": "SYNC_S3_HOST",
                  "val": "http://localhost:9000"
                },
                {
                  "ty": "posix.envVar",
                  "key": "SYNC_S3_REGION",
                  "val": "local"
                },
                {
                  "ty": "posix.envVar",
                  "key": "SYNC_S3_ACCESS_KEY",
                  "val": "minio"
                },
                {
                  "ty": "posix.envVar",
                  "key": "SYNC_S3_SECRET_KEY",
                  "val": "password"
                },
                {
                  "ty": "posix.envVar",
                  "key": "SYNC_S3_BUCKET",
                  "val": "gate2"
                },
                {
                  "ty": "ghjk.ports.InstallSetRef",
                  "setId": "ghjkEnvProvInstSet____rust"
                }
              ]
            },
            "bciqhciuagnfwex2iffsvdcb7qvazygu3yvwuvt5f6u4xyye7cfxf62a": {
              "provides": [
                {
                  "ty": "posix.envVar",
                  "key": "RUST_LOG",
                  "val": "info,swc_ecma_codegen=off,tracing::span=off"
                },
                {
                  "ty": "posix.envVar",
                  "key": "WASMTIME_BACKTRACE_DETAILS",
                  "val": "1"
                },
                {
                  "ty": "posix.envVar",
                  "key": "TYPEGRAPH_VERSION",
                  "val": "0.0.3"
                },
                {
                  "ty": "posix.envVar",
                  "key": "CLICOLOR_FORCE",
                  "val": "1"
                },
                {
                  "ty": "ghjk.ports.InstallSetRef",
                  "setId": "ghjkEnvProvInstSet_______task_env_dev-eg-tgraphs"
                }
              ]
            },
            "bciqfmm5ettbkgirjn4nkdpqsvno4pshaxnruan64q7lzhx2mey2a6ua": {
              "provides": [
                {
                  "ty": "posix.envVar",
                  "key": "RUST_LOG",
                  "val": "info,swc_ecma_codegen=off,tracing::span=off"
                },
                {
                  "ty": "posix.envVar",
                  "key": "WASMTIME_BACKTRACE_DETAILS",
                  "val": "1"
                },
                {
                  "ty": "posix.envVar",
                  "key": "TYPEGRAPH_VERSION",
                  "val": "0.0.3"
                },
                {
                  "ty": "posix.envVar",
                  "key": "CLICOLOR_FORCE",
                  "val": "1"
                },
                {
                  "ty": "posix.envVar",
                  "key": "WASM_FILE",
                  "val": "target/wasm/release/typegraph_core.wasm"
                },
                {
                  "ty": "ghjk.ports.InstallSetRef",
                  "setId": "ghjkEnvProvInstSet_______task_env_build-tgraph-core"
                }
              ]
            },
            "bciqlnczvw5r6erqm4vm5qffeg2hgtapvbpjjsapmbial3tlznbzjwoi": {
              "provides": [
                {
                  "ty": "posix.envVar",
                  "key": "RUST_LOG",
                  "val": "info,swc_ecma_codegen=off,tracing::span=off"
                },
                {
                  "ty": "posix.envVar",
                  "key": "WASMTIME_BACKTRACE_DETAILS",
                  "val": "1"
                },
                {
                  "ty": "posix.envVar",
                  "key": "TYPEGRAPH_VERSION",
                  "val": "0.0.3"
                },
                {
                  "ty": "posix.envVar",
                  "key": "CLICOLOR_FORCE",
                  "val": "1"
                },
                {
                  "ty": "posix.envVar",
                  "key": "WASM_FILE",
                  "val": "target/wasm/release/typegraph_core.wasm"
                },
                {
                  "ty": "ghjk.ports.InstallSetRef",
                  "setId": "ghjkEnvProvInstSet_______task_env_build-tgraph-py"
                }
              ]
            },
            "bciqmbwvn7ih4u22vuxfgcw3r2mjgqox2wa3ygze7yrgd24gkjp5sifq": {
              "provides": [
                {
                  "ty": "posix.envVar",
                  "key": "RUST_LOG",
                  "val": "info,swc_ecma_codegen=off,tracing::span=off"
                },
                {
                  "ty": "posix.envVar",
                  "key": "WASMTIME_BACKTRACE_DETAILS",
                  "val": "1"
                },
                {
                  "ty": "posix.envVar",
                  "key": "TYPEGRAPH_VERSION",
                  "val": "0.0.3"
                },
                {
                  "ty": "posix.envVar",
                  "key": "CLICOLOR_FORCE",
                  "val": "1"
                },
                {
                  "ty": "posix.envVar",
                  "key": "WASM_FILE",
                  "val": "target/wasm/release/typegraph_core.wasm"
                },
                {
                  "ty": "ghjk.ports.InstallSetRef",
                  "setId": "ghjkEnvProvInstSet_______task_env_build-tgraph-ts"
                }
              ]
            },
            "bciqk6vtevi3uhed6toozarvuqez7nhcafw72ex5fetqxof3b3aqm3la": {
              "provides": [
                {
                  "ty": "posix.envVar",
                  "key": "RUST_LOG",
                  "val": "info,swc_ecma_codegen=off,tracing::span=off"
                },
                {
                  "ty": "posix.envVar",
                  "key": "WASMTIME_BACKTRACE_DETAILS",
                  "val": "1"
                },
                {
                  "ty": "posix.envVar",
                  "key": "TYPEGRAPH_VERSION",
                  "val": "0.0.3"
                },
                {
                  "ty": "posix.envVar",
                  "key": "CLICOLOR_FORCE",
                  "val": "1"
                },
                {
                  "ty": "ghjk.ports.InstallSetRef",
                  "setId": "ghjkEnvProvInstSet_______task_env_build-sys-tgraphs"
                }
              ]
            },
            "bciqcwkq6wg63c6swnk5bcpk6svhd35mptdi5dzdv6vxb75zc7ooq24i": {
              "provides": [
                {
                  "ty": "posix.envVar",
                  "key": "RUST_LOG",
                  "val": "info,swc_ecma_codegen=off,tracing::span=off"
                },
                {
                  "ty": "posix.envVar",
                  "key": "WASMTIME_BACKTRACE_DETAILS",
                  "val": "1"
                },
                {
                  "ty": "posix.envVar",
                  "key": "TYPEGRAPH_VERSION",
                  "val": "0.0.3"
                },
                {
                  "ty": "posix.envVar",
                  "key": "CLICOLOR_FORCE",
                  "val": "1"
                },
                {
                  "ty": "ghjk.ports.InstallSetRef",
                  "setId": "ghjkEnvProvInstSet___ci"
                }
              ]
            },
            "bciqm6h3xtp5dbm5fjfjxzt2tz4nah3kgfawp6nam3kbsjmdm47nansa": {
              "provides": [
                {
                  "ty": "posix.envVar",
                  "key": "RUST_LOG",
                  "val": "info,swc_ecma_codegen=off,tracing::span=off"
                },
                {
                  "ty": "posix.envVar",
                  "key": "WASMTIME_BACKTRACE_DETAILS",
                  "val": "1"
                },
                {
                  "ty": "posix.envVar",
                  "key": "TYPEGRAPH_VERSION",
                  "val": "0.0.3"
                },
                {
                  "ty": "posix.envVar",
                  "key": "CLICOLOR_FORCE",
                  "val": "1"
                },
                {
                  "ty": "ghjk.ports.InstallSetRef",
                  "setId": "ghjkEnvProvInstSet___dev"
                }
              ]
            },
            "bciqlgq5a24bktwn7jeyggh7mwqabdjyk4mbu43bs2vt2nhnusxxpygq": {
              "provides": [
                {
                  "ty": "posix.envVar",
                  "key": "RUST_LOG",
                  "val": "info,swc_ecma_codegen=off,tracing::span=off"
                },
                {
                  "ty": "posix.envVar",
                  "key": "WASMTIME_BACKTRACE_DETAILS",
                  "val": "1"
                },
                {
                  "ty": "posix.envVar",
                  "key": "TYPEGRAPH_VERSION",
                  "val": "0.0.3"
                },
                {
                  "ty": "posix.envVar",
                  "key": "CLICOLOR_FORCE",
                  "val": "1"
                },
                {
                  "ty": "ghjk.ports.InstallSetRef",
                  "setId": "ghjkEnvProvInstSet___oci"
                }
              ]
            }
          },
          "defaultEnv": "dev",
          "envsNamed": {
            "main": "bciqh67lbrzxdurxdyghhngxyhq5yllkjb4ubg6ewofj4azspil2sghq",
            "_wasm": "bciqjpe3qes7txbsoqf3vxksr3f7wglk2gb2wzi2qu2bmopfrtee56ly",
            "_python": "bciqfgfpcam23r6t6tpit5hjclrtwwptfo7yhwojwngqdm5xuhhcwgfa",
            "_ecma": "bciqfc7xpvg2we63kzdrshwyjudryc64lekcg2msgqnff7mnvox7n4fy",
            "_rust": "bciqneegebfsc27gmtujwohhnwgziarymoanrpurvoxywgrg7orewtgy",
            "ci": "bciqcwkq6wg63c6swnk5bcpk6svhd35mptdi5dzdv6vxb75zc7ooq24i",
            "dev": "bciqm6h3xtp5dbm5fjfjxzt2tz4nah3kgfawp6nam3kbsjmdm47nansa",
            "oci": "bciqlgq5a24bktwn7jeyggh7mwqabdjyk4mbu43bs2vt2nhnusxxpygq"
          }
        }
      }
    ],
    "blackboard": {
      "bciqamrjz2xxx5gxex2xc3fyttudt2fvu2bjvea5kqcwwnvbl2orlbaq": {
        "version": "1.43.6",
        "port": {
          "ty": "denoWorker@v1",
          "name": "deno_ghrel",
          "platforms": [
            "aarch64-linux",
            "x86_64-linux",
            "aarch64-darwin",
            "x86_64-darwin",
            "aarch64-windows",
            "x86_64-windows"
          ],
          "version": "0.1.0",
          "moduleSpecifier": "https://raw.githubusercontent.com/metatypedev/ghjk/8d50518/ports/deno_ghrel.ts"
        }
      },
      "bciqb6ua63xodzwxngnbjq35hfikiwzb3dclbqkc7e6xgjdt5jin4pia": {
        "manifest": {
          "ty": "ambientAccess@v1",
          "name": "tar_aa",
          "platforms": [
            "aarch64-linux",
            "x86_64-linux",
            "aarch64-darwin",
            "x86_64-darwin"
          ],
          "version": "0.1.0",
          "execName": "tar",
          "versionExtractFlag": "--version",
          "versionExtractRegex": "(\\d+\\.\\d+)",
          "versionExtractRegexFlags": ""
        },
        "defaultInst": {
          "portRef": "tar_aa@0.1.0"
        }
      },
      "bciqfl5s36w335ducrb6f6gwb3vuwup7vzqwwg67pq42xtkngsnxqobi": {
        "manifest": {
          "ty": "ambientAccess@v1",
          "name": "git_aa",
          "platforms": [
            "x86_64-linux",
            "aarch64-linux",
            "x86_64-darwin",
            "aarch64-darwin",
            "x86_64-windows",
            "aarch64-windows",
            "x86_64-freebsd",
            "aarch64-freebsd",
            "x86_64-netbsd",
            "aarch64-netbsd",
            "x86_64-aix",
            "aarch64-aix",
            "x86_64-solaris",
            "aarch64-solaris",
            "x86_64-illumos",
            "aarch64-illumos",
            "x86_64-android",
            "aarch64-android"
          ],
          "version": "0.1.0",
          "execName": "git",
          "versionExtractFlag": "--version",
          "versionExtractRegex": "(\\d+\\.\\d+\\.\\d+)",
          "versionExtractRegexFlags": ""
        },
        "defaultInst": {
          "portRef": "git_aa@0.1.0"
        }
      },
      "bciqcfe7qyxmokpn6pgtaj35r5qg74jkehuu6cvyrtcsnegvwlm64oqy": {
        "manifest": {
          "ty": "ambientAccess@v1",
          "name": "curl_aa",
          "platforms": [
            "x86_64-linux",
            "aarch64-linux",
            "x86_64-darwin",
            "aarch64-darwin",
            "x86_64-windows",
            "aarch64-windows",
            "x86_64-freebsd",
            "aarch64-freebsd",
            "x86_64-netbsd",
            "aarch64-netbsd",
            "x86_64-aix",
            "aarch64-aix",
            "x86_64-solaris",
            "aarch64-solaris",
            "x86_64-illumos",
            "aarch64-illumos",
            "x86_64-android",
            "aarch64-android"
          ],
          "version": "0.1.0",
          "execName": "curl",
          "versionExtractFlag": "--version",
          "versionExtractRegex": "(\\d+\\.\\d+\\.\\d+)",
          "versionExtractRegexFlags": ""
        },
        "defaultInst": {
          "portRef": "curl_aa@0.1.0"
        }
      },
      "bciqgkpwxjmo5phw5se4ugyiz4xua3xrd54quzmk7wdwpq3vghglogjy": {
        "manifest": {
          "ty": "ambientAccess@v1",
          "name": "unzip_aa",
          "platforms": [
            "aarch64-linux",
            "x86_64-linux",
            "aarch64-darwin",
            "x86_64-darwin",
            "aarch64-windows",
            "x86_64-windows"
          ],
          "version": "0.1.0",
          "execName": "unzip",
          "versionExtractFlag": "-v",
          "versionExtractRegex": "(\\d+\\.\\d+)",
          "versionExtractRegexFlags": ""
        },
        "defaultInst": {
          "portRef": "unzip_aa@0.1.0"
        }
      },
      "bciqmcvyepuficjj3mwshsbfecwdmzch5gwxqo557icnq4zujtdllh4a": {
        "manifest": {
          "ty": "ambientAccess@v1",
          "name": "zstd_aa",
          "platforms": [
            "aarch64-linux",
            "x86_64-linux",
            "aarch64-darwin",
            "x86_64-darwin"
          ],
          "version": "0.1.0",
          "execName": "zstd",
          "versionExtractFlag": "--version",
          "versionExtractRegex": "v(\\d+\\.\\d+\\.\\d+),",
          "versionExtractRegexFlags": ""
        },
        "defaultInst": {
          "portRef": "zstd_aa@0.1.0"
        }
      },
      "bciqfxspjch33ejyj46gipjw6xqgcntfzm76ynjbzftuthwvtqt6ybey": {
        "manifest": {
          "ty": "denoWorker@v1",
          "name": "rustup_rustlang",
          "platforms": [
            "x86_64-darwin",
            "aarch64-darwin",
            "x86_64-linux",
            "aarch64-linux",
            "x86_64-windows",
            "x86_64-illumos",
            "x86_64-freebsd",
            "x86_64-netbsd"
          ],
          "version": "0.1.0",
          "buildDeps": [
            {
              "name": "git_aa"
            }
          ],
          "resolutionDeps": [
            {
              "name": "git_aa"
            }
          ],
          "moduleSpecifier": "https://raw.githubusercontent.com/metatypedev/ghjk/8d50518/ports/rustup.ts"
        },
        "defaultInst": {
          "portRef": "rustup_rustlang@0.1.0"
        }
      },
      "bciqgjgbaqqt62wuy6vo56jso6d2lw3cc2ao47ffkps7a5dtb6yjp6pa": {
        "manifest": {
          "ty": "denoWorker@v1",
          "name": "rust_rustup",
          "platforms": [
            "x86_64-linux",
            "aarch64-linux",
            "x86_64-darwin",
            "aarch64-darwin",
            "x86_64-windows",
            "aarch64-windows",
            "x86_64-freebsd",
            "aarch64-freebsd",
            "x86_64-netbsd",
            "aarch64-netbsd",
            "x86_64-aix",
            "aarch64-aix",
            "x86_64-solaris",
            "aarch64-solaris",
            "x86_64-illumos",
            "aarch64-illumos",
            "x86_64-android",
            "aarch64-android"
          ],
          "version": "0.1.0",
          "buildDeps": [
            {
              "name": "rustup_rustlang"
            }
          ],
          "moduleSpecifier": "https://raw.githubusercontent.com/metatypedev/ghjk/8d50518/ports/rust.ts"
        },
        "defaultInst": {
          "portRef": "rust_rustup@0.1.0"
        }
      },
      "bciqp5j2fc6xqmgwv3ytmsjknua5yvldkt5axklupllrysfh5fc67nyq": {
        "manifest": {
          "ty": "denoWorker@v1",
          "name": "cargo_binstall_ghrel",
          "platforms": [
            "aarch64-linux",
            "x86_64-linux",
            "aarch64-darwin",
            "x86_64-darwin"
          ],
          "version": "0.1.0",
          "moduleSpecifier": "https://raw.githubusercontent.com/metatypedev/ghjk/8d50518/ports/cargo-binstall.ts"
        },
        "defaultInst": {
          "portRef": "cargo_binstall_ghrel@0.1.0"
        }
      },
      "bciqgq2kt6syo44zm5tvukb4xux7hgrtxj6qi4ois5abeg26ufjonp3a": {
        "manifest": {
          "ty": "denoWorker@v1",
          "name": "pnpm_ghrel",
          "platforms": [
            "aarch64-linux",
            "x86_64-linux",
            "aarch64-darwin",
            "x86_64-darwin",
            "aarch64-windows",
            "x86_64-windows"
          ],
          "version": "0.1.0",
          "moduleSpecifier": "https://raw.githubusercontent.com/metatypedev/ghjk/8d50518/ports/pnpm.ts"
        },
        "defaultInst": {
          "portRef": "pnpm_ghrel@0.1.0"
        }
      },
      "bciqf3zz4dsl3hoaitqaokbt3flhjazjibr5st6mijnxcczpnc6a7zai": {
        "manifest": {
          "ty": "denoWorker@v1",
          "name": "asdf_plugin_git",
          "platforms": [
            "aarch64-linux",
            "x86_64-linux",
            "aarch64-darwin",
            "x86_64-darwin",
            "aarch64-windows",
            "x86_64-windows"
          ],
          "version": "0.1.0",
          "buildDeps": [
            {
              "name": "git_aa"
            }
          ],
          "resolutionDeps": [
            {
              "name": "git_aa"
            }
          ],
          "moduleSpecifier": "https://raw.githubusercontent.com/metatypedev/ghjk/8d50518/ports/asdf_plugin_git.ts"
        },
        "defaultInst": {
          "portRef": "asdf_plugin_git@0.1.0"
        }
      },
      "bciqgm2cjd3yp4eylraaqmzhmji7lbc3j4eemrfjbm3e6sqavdsuhswq": {
        "manifest": {
          "ty": "denoWorker@v1",
          "name": "cpy_bs_ghrel",
          "platforms": [
            "x86_64-linux",
            "aarch64-linux",
            "x86_64-darwin",
            "aarch64-darwin",
            "x86_64-windows",
            "aarch64-windows"
          ],
          "version": "0.1.0",
          "buildDeps": [
            {
              "name": "tar_aa"
            },
            {
              "name": "zstd_aa"
            }
          ],
          "moduleSpecifier": "https://raw.githubusercontent.com/metatypedev/ghjk/8d50518/ports/cpy_bs.ts"
        },
        "defaultInst": {
          "version": "3.12.2",
          "portRef": "cpy_bs_ghrel@0.1.0",
          "releaseTag": "20240224"
        }
      },
      "bciqkds255bvmnmzof4ao2kf3lv63qvtmmuquw6ey37jsl3hjtfvatqq": {
        "manifest": {
          "ty": "denoWorker@v1",
          "name": "node_org",
          "platforms": [
            "aarch64-linux",
            "x86_64-linux",
            "aarch64-darwin",
            "x86_64-darwin",
            "aarch64-windows",
            "x86_64-windows"
          ],
          "version": "0.1.0",
          "buildDeps": [
            {
              "name": "tar_aa"
            }
          ],
          "moduleSpecifier": "https://raw.githubusercontent.com/metatypedev/ghjk/8d50518/ports/node.ts"
        },
        "defaultInst": {
          "version": "20.8.0",
          "portRef": "node_org@0.1.0"
        }
      },
      "bciqmog334kddvt4434twkcecuy4givs6df2l5dysofcvlnamvumil5i": {
        "tar_aa": "bciqb6ua63xodzwxngnbjq35hfikiwzb3dclbqkc7e6xgjdt5jin4pia",
        "git_aa": "bciqfl5s36w335ducrb6f6gwb3vuwup7vzqwwg67pq42xtkngsnxqobi",
        "curl_aa": "bciqcfe7qyxmokpn6pgtaj35r5qg74jkehuu6cvyrtcsnegvwlm64oqy",
        "unzip_aa": "bciqgkpwxjmo5phw5se4ugyiz4xua3xrd54quzmk7wdwpq3vghglogjy",
        "zstd_aa": "bciqmcvyepuficjj3mwshsbfecwdmzch5gwxqo557icnq4zujtdllh4a",
        "rustup_rustlang": "bciqfxspjch33ejyj46gipjw6xqgcntfzm76ynjbzftuthwvtqt6ybey",
        "rust_rustup": "bciqgjgbaqqt62wuy6vo56jso6d2lw3cc2ao47ffkps7a5dtb6yjp6pa",
        "cargo_binstall_ghrel": "bciqp5j2fc6xqmgwv3ytmsjknua5yvldkt5axklupllrysfh5fc67nyq",
        "pnpm_ghrel": "bciqgq2kt6syo44zm5tvukb4xux7hgrtxj6qi4ois5abeg26ufjonp3a",
        "asdf_plugin_git": "bciqf3zz4dsl3hoaitqaokbt3flhjazjibr5st6mijnxcczpnc6a7zai",
        "cpy_bs_ghrel": "bciqgm2cjd3yp4eylraaqmzhmji7lbc3j4eemrfjbm3e6sqavdsuhswq",
        "node_org": "bciqkds255bvmnmzof4ao2kf3lv63qvtmmuquw6ey37jsl3hjtfvatqq"
      },
      "bciqhkh2ldjjs2vliajwk2fsxligeeciqkhsglapbuwhulfanoxlmqjq": {
        "version": "v24.1",
        "port": {
          "ty": "denoWorker@v1",
          "name": "protoc_ghrel",
          "platforms": [
            "aarch64-linux",
            "x86_64-linux",
            "aarch64-darwin",
            "x86_64-darwin"
          ],
          "version": "0.1.0",
          "moduleSpecifier": "https://raw.githubusercontent.com/metatypedev/ghjk/8d50518/ports/protoc.ts"
        }
      },
      "bciqiza4a66leioxdkxycpleovyj24rbmmngk4fcjg24trleptiie3di": {
        "port": {
          "ty": "denoWorker@v1",
          "name": "pipi_pypi",
          "platforms": [
            "x86_64-linux",
            "aarch64-linux",
            "x86_64-darwin",
            "aarch64-darwin",
            "x86_64-windows",
            "aarch64-windows",
            "x86_64-freebsd",
            "aarch64-freebsd",
            "x86_64-netbsd",
            "aarch64-netbsd",
            "x86_64-aix",
            "aarch64-aix",
            "x86_64-solaris",
            "aarch64-solaris",
            "x86_64-illumos",
            "aarch64-illumos",
            "x86_64-android",
            "aarch64-android"
          ],
          "version": "0.1.0",
          "buildDeps": [
            {
              "name": "cpy_bs_ghrel"
            }
          ],
          "moduleSpecifier": "https://raw.githubusercontent.com/metatypedev/ghjk/8d50518/ports/pipi.ts"
        },
        "packageName": "cmake"
      },
<<<<<<< HEAD
      "bciqdvjio2pm2doenrjto6ie2rooebfzk36rfdqfhp764gynvwwwlzli": {
        "version": "v2.4.0",
=======
      "bciqhfql42mnvrgemlbikem6oy6bbpos57m4iyvhvinvw3sc56omlu6y": {
        "version": "20.8.0",
>>>>>>> 8cc1c129
        "port": {
          "ty": "denoWorker@v1",
          "name": "mold_ghrel",
          "platforms": [
            "aarch64-linux",
            "x86_64-linux"
          ],
          "version": "0.1.0",
          "buildDeps": [
            {
              "name": "tar_aa"
            }
          ],
<<<<<<< HEAD
          "moduleSpecifier": "https://raw.githubusercontent.com/metatypedev/ghjk/44d9a41/ports/mold.ts"
        },
        "replaceLd": true
      },
      "bciqbs34bxkpv5splgajo6lbi7qabrvfygukt23qjtkk3qqf2vxsw46a": {
=======
          "moduleSpecifier": "https://raw.githubusercontent.com/metatypedev/ghjk/8d50518/ports/node.ts"
        }
      },
      "bciqn5efsjq6kax6nmtia2b7jjvqmsfqzgvisnz5lno5u7seuheydy3i": {
        "version": "v9.4.0",
>>>>>>> 8cc1c129
        "port": {
          "ty": "denoWorker@v1",
          "name": "act_ghrel",
          "platforms": [
            "aarch64-linux",
            "x86_64-linux",
            "aarch64-darwin",
            "x86_64-darwin",
            "aarch64-windows",
            "x86_64-windows"
          ],
          "version": "0.1.0",
<<<<<<< HEAD
          "moduleSpecifier": "https://raw.githubusercontent.com/metatypedev/ghjk/44d9a41/ports/act.ts"
        }
      },
      "bciqklnhhbhk3a4jgkm2azdm63nimlphee7bq5cpewg6tqgei624egzq": {
        "buildDepConfigs": {
          "rust_rustup": {
            "portRef": "rust_rustup@0.1.0",
            "profile": "minimal"
          }
        },
=======
          "moduleSpecifier": "https://raw.githubusercontent.com/metatypedev/ghjk/8d50518/ports/pnpm.ts"
        }
      },
      "bciqk76ralarrfscv72jgxo3mxwhpvy4z3hyb3pliuhgbvwf7mevwrqi": {
        "version": "10.0.1",
>>>>>>> 8cc1c129
        "port": {
          "ty": "denoWorker@v1",
          "name": "cargobi_cratesio",
          "platforms": [
            "x86_64-linux",
            "aarch64-linux",
            "x86_64-darwin",
            "aarch64-darwin",
            "x86_64-windows",
            "aarch64-windows",
            "x86_64-freebsd",
            "aarch64-freebsd",
            "x86_64-netbsd",
            "aarch64-netbsd",
            "x86_64-aix",
            "aarch64-aix",
            "x86_64-solaris",
            "aarch64-solaris",
            "x86_64-illumos",
            "aarch64-illumos",
            "x86_64-android",
            "aarch64-android"
          ],
          "version": "0.1.0",
          "buildDeps": [
            {
              "name": "cargo_binstall_ghrel"
            },
            {
              "name": "rust_rustup"
            }
          ],
<<<<<<< HEAD
          "moduleSpecifier": "https://raw.githubusercontent.com/metatypedev/ghjk/44d9a41/ports/cargobi.ts"
=======
          "moduleSpecifier": "https://raw.githubusercontent.com/metatypedev/ghjk/8d50518/ports/npmi.ts"
>>>>>>> 8cc1c129
        },
        "crateName": "whiz",
        "locked": true
      },
<<<<<<< HEAD
      "bciqltjx5hrqf2qxibmasyab2aac23ovagtny5eu7xkr7kk66dsqicxq": {
        "buildDepConfigs": {
          "rust_rustup": {
            "portRef": "rust_rustup@0.1.0",
            "profile": "minimal"
          }
        },
=======
      "bciqgo3ax6mfzbblfeodvrlgpobj6rllgeqvtexvuuvxvbwev3c4xrci": {
        "version": "3.8.18",
>>>>>>> 8cc1c129
        "port": {
          "ty": "denoWorker@v1",
          "name": "cargobi_cratesio",
          "platforms": [
            "x86_64-linux",
            "aarch64-linux",
            "x86_64-darwin",
            "aarch64-darwin",
            "x86_64-windows",
            "aarch64-windows",
            "x86_64-freebsd",
            "aarch64-freebsd",
            "x86_64-netbsd",
            "aarch64-netbsd",
            "x86_64-aix",
            "aarch64-aix",
            "x86_64-solaris",
            "aarch64-solaris",
            "x86_64-illumos",
            "aarch64-illumos",
            "x86_64-android",
            "aarch64-android"
          ],
          "version": "0.1.0",
          "buildDeps": [
            {
              "name": "cargo_binstall_ghrel"
            },
            {
              "name": "rust_rustup"
            }
          ],
<<<<<<< HEAD
          "moduleSpecifier": "https://raw.githubusercontent.com/metatypedev/ghjk/44d9a41/ports/cargobi.ts"
=======
          "moduleSpecifier": "https://raw.githubusercontent.com/metatypedev/ghjk/8d50518/ports/cpy_bs.ts"
>>>>>>> 8cc1c129
        },
        "crateName": "wit-deps-cli",
        "locked": true
      },
<<<<<<< HEAD
      "bciqgl7wiw37nktektcqcxy6lqfiect4xqw5h3tmomoscurjsvsd7eea": {
        "buildDepConfigs": {
          "rust_rustup": {
            "portRef": "rust_rustup@0.1.0",
            "profile": "minimal"
          }
        },
=======
      "bciqcvyjgjkhhqrpxn2t5bewd43yvwujqzapshcuwr2btmxbsobtb7iy": {
        "version": "0.4.7",
>>>>>>> 8cc1c129
        "port": {
          "ty": "denoWorker@v1",
          "name": "cargobi_cratesio",
          "platforms": [
            "x86_64-linux",
            "aarch64-linux",
            "x86_64-darwin",
            "aarch64-darwin",
            "x86_64-windows",
            "aarch64-windows",
            "x86_64-freebsd",
            "aarch64-freebsd",
            "x86_64-netbsd",
            "aarch64-netbsd",
            "x86_64-aix",
            "aarch64-aix",
            "x86_64-solaris",
            "aarch64-solaris",
            "x86_64-illumos",
            "aarch64-illumos",
            "x86_64-android",
            "aarch64-android"
          ],
          "version": "0.1.0",
          "buildDeps": [
            {
              "name": "cargo_binstall_ghrel"
            },
            {
              "name": "rust_rustup"
            }
          ],
<<<<<<< HEAD
          "moduleSpecifier": "https://raw.githubusercontent.com/metatypedev/ghjk/44d9a41/ports/cargobi.ts"
=======
          "moduleSpecifier": "https://raw.githubusercontent.com/metatypedev/ghjk/8d50518/ports/pipi.ts"
>>>>>>> 8cc1c129
        },
        "crateName": "git-cliff",
        "locked": true
      },
<<<<<<< HEAD
      "bciqklz4j7zc46l4lwzjjpdradi6sy4mfd5ey27rrslcfxrdcvtek5ya": {
        "version": "3.7.1",
=======
      "bciqbml3tljo3tngxutpjcevr4pdgqkvh6cvfznrplrchqvke5m7kd7q": {
        "version": "1.7.0",
>>>>>>> 8cc1c129
        "port": {
          "ty": "denoWorker@v1",
          "name": "pipi_pypi",
          "platforms": [
            "x86_64-linux",
            "aarch64-linux",
            "x86_64-darwin",
            "aarch64-darwin",
            "x86_64-windows",
            "aarch64-windows",
            "x86_64-freebsd",
            "aarch64-freebsd",
            "x86_64-netbsd",
            "aarch64-netbsd",
            "x86_64-aix",
            "aarch64-aix",
            "x86_64-solaris",
            "aarch64-solaris",
            "x86_64-illumos",
            "aarch64-illumos",
            "x86_64-android",
            "aarch64-android"
          ],
          "version": "0.1.0",
          "buildDeps": [
            {
              "name": "cpy_bs_ghrel"
            }
          ],
          "moduleSpecifier": "https://raw.githubusercontent.com/metatypedev/ghjk/8d50518/ports/pipi.ts"
        },
        "packageName": "pre-commit"
      },
<<<<<<< HEAD
      "bciqhw6s67have7n4q3kefgvuekg7gktbkkvleadoufl2wpxzag3psyy": {
        "version": "v0.13.1",
        "port": {
          "ty": "denoWorker@v1",
          "name": "temporal_cli_ghrel",
          "platforms": [
            "aarch64-linux",
            "x86_64-linux",
            "aarch64-darwin",
            "x86_64-darwin",
            "aarch64-windows",
            "x86_64-windows"
          ],
          "version": "0.1.0",
          "moduleSpecifier": "https://raw.githubusercontent.com/metatypedev/ghjk/44d9a41/ports/temporal_cli.ts"
        }
      },
      "bciqf62kkjssayjkrr36rr3x3hrpiwiirlmn4exjz46veeaxp32bdqna": {
        "version": "1.33.0",
=======
      "bciqja7ilfqcwwbtzoeqgr2wlfkvwaeuvosddgx7yj4vsjfyirdr7gla": {
        "version": "0.116.1",
>>>>>>> 8cc1c129
        "buildDepConfigs": {
          "rust_rustup": {
            "portRef": "rust_rustup@0.1.0",
            "profile": "minimal"
          }
        },
        "port": {
          "ty": "denoWorker@v1",
          "name": "cargobi_cratesio",
          "platforms": [
            "x86_64-linux",
            "aarch64-linux",
            "x86_64-darwin",
            "aarch64-darwin",
            "x86_64-windows",
            "aarch64-windows",
            "x86_64-freebsd",
            "aarch64-freebsd",
            "x86_64-netbsd",
            "aarch64-netbsd",
            "x86_64-aix",
            "aarch64-aix",
            "x86_64-solaris",
            "aarch64-solaris",
            "x86_64-illumos",
            "aarch64-illumos",
            "x86_64-android",
            "aarch64-android"
          ],
          "version": "0.1.0",
          "buildDeps": [
            {
              "name": "cargo_binstall_ghrel"
            },
            {
              "name": "rust_rustup"
            }
          ],
          "moduleSpecifier": "https://raw.githubusercontent.com/metatypedev/ghjk/8d50518/ports/cargobi.ts"
        },
        "crateName": "cargo-insta",
        "locked": true
      },
<<<<<<< HEAD
      "bciqa6vvvgr27kbbhvyc6hfbszfjkc5x4tssqicefmmljx2myuqwokdq": {
        "version": "0.2.5",
=======
      "bciqdcngfirmfo7a32evm3n2cuppge7occb6f3caco23iq6eucs7mnjq": {
        "version": "1.208.1",
>>>>>>> 8cc1c129
        "buildDepConfigs": {
          "rust_rustup": {
            "portRef": "rust_rustup@0.1.0",
            "profile": "minimal"
          }
        },
        "port": {
          "ty": "denoWorker@v1",
          "name": "cargobi_cratesio",
          "platforms": [
            "x86_64-linux",
            "aarch64-linux",
            "x86_64-darwin",
            "aarch64-darwin",
            "x86_64-windows",
            "aarch64-windows",
            "x86_64-freebsd",
            "aarch64-freebsd",
            "x86_64-netbsd",
            "aarch64-netbsd",
            "x86_64-aix",
            "aarch64-aix",
            "x86_64-solaris",
            "aarch64-solaris",
            "x86_64-illumos",
            "aarch64-illumos",
            "x86_64-android",
            "aarch64-android"
          ],
          "version": "0.1.0",
          "buildDeps": [
            {
              "name": "cargo_binstall_ghrel"
            },
            {
              "name": "rust_rustup"
            }
          ],
          "moduleSpecifier": "https://raw.githubusercontent.com/metatypedev/ghjk/8d50518/ports/cargobi.ts"
        },
        "crateName": "cross",
        "locked": true
      },
<<<<<<< HEAD
      "bciqd67xvzjx5rhilxs3c2zzjhfgqynhqywqosjvyo4jyyu3ykgsgdgy": {
        "version": "3.8.18",
=======
      "bciqihumb3qmuc2xesnyf3jne7usbjxw7dk52qq53nrvvzex335qbuby": {
        "version": "0.13.4",
>>>>>>> 8cc1c129
        "port": {
          "ty": "denoWorker@v1",
          "name": "cpy_bs_ghrel",
          "platforms": [
            "x86_64-linux",
            "aarch64-linux",
            "x86_64-darwin",
            "aarch64-darwin",
            "x86_64-windows",
            "aarch64-windows"
          ],
          "version": "0.1.0",
          "buildDeps": [
            {
              "name": "tar_aa"
            },
            {
              "name": "zstd_aa"
            }
          ],
<<<<<<< HEAD
          "moduleSpecifier": "https://raw.githubusercontent.com/metatypedev/ghjk/44d9a41/ports/cpy_bs.ts"
=======
          "moduleSpecifier": "https://raw.githubusercontent.com/metatypedev/ghjk/8d50518/ports/pipi.ts"
>>>>>>> 8cc1c129
        },
        "releaseTag": "20240224"
      },
<<<<<<< HEAD
      "bciqgz7rew65ut3nwunl2qmmlshqmmsgybqsgn4ekzz7fn3322hu3keq": {
        "version": "0.4.7",
=======
      "bciqknnob6elrfg7cgnejgi3vybmixx26dfiwn2tlanflkuqk3mrejkq": {
        "version": "1.3.0",
>>>>>>> 8cc1c129
        "port": {
          "ty": "denoWorker@v1",
          "name": "pipi_pypi",
          "platforms": [
            "x86_64-linux",
            "aarch64-linux",
            "x86_64-darwin",
            "aarch64-darwin",
            "x86_64-windows",
            "aarch64-windows",
            "x86_64-freebsd",
            "aarch64-freebsd",
            "x86_64-netbsd",
            "aarch64-netbsd",
            "x86_64-aix",
            "aarch64-aix",
            "x86_64-solaris",
            "aarch64-solaris",
            "x86_64-illumos",
            "aarch64-illumos",
            "x86_64-android",
            "aarch64-android"
          ],
          "version": "0.1.0",
          "buildDeps": [
            {
              "name": "cpy_bs_ghrel"
            }
          ],
<<<<<<< HEAD
          "moduleSpecifier": "https://raw.githubusercontent.com/metatypedev/ghjk/44d9a41/ports/pipi.ts"
=======
          "moduleSpecifier": "https://raw.githubusercontent.com/metatypedev/ghjk/8d50518/ports/npmi.ts"
>>>>>>> 8cc1c129
        },
        "packageName": "ruff"
      },
<<<<<<< HEAD
      "bciqf6xkaxfvapwn3bf73vnqzr7mkcxgghwdh24uhgnozbz7wsdl2rrq": {
        "version": "1.7.0",
=======
      "bciqakdwqj7fgoikxq7k3hkyubhinoxolv7f4efxc2ruofmfrf4fltjq": {
        "version": "3.7.1",
>>>>>>> 8cc1c129
        "port": {
          "ty": "denoWorker@v1",
          "name": "pipi_pypi",
          "platforms": [
            "x86_64-linux",
            "aarch64-linux",
            "x86_64-darwin",
            "aarch64-darwin",
            "x86_64-windows",
            "aarch64-windows",
            "x86_64-freebsd",
            "aarch64-freebsd",
            "x86_64-netbsd",
            "aarch64-netbsd",
            "x86_64-aix",
            "aarch64-aix",
            "x86_64-solaris",
            "aarch64-solaris",
            "x86_64-illumos",
            "aarch64-illumos",
            "x86_64-android",
            "aarch64-android"
          ],
          "version": "0.1.0",
          "buildDeps": [
            {
              "name": "cpy_bs_ghrel"
            }
          ],
          "moduleSpecifier": "https://raw.githubusercontent.com/metatypedev/ghjk/8d50518/ports/pipi.ts"
        },
        "packageName": "poetry"
      },
<<<<<<< HEAD
      "bciqk7kzquppicvwdz2erhbkqu5gwzojtbjbk5gzjau2zo6xaf6x7kpa": {
        "version": "20.8.0",
=======
      "bciqhmxwybpauxkvdt25peyg7f2szfywk2tln5knul5ljknbfwfqau5y": {
        "version": "v0.13.1",
>>>>>>> 8cc1c129
        "port": {
          "ty": "denoWorker@v1",
          "name": "node_org",
          "platforms": [
            "aarch64-linux",
            "x86_64-linux",
            "aarch64-darwin",
            "x86_64-darwin",
            "aarch64-windows",
            "x86_64-windows"
          ],
          "version": "0.1.0",
<<<<<<< HEAD
          "buildDeps": [
            {
              "name": "tar_aa"
            }
          ],
          "moduleSpecifier": "https://raw.githubusercontent.com/metatypedev/ghjk/44d9a41/ports/node.ts"
        }
      },
      "bciqkfsvzlt23celx7huie2ilyelz6pbtumsxto3vsyocprrezxrvrha": {
        "version": "v9.4.0",
=======
          "moduleSpecifier": "https://raw.githubusercontent.com/metatypedev/ghjk/8d50518/ports/temporal_cli.ts"
        }
      },
      "bciqfuxxzar7qdvo2ojexjrxqikhfelril5c7oifep4obqstm3n7ufky": {
        "version": "1.33.0",
        "buildDepConfigs": {
          "rust_rustup": {
            "portRef": "rust_rustup@0.1.0",
            "profile": "minimal"
          }
        },
>>>>>>> 8cc1c129
        "port": {
          "ty": "denoWorker@v1",
          "name": "pnpm_ghrel",
          "platforms": [
            "aarch64-linux",
            "x86_64-linux",
            "aarch64-darwin",
            "x86_64-darwin",
            "aarch64-windows",
            "x86_64-windows"
          ],
          "version": "0.1.0",
          "moduleSpecifier": "https://raw.githubusercontent.com/metatypedev/ghjk/44d9a41/ports/pnpm.ts"
        }
      },
      "bciqjij47lkh2rdkrz3jc6wmevbfjkpueih33izmmf3xuycbyokkfweq": {
        "version": "10.0.1",
        "port": {
          "ty": "denoWorker@v1",
          "name": "npmi_npm",
          "platforms": [
            "x86_64-linux",
            "aarch64-linux",
            "x86_64-darwin",
            "aarch64-darwin",
            "x86_64-windows",
            "aarch64-windows",
            "x86_64-freebsd",
            "aarch64-freebsd",
            "x86_64-netbsd",
            "aarch64-netbsd",
            "x86_64-aix",
            "aarch64-aix",
            "x86_64-solaris",
            "aarch64-solaris",
            "x86_64-illumos",
            "aarch64-illumos",
            "x86_64-android",
            "aarch64-android"
          ],
          "version": "0.1.0",
          "buildDeps": [
            {
              "name": "node_org"
            }
          ],
<<<<<<< HEAD
          "moduleSpecifier": "https://raw.githubusercontent.com/metatypedev/ghjk/44d9a41/ports/npmi.ts"
=======
          "moduleSpecifier": "https://raw.githubusercontent.com/metatypedev/ghjk/8d50518/ports/cargobi.ts"
>>>>>>> 8cc1c129
        },
        "packageName": "node-gyp"
      },
<<<<<<< HEAD
      "bciqfgnjbpohl4jn7hh72iz6mtwos4js72xg7oipbqxsvjykm7errgka": {
        "version": "0.116.1",
=======
      "bciqooc3invqu75sanbnrcamofhdtgui6jcehfcf5fbggccbhjbdxabi": {
        "version": "0.2.5",
>>>>>>> 8cc1c129
        "buildDepConfigs": {
          "rust_rustup": {
            "portRef": "rust_rustup@0.1.0",
            "profile": "minimal"
          }
        },
        "port": {
          "ty": "denoWorker@v1",
          "name": "cargobi_cratesio",
          "platforms": [
            "x86_64-linux",
            "aarch64-linux",
            "x86_64-darwin",
            "aarch64-darwin",
            "x86_64-windows",
            "aarch64-windows",
            "x86_64-freebsd",
            "aarch64-freebsd",
            "x86_64-netbsd",
            "aarch64-netbsd",
            "x86_64-aix",
            "aarch64-aix",
            "x86_64-solaris",
            "aarch64-solaris",
            "x86_64-illumos",
            "aarch64-illumos",
            "x86_64-android",
            "aarch64-android"
          ],
          "version": "0.1.0",
          "buildDeps": [
            {
              "name": "cargo_binstall_ghrel"
            },
            {
              "name": "rust_rustup"
            }
          ],
          "moduleSpecifier": "https://raw.githubusercontent.com/metatypedev/ghjk/8d50518/ports/cargobi.ts"
        },
        "crateName": "wasm-opt",
        "locked": true
      },
<<<<<<< HEAD
      "bciqpszk4pvfknr65scs2bsuo2j372lbc4ywb52uq6ljtksppxbt6uwy": {
        "version": "1.208.1",
=======
      "bciqaox52l2fs7w5rlyppdc4jq2t4fr2dnt5zyx32ljqrmcwlrthlgkq": {
        "port": {
          "ty": "denoWorker@v1",
          "name": "act_ghrel",
          "platforms": [
            "aarch64-linux",
            "x86_64-linux",
            "aarch64-darwin",
            "x86_64-darwin",
            "aarch64-windows",
            "x86_64-windows"
          ],
          "version": "0.1.0",
          "moduleSpecifier": "https://raw.githubusercontent.com/metatypedev/ghjk/8d50518/ports/act.ts"
        }
      },
      "bciqonsgjkby5ii3ovd3etz7sn4h4zdunidy2ikwuzwbbi6emcvyglky": {
>>>>>>> 8cc1c129
        "buildDepConfigs": {
          "rust_rustup": {
            "portRef": "rust_rustup@0.1.0",
            "profile": "minimal"
          }
        },
        "port": {
          "ty": "denoWorker@v1",
          "name": "cargobi_cratesio",
          "platforms": [
            "x86_64-linux",
            "aarch64-linux",
            "x86_64-darwin",
            "aarch64-darwin",
            "x86_64-windows",
            "aarch64-windows",
            "x86_64-freebsd",
            "aarch64-freebsd",
            "x86_64-netbsd",
            "aarch64-netbsd",
            "x86_64-aix",
            "aarch64-aix",
            "x86_64-solaris",
            "aarch64-solaris",
            "x86_64-illumos",
            "aarch64-illumos",
            "x86_64-android",
            "aarch64-android"
          ],
          "version": "0.1.0",
          "buildDeps": [
            {
              "name": "cargo_binstall_ghrel"
            },
            {
              "name": "rust_rustup"
            }
          ],
          "moduleSpecifier": "https://raw.githubusercontent.com/metatypedev/ghjk/8d50518/ports/cargobi.ts"
        },
        "crateName": "wasm-tools",
        "locked": true
      },
<<<<<<< HEAD
      "bciqcraurpl4pijby6dmkuzevrupqwxoupubzke476koiigkljrpszuy": {
        "version": "0.13.4",
=======
      "bciqftdi7dnyibxcqyipcregan6x7rq7x3knxehwznowebxje5nnt4jq": {
        "buildDepConfigs": {
          "rust_rustup": {
            "portRef": "rust_rustup@0.1.0",
            "profile": "minimal"
          }
        },
>>>>>>> 8cc1c129
        "port": {
          "ty": "denoWorker@v1",
          "name": "pipi_pypi",
          "platforms": [
            "x86_64-linux",
            "aarch64-linux",
            "x86_64-darwin",
            "aarch64-darwin",
            "x86_64-windows",
            "aarch64-windows",
            "x86_64-freebsd",
            "aarch64-freebsd",
            "x86_64-netbsd",
            "aarch64-netbsd",
            "x86_64-aix",
            "aarch64-aix",
            "x86_64-solaris",
            "aarch64-solaris",
            "x86_64-illumos",
            "aarch64-illumos",
            "x86_64-android",
            "aarch64-android"
          ],
          "version": "0.1.0",
          "buildDeps": [
            {
              "name": "cpy_bs_ghrel"
            }
          ],
          "moduleSpecifier": "https://raw.githubusercontent.com/metatypedev/ghjk/44d9a41/ports/pipi.ts"
        },
        "packageName": "componentize-py"
      },
      "bciqifiqlvknwgcqa2xgvi7diixw2kop5kjrvng6i4uzf4e5y3c4abri": {
        "version": "1.3.0",
        "port": {
          "ty": "denoWorker@v1",
          "name": "npmi_npm",
          "platforms": [
            "x86_64-linux",
            "aarch64-linux",
            "x86_64-darwin",
            "aarch64-darwin",
            "x86_64-windows",
            "aarch64-windows",
            "x86_64-freebsd",
            "aarch64-freebsd",
            "x86_64-netbsd",
            "aarch64-netbsd",
            "x86_64-aix",
            "aarch64-aix",
            "x86_64-solaris",
            "aarch64-solaris",
            "x86_64-illumos",
            "aarch64-illumos",
            "x86_64-android",
            "aarch64-android"
          ],
          "version": "0.1.0",
          "buildDeps": [
            {
              "name": "node_org"
            }
          ],
<<<<<<< HEAD
          "moduleSpecifier": "https://raw.githubusercontent.com/metatypedev/ghjk/44d9a41/ports/npmi.ts"
=======
          "moduleSpecifier": "https://raw.githubusercontent.com/metatypedev/ghjk/8d50518/ports/cargobi.ts"
>>>>>>> 8cc1c129
        },
        "packageName": "@bytecodealliance/jco"
      },
      "bciqo5ihfh4qzfdptld75hstrldngcl3qxqnykalseggsalxt74rjuzy": {
        "version": "nightly-2024-05-26",
        "port": {
          "ty": "denoWorker@v1",
          "name": "rust_rustup",
          "platforms": [
            "x86_64-linux",
            "aarch64-linux",
            "x86_64-darwin",
            "aarch64-darwin",
            "x86_64-windows",
            "aarch64-windows",
            "x86_64-freebsd",
            "aarch64-freebsd",
            "x86_64-netbsd",
            "aarch64-netbsd",
            "x86_64-aix",
            "aarch64-aix",
            "x86_64-solaris",
            "aarch64-solaris",
            "x86_64-illumos",
            "aarch64-illumos",
            "x86_64-android",
            "aarch64-android"
          ],
          "version": "0.1.0",
          "buildDeps": [
            {
              "name": "rustup_rustlang"
            }
          ],
          "moduleSpecifier": "https://raw.githubusercontent.com/metatypedev/ghjk/8d50518/ports/rust.ts"
        }
      },
      "bciqhxbg6yxnlod6cx6ysrxsgq3ejqvoi6dxtrezzq3chnqfs2xd664y": {
        "version": "0.1.47",
        "buildDepConfigs": {
          "rust_rustup": {
            "portRef": "rust_rustup@0.1.0",
            "profile": "minimal"
          }
        },
        "port": {
          "ty": "denoWorker@v1",
          "name": "cargobi_cratesio",
          "platforms": [
            "x86_64-linux",
            "aarch64-linux",
            "x86_64-darwin",
            "aarch64-darwin",
            "x86_64-windows",
            "aarch64-windows",
            "x86_64-freebsd",
            "aarch64-freebsd",
            "x86_64-netbsd",
            "aarch64-netbsd",
            "x86_64-aix",
            "aarch64-aix",
            "x86_64-solaris",
            "aarch64-solaris",
            "x86_64-illumos",
            "aarch64-illumos",
            "x86_64-android",
            "aarch64-android"
          ],
          "version": "0.1.0",
          "buildDeps": [
            {
              "name": "cargo_binstall_ghrel"
            },
            {
              "name": "rust_rustup"
            }
          ],
          "moduleSpecifier": "https://raw.githubusercontent.com/metatypedev/ghjk/8d50518/ports/cargobi.ts"
        },
        "crateName": "cargo-udeps",
        "locked": true
      }
    }
  }
}<|MERGE_RESOLUTION|>--- conflicted
+++ resolved
@@ -17,38 +17,6 @@
           "portRef": "protoc_ghrel@0.1.0",
           "specifiedVersion": true
         },
-<<<<<<< HEAD
-        "bciqe6tpdv6hffdbc7hql52w3ivpdls47lgpuhsa3hzsryrwx7ty5dgy": {
-          "version": "3.30.0",
-          "buildDepConfigs": {
-            "cpy_bs_ghrel": {
-              "version": "3.12.2",
-              "buildDepConfigs": {
-                "tar_aa": {
-                  "version": "1.35",
-                  "buildDepConfigs": {},
-                  "portRef": "tar_aa@0.1.0",
-                  "specifiedVersion": false
-                },
-                "zstd_aa": {
-                  "version": "v1.5.6,",
-                  "buildDepConfigs": {},
-                  "portRef": "zstd_aa@0.1.0",
-                  "specifiedVersion": false
-                }
-              },
-              "portRef": "cpy_bs_ghrel@0.1.0",
-              "releaseTag": "20240224",
-              "specifiedVersion": true
-            }
-          },
-          "portRef": "pipi_pypi@0.1.0",
-          "packageName": "cmake",
-          "specifiedVersion": false
-        },
-        "bciqfoek3nbk2jfcgfx5323wcco2bmml75tgrsjgxbdhxe5dn3isgjgi": {
-          "version": "3.12.2",
-=======
         "bciqmpujkkyxmzdz7sxpvi2pmajzfmg6gofplyqn43av2styxu2ng7sy": {
           "version": "7.81.0",
           "buildDepConfigs": {},
@@ -114,39 +82,6 @@
           },
           "portRef": "asdf_plugin_git@0.1.0",
           "pluginRepo": "https://github.com/asdf-community/asdf-cmake",
-          "specifiedVersion": false
-        },
-        "bciqkv7foyoio4wpti4yf2qrw5nphkgk2din6ba7mjv2w7hmgrv725ja": {
-          "version": "v2.4.0",
->>>>>>> 8cc1c129
-          "buildDepConfigs": {
-            "tar_aa": {
-              "version": "1.35",
-              "buildDepConfigs": {},
-              "portRef": "tar_aa@0.1.0",
-              "specifiedVersion": false
-            },
-            "zstd_aa": {
-              "version": "v1.5.6,",
-              "buildDepConfigs": {},
-              "portRef": "zstd_aa@0.1.0",
-              "specifiedVersion": false
-            }
-          },
-          "portRef": "cpy_bs_ghrel@0.1.0",
-          "releaseTag": "20240224",
-          "specifiedVersion": true
-        },
-        "bciqj4p5hoqweghbuvz52rupja7sqze34z63dd62nz632c5zxikv6ezy": {
-          "version": "1.35",
-          "buildDepConfigs": {},
-          "portRef": "tar_aa@0.1.0",
-          "specifiedVersion": false
-        },
-        "bciqe6fwheayositrdk7rkr2ngdr4wizldakex23tgivss7w6z7g3q3y": {
-          "version": "v1.5.6,",
-          "buildDepConfigs": {},
-          "portRef": "zstd_aa@0.1.0",
           "specifiedVersion": false
         },
         "bciqkv7foyoio4wpti4yf2qrw5nphkgk2din6ba7mjv2w7hmgrv725ja": {
@@ -232,15 +167,6 @@
           "profile": "minimal",
           "specifiedVersion": false
         },
-<<<<<<< HEAD
-        "bciqay4m4kmzfduj5t2clgejxgpe5zwper6lyyaxt7rhbjalaqd32nhq": {
-          "version": "2.45.2",
-          "buildDepConfigs": {},
-          "portRef": "git_aa@0.1.0",
-          "specifiedVersion": false
-        },
-=======
->>>>>>> 8cc1c129
         "bciqewpyjyfnnk4rbd6bbu5who2w6ve7dyt3inal72zg23cs4qnln32q": {
           "version": "1.27.1",
           "buildDepConfigs": {
@@ -724,8 +650,6 @@
           "crateName": "cargo-udeps",
           "locked": true,
           "specifiedVersion": true
-<<<<<<< HEAD
-=======
         },
         "bciqe6tpdv6hffdbc7hql52w3ivpdls47lgpuhsa3hzsryrwx7ty5dgy": {
           "version": "3.30.0",
@@ -754,7 +678,6 @@
           "portRef": "pipi_pypi@0.1.0",
           "packageName": "cmake",
           "specifiedVersion": false
->>>>>>> 8cc1c129
         }
       }
     },
@@ -780,74 +703,24 @@
             "ghjkEnvProvInstSet____rust": {
               "installs": [
                 "bciqhkh2ldjjs2vliajwk2fsxligeeciqkhsglapbuwhulfanoxlmqjq",
-                "bciqiza4a66leioxdkxycpleovyj24rbmmngk4fcjg24trleptiie3di",
+                "bciqbrychkfu7qrjhcg77jbagzhlyva6yrzudd3szh7jrdncgswcmhci",
                 "bciqamrjz2xxx5gxex2xc3fyttudt2fvu2bjvea5kqcwwnvbl2orlbaq"
               ],
               "allowedBuildDeps": "bciqmog334kddvt4434twkcecuy4givs6df2l5dysofcvlnamvumil5i"
             },
             "ghjkEnvProvInstSet___dev": {
               "installs": [
-                "bciqdvjio2pm2doenrjto6ie2rooebfzk36rfdqfhp764gynvwwwlzli",
-                "bciqbs34bxkpv5splgajo6lbi7qabrvfygukt23qjtkk3qqf2vxsw46a",
-                "bciqklnhhbhk3a4jgkm2azdm63nimlphee7bq5cpewg6tqgei624egzq",
-                "bciqltjx5hrqf2qxibmasyab2aac23ovagtny5eu7xkr7kk66dsqicxq",
-                "bciqgl7wiw37nktektcqcxy6lqfiect4xqw5h3tmomoscurjsvsd7eea",
-                "bciqklz4j7zc46l4lwzjjpdradi6sy4mfd5ey27rrslcfxrdcvtek5ya",
-                "bciqhw6s67have7n4q3kefgvuekg7gktbkkvleadoufl2wpxzag3psyy",
-                "bciqf62kkjssayjkrr36rr3x3hrpiwiirlmn4exjz46veeaxp32bdqna",
-                "bciqa6vvvgr27kbbhvyc6hfbszfjkc5x4tssqicefmmljx2myuqwokdq",
-                "bciqncucmifodexsndv3z3yycgkxuijyh52qftnb4tdh7h32uazdhkuq",
-                "bciqccbophtq6t76vohd2mz5tojllwcha3sfozbllmpodr3uwkmmshzi",
-                "bciqdagddr7ykkiri2l6xx6kpziflufklhdf6qtzruq7pi766ywwzokq",
-                "bciqd67xvzjx5rhilxs3c2zzjhfgqynhqywqosjvyo4jyyu3ykgsgdgy",
-                "bciqgz7rew65ut3nwunl2qmmlshqmmsgybqsgn4ekzz7fn3322hu3keq",
-                "bciqf6xkaxfvapwn3bf73vnqzr7mkcxgghwdh24uhgnozbz7wsdl2rrq",
-                "bciqk7kzquppicvwdz2erhbkqu5gwzojtbjbk5gzjau2zo6xaf6x7kpa",
-                "bciqkfsvzlt23celx7huie2ilyelz6pbtumsxto3vsyocprrezxrvrha",
-                "bciqjij47lkh2rdkrz3jc6wmevbfjkpueih33izmmf3xuycbyokkfweq",
-                "bciqfgnjbpohl4jn7hh72iz6mtwos4js72xg7oipbqxsvjykm7errgka",
-                "bciqpszk4pvfknr65scs2bsuo2j372lbc4ywb52uq6ljtksppxbt6uwy",
-                "bciqcraurpl4pijby6dmkuzevrupqwxoupubzke476koiigkljrpszuy",
-                "bciqifiqlvknwgcqa2xgvi7diixw2kop5kjrvng6i4uzf4e5y3c4abri"
-              ],
-              "allowedBuildDeps": "bciqduqrotwckptiuy7f6med5uixh7bq2csx6crdbk5wcytpvzanqcoy"
-            },
-            "ghjkEnvProvInstSet____ecma": {
-              "installs": [
-                "bciqhfql42mnvrgemlbikem6oy6bbpos57m4iyvhvinvw3sc56omlu6y",
-                "bciqn5efsjq6kax6nmtia2b7jjvqmsfqzgvisnz5lno5u7seuheydy3i",
-                "bciqk76ralarrfscv72jgxo3mxwhpvy4z3hyb3pliuhgbvwf7mevwrqi",
-                "bciqamrjz2xxx5gxex2xc3fyttudt2fvu2bjvea5kqcwwnvbl2orlbaq"
-              ],
-              "allowedBuildDeps": "bciqmog334kddvt4434twkcecuy4givs6df2l5dysofcvlnamvumil5i"
-            },
-            "ghjkEnvProvInstSet____python": {
-              "installs": [
-                "bciqgo3ax6mfzbblfeodvrlgpobj6rllgeqvtexvuuvxvbwev3c4xrci",
-                "bciqcvyjgjkhhqrpxn2t5bewd43yvwujqzapshcuwr2btmxbsobtb7iy",
-                "bciqbml3tljo3tngxutpjcevr4pdgqkvh6cvfznrplrchqvke5m7kd7q",
-                "bciqamrjz2xxx5gxex2xc3fyttudt2fvu2bjvea5kqcwwnvbl2orlbaq"
-              ],
-              "allowedBuildDeps": "bciqmog334kddvt4434twkcecuy4givs6df2l5dysofcvlnamvumil5i"
-            },
-            "ghjkEnvProvInstSet____wasm": {
-              "installs": [
-                "bciqja7ilfqcwwbtzoeqgr2wlfkvwaeuvosddgx7yj4vsjfyirdr7gla",
-                "bciqdcngfirmfo7a32evm3n2cuppge7occb6f3caco23iq6eucs7mnjq",
-                "bciqihumb3qmuc2xesnyf3jne7usbjxw7dk52qq53nrvvzex335qbuby",
-                "bciqknnob6elrfg7cgnejgi3vybmixx26dfiwn2tlanflkuqk3mrejkq",
-                "bciqamrjz2xxx5gxex2xc3fyttudt2fvu2bjvea5kqcwwnvbl2orlbaq"
-              ],
-              "allowedBuildDeps": "bciqmog334kddvt4434twkcecuy4givs6df2l5dysofcvlnamvumil5i"
-            },
-            "ghjkEnvProvInstSet___ci": {
-              "installs": [
+                "bciqn6pysh7kjimwn3t3dfxjf3lzpwzde6s2ygpnfk5c56tktci3a36q",
+                "bciqaox52l2fs7w5rlyppdc4jq2t4fr2dnt5zyx32ljqrmcwlrthlgkq",
+                "bciqonsgjkby5ii3ovd3etz7sn4h4zdunidy2ikwuzwbbi6emcvyglky",
+                "bciqftdi7dnyibxcqyipcregan6x7rq7x3knxehwznowebxje5nnt4jq",
+                "bciqaua6dxbrmegvkfhanmhyptnl3x67ucovsv7725d666ts5ic2h74y",
                 "bciqakdwqj7fgoikxq7k3hkyubhinoxolv7f4efxc2ruofmfrf4fltjq",
                 "bciqhmxwybpauxkvdt25peyg7f2szfywk2tln5knul5ljknbfwfqau5y",
                 "bciqfuxxzar7qdvo2ojexjrxqikhfelril5c7oifep4obqstm3n7ufky",
                 "bciqooc3invqu75sanbnrcamofhdtgui6jcehfcf5fbggccbhjbdxabi",
                 "bciqhkh2ldjjs2vliajwk2fsxligeeciqkhsglapbuwhulfanoxlmqjq",
-                "bciqiza4a66leioxdkxycpleovyj24rbmmngk4fcjg24trleptiie3di",
+                "bciqbrychkfu7qrjhcg77jbagzhlyva6yrzudd3szh7jrdncgswcmhci",
                 "bciqamrjz2xxx5gxex2xc3fyttudt2fvu2bjvea5kqcwwnvbl2orlbaq",
                 "bciqgo3ax6mfzbblfeodvrlgpobj6rllgeqvtexvuuvxvbwev3c4xrci",
                 "bciqcvyjgjkhhqrpxn2t5bewd43yvwujqzapshcuwr2btmxbsobtb7iy",
@@ -862,19 +735,42 @@
               ],
               "allowedBuildDeps": "bciqmog334kddvt4434twkcecuy4givs6df2l5dysofcvlnamvumil5i"
             },
-<<<<<<< HEAD
-=======
-            "ghjkEnvProvInstSet___dev": {
+            "ghjkEnvProvInstSet____ecma": {
               "installs": [
-                "bciqaox52l2fs7w5rlyppdc4jq2t4fr2dnt5zyx32ljqrmcwlrthlgkq",
-                "bciqonsgjkby5ii3ovd3etz7sn4h4zdunidy2ikwuzwbbi6emcvyglky",
-                "bciqftdi7dnyibxcqyipcregan6x7rq7x3knxehwznowebxje5nnt4jq",
+                "bciqhfql42mnvrgemlbikem6oy6bbpos57m4iyvhvinvw3sc56omlu6y",
+                "bciqn5efsjq6kax6nmtia2b7jjvqmsfqzgvisnz5lno5u7seuheydy3i",
+                "bciqk76ralarrfscv72jgxo3mxwhpvy4z3hyb3pliuhgbvwf7mevwrqi",
+                "bciqamrjz2xxx5gxex2xc3fyttudt2fvu2bjvea5kqcwwnvbl2orlbaq"
+              ],
+              "allowedBuildDeps": "bciqmog334kddvt4434twkcecuy4givs6df2l5dysofcvlnamvumil5i"
+            },
+            "ghjkEnvProvInstSet____python": {
+              "installs": [
+                "bciqgo3ax6mfzbblfeodvrlgpobj6rllgeqvtexvuuvxvbwev3c4xrci",
+                "bciqcvyjgjkhhqrpxn2t5bewd43yvwujqzapshcuwr2btmxbsobtb7iy",
+                "bciqbml3tljo3tngxutpjcevr4pdgqkvh6cvfznrplrchqvke5m7kd7q",
+                "bciqamrjz2xxx5gxex2xc3fyttudt2fvu2bjvea5kqcwwnvbl2orlbaq"
+              ],
+              "allowedBuildDeps": "bciqmog334kddvt4434twkcecuy4givs6df2l5dysofcvlnamvumil5i"
+            },
+            "ghjkEnvProvInstSet____wasm": {
+              "installs": [
+                "bciqja7ilfqcwwbtzoeqgr2wlfkvwaeuvosddgx7yj4vsjfyirdr7gla",
+                "bciqdcngfirmfo7a32evm3n2cuppge7occb6f3caco23iq6eucs7mnjq",
+                "bciqihumb3qmuc2xesnyf3jne7usbjxw7dk52qq53nrvvzex335qbuby",
+                "bciqknnob6elrfg7cgnejgi3vybmixx26dfiwn2tlanflkuqk3mrejkq",
+                "bciqamrjz2xxx5gxex2xc3fyttudt2fvu2bjvea5kqcwwnvbl2orlbaq"
+              ],
+              "allowedBuildDeps": "bciqmog334kddvt4434twkcecuy4givs6df2l5dysofcvlnamvumil5i"
+            },
+            "ghjkEnvProvInstSet___ci": {
+              "installs": [
                 "bciqakdwqj7fgoikxq7k3hkyubhinoxolv7f4efxc2ruofmfrf4fltjq",
                 "bciqhmxwybpauxkvdt25peyg7f2szfywk2tln5knul5ljknbfwfqau5y",
                 "bciqfuxxzar7qdvo2ojexjrxqikhfelril5c7oifep4obqstm3n7ufky",
                 "bciqooc3invqu75sanbnrcamofhdtgui6jcehfcf5fbggccbhjbdxabi",
                 "bciqhkh2ldjjs2vliajwk2fsxligeeciqkhsglapbuwhulfanoxlmqjq",
-                "bciqiza4a66leioxdkxycpleovyj24rbmmngk4fcjg24trleptiie3di",
+                "bciqbrychkfu7qrjhcg77jbagzhlyva6yrzudd3szh7jrdncgswcmhci",
                 "bciqamrjz2xxx5gxex2xc3fyttudt2fvu2bjvea5kqcwwnvbl2orlbaq",
                 "bciqgo3ax6mfzbblfeodvrlgpobj6rllgeqvtexvuuvxvbwev3c4xrci",
                 "bciqcvyjgjkhhqrpxn2t5bewd43yvwujqzapshcuwr2btmxbsobtb7iy",
@@ -889,7 +785,6 @@
               ],
               "allowedBuildDeps": "bciqmog334kddvt4434twkcecuy4givs6df2l5dysofcvlnamvumil5i"
             },
->>>>>>> 8cc1c129
             "ghjkEnvProvInstSet_______task_env_lint-udeps": {
               "installs": [
                 "bciqo5ihfh4qzfdptld75hstrldngcl3qxqnykalseggsalxt74rjuzy",
@@ -913,7 +808,7 @@
             "ghjkEnvProvInstSet_______task_env_test-rust": {
               "installs": [
                 "bciqhkh2ldjjs2vliajwk2fsxligeeciqkhsglapbuwhulfanoxlmqjq",
-                "bciqiza4a66leioxdkxycpleovyj24rbmmngk4fcjg24trleptiie3di",
+                "bciqbrychkfu7qrjhcg77jbagzhlyva6yrzudd3szh7jrdncgswcmhci",
                 "bciqamrjz2xxx5gxex2xc3fyttudt2fvu2bjvea5kqcwwnvbl2orlbaq",
                 "bciqhfql42mnvrgemlbikem6oy6bbpos57m4iyvhvinvw3sc56omlu6y",
                 "bciqn5efsjq6kax6nmtia2b7jjvqmsfqzgvisnz5lno5u7seuheydy3i",
@@ -927,7 +822,7 @@
             "ghjkEnvProvInstSet_______task_env_dev-eg-tgraphs": {
               "installs": [
                 "bciqhkh2ldjjs2vliajwk2fsxligeeciqkhsglapbuwhulfanoxlmqjq",
-                "bciqiza4a66leioxdkxycpleovyj24rbmmngk4fcjg24trleptiie3di",
+                "bciqbrychkfu7qrjhcg77jbagzhlyva6yrzudd3szh7jrdncgswcmhci",
                 "bciqamrjz2xxx5gxex2xc3fyttudt2fvu2bjvea5kqcwwnvbl2orlbaq",
                 "bciqhfql42mnvrgemlbikem6oy6bbpos57m4iyvhvinvw3sc56omlu6y",
                 "bciqn5efsjq6kax6nmtia2b7jjvqmsfqzgvisnz5lno5u7seuheydy3i",
@@ -941,7 +836,7 @@
             "ghjkEnvProvInstSet_______task_env_build-tgraph-core": {
               "installs": [
                 "bciqhkh2ldjjs2vliajwk2fsxligeeciqkhsglapbuwhulfanoxlmqjq",
-                "bciqiza4a66leioxdkxycpleovyj24rbmmngk4fcjg24trleptiie3di",
+                "bciqbrychkfu7qrjhcg77jbagzhlyva6yrzudd3szh7jrdncgswcmhci",
                 "bciqamrjz2xxx5gxex2xc3fyttudt2fvu2bjvea5kqcwwnvbl2orlbaq",
                 "bciqja7ilfqcwwbtzoeqgr2wlfkvwaeuvosddgx7yj4vsjfyirdr7gla",
                 "bciqdcngfirmfo7a32evm3n2cuppge7occb6f3caco23iq6eucs7mnjq",
@@ -953,7 +848,7 @@
             "ghjkEnvProvInstSet_______task_env_build-tgraph-py": {
               "installs": [
                 "bciqhkh2ldjjs2vliajwk2fsxligeeciqkhsglapbuwhulfanoxlmqjq",
-                "bciqiza4a66leioxdkxycpleovyj24rbmmngk4fcjg24trleptiie3di",
+                "bciqbrychkfu7qrjhcg77jbagzhlyva6yrzudd3szh7jrdncgswcmhci",
                 "bciqamrjz2xxx5gxex2xc3fyttudt2fvu2bjvea5kqcwwnvbl2orlbaq",
                 "bciqja7ilfqcwwbtzoeqgr2wlfkvwaeuvosddgx7yj4vsjfyirdr7gla",
                 "bciqdcngfirmfo7a32evm3n2cuppge7occb6f3caco23iq6eucs7mnjq",
@@ -968,7 +863,7 @@
             "ghjkEnvProvInstSet_______task_env_build-tgraph-ts": {
               "installs": [
                 "bciqhkh2ldjjs2vliajwk2fsxligeeciqkhsglapbuwhulfanoxlmqjq",
-                "bciqiza4a66leioxdkxycpleovyj24rbmmngk4fcjg24trleptiie3di",
+                "bciqbrychkfu7qrjhcg77jbagzhlyva6yrzudd3szh7jrdncgswcmhci",
                 "bciqamrjz2xxx5gxex2xc3fyttudt2fvu2bjvea5kqcwwnvbl2orlbaq",
                 "bciqja7ilfqcwwbtzoeqgr2wlfkvwaeuvosddgx7yj4vsjfyirdr7gla",
                 "bciqdcngfirmfo7a32evm3n2cuppge7occb6f3caco23iq6eucs7mnjq",
@@ -983,7 +878,7 @@
             "ghjkEnvProvInstSet_______task_env_build-sys-tgraphs": {
               "installs": [
                 "bciqhkh2ldjjs2vliajwk2fsxligeeciqkhsglapbuwhulfanoxlmqjq",
-                "bciqiza4a66leioxdkxycpleovyj24rbmmngk4fcjg24trleptiie3di",
+                "bciqbrychkfu7qrjhcg77jbagzhlyva6yrzudd3szh7jrdncgswcmhci",
                 "bciqamrjz2xxx5gxex2xc3fyttudt2fvu2bjvea5kqcwwnvbl2orlbaq",
                 "bciqgo3ax6mfzbblfeodvrlgpobj6rllgeqvtexvuuvxvbwev3c4xrci",
                 "bciqcvyjgjkhhqrpxn2t5bewd43yvwujqzapshcuwr2btmxbsobtb7iy",
@@ -994,7 +889,7 @@
             "ghjkEnvProvInstSet___oci": {
               "installs": [
                 "bciqhkh2ldjjs2vliajwk2fsxligeeciqkhsglapbuwhulfanoxlmqjq",
-                "bciqiza4a66leioxdkxycpleovyj24rbmmngk4fcjg24trleptiie3di",
+                "bciqbrychkfu7qrjhcg77jbagzhlyva6yrzudd3szh7jrdncgswcmhci",
                 "bciqamrjz2xxx5gxex2xc3fyttudt2fvu2bjvea5kqcwwnvbl2orlbaq",
                 "bciqja7ilfqcwwbtzoeqgr2wlfkvwaeuvosddgx7yj4vsjfyirdr7gla",
                 "bciqdcngfirmfo7a32evm3n2cuppge7occb6f3caco23iq6eucs7mnjq",
@@ -1103,13 +998,13 @@
               "ty": "denoFile@v1",
               "key": "dev-gate2",
               "desc": "Launch the typegate in sync mode.",
-              "envKey": "bciqiayvfgfn74jtyb74p3mhbafcy2zwkx5qdqxxs2dggqhes5kfe23a"
+              "envKey": "bciqjfazgnyxehqdfwztfmuymn25mgqm3uq5yelkqbpd5bcdkyyr5bdq"
             },
             "dev-gate1": {
               "ty": "denoFile@v1",
               "key": "dev-gate1",
               "desc": "Launch the typegate in single-instance mode.",
-              "envKey": "bciqmexfknd3a3nb6sq7ugjq623j7nedexu4lopqkyi6dumwxiccugaa"
+              "envKey": "bciqmxq7fex7x2jkdb6dxzvyqcdjopabf6bhclywyvzclkhflp2vi6ci"
             },
             "dev-eg-tgraphs": {
               "ty": "denoFile@v1",
@@ -1487,7 +1382,7 @@
                 }
               ]
             },
-            "bciqmexfknd3a3nb6sq7ugjq623j7nedexu4lopqkyi6dumwxiccugaa": {
+            "bciqmxq7fex7x2jkdb6dxzvyqcdjopabf6bhclywyvzclkhflp2vi6ci": {
               "provides": [
                 {
                   "ty": "posix.envVar",
@@ -1545,17 +1440,12 @@
                   "val": "7891"
                 },
                 {
-                  "ty": "posix.envVar",
-                  "key": "TMP_DIR",
-                  "val": "/home/yohe/metatype/tmp"
-                },
-                {
                   "ty": "ghjk.ports.InstallSetRef",
                   "setId": "ghjkEnvProvInstSet____rust"
                 }
               ]
             },
-            "bciqiayvfgfn74jtyb74p3mhbafcy2zwkx5qdqxxs2dggqhes5kfe23a": {
+            "bciqjfazgnyxehqdfwztfmuymn25mgqm3uq5yelkqbpd5bcdkyyr5bdq": {
               "provides": [
                 {
                   "ty": "posix.envVar",
@@ -1611,11 +1501,6 @@
                   "ty": "posix.envVar",
                   "key": "TG_PORT",
                   "val": "7892"
-                },
-                {
-                  "ty": "posix.envVar",
-                  "key": "TMP_DIR",
-                  "val": "/home/yohe/metatype/tmp"
                 },
                 {
                   "ty": "posix.envVar",
@@ -2280,10 +2165,101 @@
           "moduleSpecifier": "https://raw.githubusercontent.com/metatypedev/ghjk/8d50518/ports/protoc.ts"
         }
       },
-      "bciqiza4a66leioxdkxycpleovyj24rbmmngk4fcjg24trleptiie3di": {
+      "bciqbrychkfu7qrjhcg77jbagzhlyva6yrzudd3szh7jrdncgswcmhci": {
+        "buildDepConfigs": {
+          "asdf_plugin_git": {
+            "pluginRepo": "https://github.com/asdf-community/asdf-cmake",
+            "portRef": "asdf_plugin_git@0.1.0"
+          }
+        },
+        "resolutionDepConfigs": {
+          "asdf_plugin_git": {
+            "pluginRepo": "https://github.com/asdf-community/asdf-cmake",
+            "portRef": "asdf_plugin_git@0.1.0"
+          }
+        },
         "port": {
           "ty": "denoWorker@v1",
-          "name": "pipi_pypi",
+          "name": "asdf",
+          "platforms": [
+            "x86_64-linux",
+            "aarch64-linux",
+            "x86_64-darwin",
+            "aarch64-darwin"
+          ],
+          "version": "0.1.0",
+          "buildDeps": [
+            {
+              "name": "curl_aa"
+            },
+            {
+              "name": "git_aa"
+            },
+            {
+              "name": "asdf_plugin_git"
+            }
+          ],
+          "resolutionDeps": [
+            {
+              "name": "curl_aa"
+            },
+            {
+              "name": "git_aa"
+            },
+            {
+              "name": "asdf_plugin_git"
+            }
+          ],
+          "moduleSpecifier": "https://raw.githubusercontent.com/metatypedev/ghjk/8d50518/ports/asdf.ts"
+        },
+        "pluginRepo": "https://github.com/asdf-community/asdf-cmake",
+        "installType": "version"
+      },
+      "bciqn6pysh7kjimwn3t3dfxjf3lzpwzde6s2ygpnfk5c56tktci3a36q": {
+        "version": "v2.4.0",
+        "port": {
+          "ty": "denoWorker@v1",
+          "name": "mold_ghrel",
+          "platforms": [
+            "aarch64-linux",
+            "x86_64-linux"
+          ],
+          "version": "0.1.0",
+          "buildDeps": [
+            {
+              "name": "tar_aa"
+            }
+          ],
+          "moduleSpecifier": "https://raw.githubusercontent.com/metatypedev/ghjk/8d50518/ports/mold.ts"
+        },
+        "replaceLd": true
+      },
+      "bciqaox52l2fs7w5rlyppdc4jq2t4fr2dnt5zyx32ljqrmcwlrthlgkq": {
+        "port": {
+          "ty": "denoWorker@v1",
+          "name": "act_ghrel",
+          "platforms": [
+            "aarch64-linux",
+            "x86_64-linux",
+            "aarch64-darwin",
+            "x86_64-darwin",
+            "aarch64-windows",
+            "x86_64-windows"
+          ],
+          "version": "0.1.0",
+          "moduleSpecifier": "https://raw.githubusercontent.com/metatypedev/ghjk/8d50518/ports/act.ts"
+        }
+      },
+      "bciqonsgjkby5ii3ovd3etz7sn4h4zdunidy2ikwuzwbbi6emcvyglky": {
+        "buildDepConfigs": {
+          "rust_rustup": {
+            "portRef": "rust_rustup@0.1.0",
+            "profile": "minimal"
+          }
+        },
+        "port": {
+          "ty": "denoWorker@v1",
+          "name": "cargobi_cratesio",
           "platforms": [
             "x86_64-linux",
             "aarch64-linux",
@@ -2307,76 +2283,24 @@
           "version": "0.1.0",
           "buildDeps": [
             {
-              "name": "cpy_bs_ghrel"
-            }
-          ],
-          "moduleSpecifier": "https://raw.githubusercontent.com/metatypedev/ghjk/8d50518/ports/pipi.ts"
-        },
-        "packageName": "cmake"
-      },
-<<<<<<< HEAD
-      "bciqdvjio2pm2doenrjto6ie2rooebfzk36rfdqfhp764gynvwwwlzli": {
-        "version": "v2.4.0",
-=======
-      "bciqhfql42mnvrgemlbikem6oy6bbpos57m4iyvhvinvw3sc56omlu6y": {
-        "version": "20.8.0",
->>>>>>> 8cc1c129
-        "port": {
-          "ty": "denoWorker@v1",
-          "name": "mold_ghrel",
-          "platforms": [
-            "aarch64-linux",
-            "x86_64-linux"
-          ],
-          "version": "0.1.0",
-          "buildDeps": [
-            {
-              "name": "tar_aa"
-            }
-          ],
-<<<<<<< HEAD
-          "moduleSpecifier": "https://raw.githubusercontent.com/metatypedev/ghjk/44d9a41/ports/mold.ts"
-        },
-        "replaceLd": true
-      },
-      "bciqbs34bxkpv5splgajo6lbi7qabrvfygukt23qjtkk3qqf2vxsw46a": {
-=======
-          "moduleSpecifier": "https://raw.githubusercontent.com/metatypedev/ghjk/8d50518/ports/node.ts"
-        }
-      },
-      "bciqn5efsjq6kax6nmtia2b7jjvqmsfqzgvisnz5lno5u7seuheydy3i": {
-        "version": "v9.4.0",
->>>>>>> 8cc1c129
-        "port": {
-          "ty": "denoWorker@v1",
-          "name": "act_ghrel",
-          "platforms": [
-            "aarch64-linux",
-            "x86_64-linux",
-            "aarch64-darwin",
-            "x86_64-darwin",
-            "aarch64-windows",
-            "x86_64-windows"
-          ],
-          "version": "0.1.0",
-<<<<<<< HEAD
-          "moduleSpecifier": "https://raw.githubusercontent.com/metatypedev/ghjk/44d9a41/ports/act.ts"
-        }
-      },
-      "bciqklnhhbhk3a4jgkm2azdm63nimlphee7bq5cpewg6tqgei624egzq": {
+              "name": "cargo_binstall_ghrel"
+            },
+            {
+              "name": "rust_rustup"
+            }
+          ],
+          "moduleSpecifier": "https://raw.githubusercontent.com/metatypedev/ghjk/8d50518/ports/cargobi.ts"
+        },
+        "crateName": "whiz",
+        "locked": true
+      },
+      "bciqftdi7dnyibxcqyipcregan6x7rq7x3knxehwznowebxje5nnt4jq": {
         "buildDepConfigs": {
           "rust_rustup": {
             "portRef": "rust_rustup@0.1.0",
             "profile": "minimal"
           }
         },
-=======
-          "moduleSpecifier": "https://raw.githubusercontent.com/metatypedev/ghjk/8d50518/ports/pnpm.ts"
-        }
-      },
-      "bciqk76ralarrfscv72jgxo3mxwhpvy4z3hyb3pliuhgbvwf7mevwrqi": {
-        "version": "10.0.1",
->>>>>>> 8cc1c129
         "port": {
           "ty": "denoWorker@v1",
           "name": "cargobi_cratesio",
@@ -2409,27 +2333,18 @@
               "name": "rust_rustup"
             }
           ],
-<<<<<<< HEAD
-          "moduleSpecifier": "https://raw.githubusercontent.com/metatypedev/ghjk/44d9a41/ports/cargobi.ts"
-=======
-          "moduleSpecifier": "https://raw.githubusercontent.com/metatypedev/ghjk/8d50518/ports/npmi.ts"
->>>>>>> 8cc1c129
-        },
-        "crateName": "whiz",
+          "moduleSpecifier": "https://raw.githubusercontent.com/metatypedev/ghjk/8d50518/ports/cargobi.ts"
+        },
+        "crateName": "wit-deps-cli",
         "locked": true
       },
-<<<<<<< HEAD
-      "bciqltjx5hrqf2qxibmasyab2aac23ovagtny5eu7xkr7kk66dsqicxq": {
+      "bciqaua6dxbrmegvkfhanmhyptnl3x67ucovsv7725d666ts5ic2h74y": {
         "buildDepConfigs": {
           "rust_rustup": {
             "portRef": "rust_rustup@0.1.0",
             "profile": "minimal"
           }
         },
-=======
-      "bciqgo3ax6mfzbblfeodvrlgpobj6rllgeqvtexvuuvxvbwev3c4xrci": {
-        "version": "3.8.18",
->>>>>>> 8cc1c129
         "port": {
           "ty": "denoWorker@v1",
           "name": "cargobi_cratesio",
@@ -2462,30 +2377,16 @@
               "name": "rust_rustup"
             }
           ],
-<<<<<<< HEAD
-          "moduleSpecifier": "https://raw.githubusercontent.com/metatypedev/ghjk/44d9a41/ports/cargobi.ts"
-=======
-          "moduleSpecifier": "https://raw.githubusercontent.com/metatypedev/ghjk/8d50518/ports/cpy_bs.ts"
->>>>>>> 8cc1c129
-        },
-        "crateName": "wit-deps-cli",
+          "moduleSpecifier": "https://raw.githubusercontent.com/metatypedev/ghjk/8d50518/ports/cargobi.ts"
+        },
+        "crateName": "git-cliff",
         "locked": true
       },
-<<<<<<< HEAD
-      "bciqgl7wiw37nktektcqcxy6lqfiect4xqw5h3tmomoscurjsvsd7eea": {
-        "buildDepConfigs": {
-          "rust_rustup": {
-            "portRef": "rust_rustup@0.1.0",
-            "profile": "minimal"
-          }
-        },
-=======
-      "bciqcvyjgjkhhqrpxn2t5bewd43yvwujqzapshcuwr2btmxbsobtb7iy": {
-        "version": "0.4.7",
->>>>>>> 8cc1c129
+      "bciqakdwqj7fgoikxq7k3hkyubhinoxolv7f4efxc2ruofmfrf4fltjq": {
+        "version": "3.7.1",
         "port": {
           "ty": "denoWorker@v1",
-          "name": "cargobi_cratesio",
+          "name": "pipi_pypi",
           "platforms": [
             "x86_64-linux",
             "aarch64-linux",
@@ -2509,31 +2410,41 @@
           "version": "0.1.0",
           "buildDeps": [
             {
-              "name": "cargo_binstall_ghrel"
-            },
-            {
-              "name": "rust_rustup"
-            }
-          ],
-<<<<<<< HEAD
-          "moduleSpecifier": "https://raw.githubusercontent.com/metatypedev/ghjk/44d9a41/ports/cargobi.ts"
-=======
+              "name": "cpy_bs_ghrel"
+            }
+          ],
           "moduleSpecifier": "https://raw.githubusercontent.com/metatypedev/ghjk/8d50518/ports/pipi.ts"
->>>>>>> 8cc1c129
-        },
-        "crateName": "git-cliff",
-        "locked": true
-      },
-<<<<<<< HEAD
-      "bciqklz4j7zc46l4lwzjjpdradi6sy4mfd5ey27rrslcfxrdcvtek5ya": {
-        "version": "3.7.1",
-=======
-      "bciqbml3tljo3tngxutpjcevr4pdgqkvh6cvfznrplrchqvke5m7kd7q": {
-        "version": "1.7.0",
->>>>>>> 8cc1c129
+        },
+        "packageName": "pre-commit"
+      },
+      "bciqhmxwybpauxkvdt25peyg7f2szfywk2tln5knul5ljknbfwfqau5y": {
+        "version": "v0.13.1",
         "port": {
           "ty": "denoWorker@v1",
-          "name": "pipi_pypi",
+          "name": "temporal_cli_ghrel",
+          "platforms": [
+            "aarch64-linux",
+            "x86_64-linux",
+            "aarch64-darwin",
+            "x86_64-darwin",
+            "aarch64-windows",
+            "x86_64-windows"
+          ],
+          "version": "0.1.0",
+          "moduleSpecifier": "https://raw.githubusercontent.com/metatypedev/ghjk/8d50518/ports/temporal_cli.ts"
+        }
+      },
+      "bciqfuxxzar7qdvo2ojexjrxqikhfelril5c7oifep4obqstm3n7ufky": {
+        "version": "1.33.0",
+        "buildDepConfigs": {
+          "rust_rustup": {
+            "portRef": "rust_rustup@0.1.0",
+            "profile": "minimal"
+          }
+        },
+        "port": {
+          "ty": "denoWorker@v1",
+          "name": "cargobi_cratesio",
           "platforms": [
             "x86_64-linux",
             "aarch64-linux",
@@ -2557,37 +2468,19 @@
           "version": "0.1.0",
           "buildDeps": [
             {
-              "name": "cpy_bs_ghrel"
-            }
-          ],
-          "moduleSpecifier": "https://raw.githubusercontent.com/metatypedev/ghjk/8d50518/ports/pipi.ts"
-        },
-        "packageName": "pre-commit"
-      },
-<<<<<<< HEAD
-      "bciqhw6s67have7n4q3kefgvuekg7gktbkkvleadoufl2wpxzag3psyy": {
-        "version": "v0.13.1",
-        "port": {
-          "ty": "denoWorker@v1",
-          "name": "temporal_cli_ghrel",
-          "platforms": [
-            "aarch64-linux",
-            "x86_64-linux",
-            "aarch64-darwin",
-            "x86_64-darwin",
-            "aarch64-windows",
-            "x86_64-windows"
-          ],
-          "version": "0.1.0",
-          "moduleSpecifier": "https://raw.githubusercontent.com/metatypedev/ghjk/44d9a41/ports/temporal_cli.ts"
-        }
-      },
-      "bciqf62kkjssayjkrr36rr3x3hrpiwiirlmn4exjz46veeaxp32bdqna": {
-        "version": "1.33.0",
-=======
-      "bciqja7ilfqcwwbtzoeqgr2wlfkvwaeuvosddgx7yj4vsjfyirdr7gla": {
-        "version": "0.116.1",
->>>>>>> 8cc1c129
+              "name": "cargo_binstall_ghrel"
+            },
+            {
+              "name": "rust_rustup"
+            }
+          ],
+          "moduleSpecifier": "https://raw.githubusercontent.com/metatypedev/ghjk/8d50518/ports/cargobi.ts"
+        },
+        "crateName": "cargo-insta",
+        "locked": true
+      },
+      "bciqooc3invqu75sanbnrcamofhdtgui6jcehfcf5fbggccbhjbdxabi": {
+        "version": "0.2.5",
         "buildDepConfigs": {
           "rust_rustup": {
             "portRef": "rust_rustup@0.1.0",
@@ -2628,25 +2521,40 @@
           ],
           "moduleSpecifier": "https://raw.githubusercontent.com/metatypedev/ghjk/8d50518/ports/cargobi.ts"
         },
-        "crateName": "cargo-insta",
+        "crateName": "cross",
         "locked": true
       },
-<<<<<<< HEAD
-      "bciqa6vvvgr27kbbhvyc6hfbszfjkc5x4tssqicefmmljx2myuqwokdq": {
-        "version": "0.2.5",
-=======
-      "bciqdcngfirmfo7a32evm3n2cuppge7occb6f3caco23iq6eucs7mnjq": {
-        "version": "1.208.1",
->>>>>>> 8cc1c129
-        "buildDepConfigs": {
-          "rust_rustup": {
-            "portRef": "rust_rustup@0.1.0",
-            "profile": "minimal"
-          }
-        },
+      "bciqgo3ax6mfzbblfeodvrlgpobj6rllgeqvtexvuuvxvbwev3c4xrci": {
+        "version": "3.8.18",
         "port": {
           "ty": "denoWorker@v1",
-          "name": "cargobi_cratesio",
+          "name": "cpy_bs_ghrel",
+          "platforms": [
+            "x86_64-linux",
+            "aarch64-linux",
+            "x86_64-darwin",
+            "aarch64-darwin",
+            "x86_64-windows",
+            "aarch64-windows"
+          ],
+          "version": "0.1.0",
+          "buildDeps": [
+            {
+              "name": "tar_aa"
+            },
+            {
+              "name": "zstd_aa"
+            }
+          ],
+          "moduleSpecifier": "https://raw.githubusercontent.com/metatypedev/ghjk/8d50518/ports/cpy_bs.ts"
+        },
+        "releaseTag": "20240224"
+      },
+      "bciqcvyjgjkhhqrpxn2t5bewd43yvwujqzapshcuwr2btmxbsobtb7iy": {
+        "version": "0.4.7",
+        "port": {
+          "ty": "denoWorker@v1",
+          "name": "pipi_pypi",
           "platforms": [
             "x86_64-linux",
             "aarch64-linux",
@@ -2670,59 +2578,15 @@
           "version": "0.1.0",
           "buildDeps": [
             {
-              "name": "cargo_binstall_ghrel"
-            },
-            {
-              "name": "rust_rustup"
-            }
-          ],
-          "moduleSpecifier": "https://raw.githubusercontent.com/metatypedev/ghjk/8d50518/ports/cargobi.ts"
-        },
-        "crateName": "cross",
-        "locked": true
-      },
-<<<<<<< HEAD
-      "bciqd67xvzjx5rhilxs3c2zzjhfgqynhqywqosjvyo4jyyu3ykgsgdgy": {
-        "version": "3.8.18",
-=======
-      "bciqihumb3qmuc2xesnyf3jne7usbjxw7dk52qq53nrvvzex335qbuby": {
-        "version": "0.13.4",
->>>>>>> 8cc1c129
-        "port": {
-          "ty": "denoWorker@v1",
-          "name": "cpy_bs_ghrel",
-          "platforms": [
-            "x86_64-linux",
-            "aarch64-linux",
-            "x86_64-darwin",
-            "aarch64-darwin",
-            "x86_64-windows",
-            "aarch64-windows"
-          ],
-          "version": "0.1.0",
-          "buildDeps": [
-            {
-              "name": "tar_aa"
-            },
-            {
-              "name": "zstd_aa"
-            }
-          ],
-<<<<<<< HEAD
-          "moduleSpecifier": "https://raw.githubusercontent.com/metatypedev/ghjk/44d9a41/ports/cpy_bs.ts"
-=======
+              "name": "cpy_bs_ghrel"
+            }
+          ],
           "moduleSpecifier": "https://raw.githubusercontent.com/metatypedev/ghjk/8d50518/ports/pipi.ts"
->>>>>>> 8cc1c129
-        },
-        "releaseTag": "20240224"
-      },
-<<<<<<< HEAD
-      "bciqgz7rew65ut3nwunl2qmmlshqmmsgybqsgn4ekzz7fn3322hu3keq": {
-        "version": "0.4.7",
-=======
-      "bciqknnob6elrfg7cgnejgi3vybmixx26dfiwn2tlanflkuqk3mrejkq": {
-        "version": "1.3.0",
->>>>>>> 8cc1c129
+        },
+        "packageName": "ruff"
+      },
+      "bciqbml3tljo3tngxutpjcevr4pdgqkvh6cvfznrplrchqvke5m7kd7q": {
+        "version": "1.7.0",
         "port": {
           "ty": "denoWorker@v1",
           "name": "pipi_pypi",
@@ -2752,24 +2616,54 @@
               "name": "cpy_bs_ghrel"
             }
           ],
-<<<<<<< HEAD
-          "moduleSpecifier": "https://raw.githubusercontent.com/metatypedev/ghjk/44d9a41/ports/pipi.ts"
-=======
-          "moduleSpecifier": "https://raw.githubusercontent.com/metatypedev/ghjk/8d50518/ports/npmi.ts"
->>>>>>> 8cc1c129
-        },
-        "packageName": "ruff"
-      },
-<<<<<<< HEAD
-      "bciqf6xkaxfvapwn3bf73vnqzr7mkcxgghwdh24uhgnozbz7wsdl2rrq": {
-        "version": "1.7.0",
-=======
-      "bciqakdwqj7fgoikxq7k3hkyubhinoxolv7f4efxc2ruofmfrf4fltjq": {
-        "version": "3.7.1",
->>>>>>> 8cc1c129
+          "moduleSpecifier": "https://raw.githubusercontent.com/metatypedev/ghjk/8d50518/ports/pipi.ts"
+        },
+        "packageName": "poetry"
+      },
+      "bciqhfql42mnvrgemlbikem6oy6bbpos57m4iyvhvinvw3sc56omlu6y": {
+        "version": "20.8.0",
         "port": {
           "ty": "denoWorker@v1",
-          "name": "pipi_pypi",
+          "name": "node_org",
+          "platforms": [
+            "aarch64-linux",
+            "x86_64-linux",
+            "aarch64-darwin",
+            "x86_64-darwin",
+            "aarch64-windows",
+            "x86_64-windows"
+          ],
+          "version": "0.1.0",
+          "buildDeps": [
+            {
+              "name": "tar_aa"
+            }
+          ],
+          "moduleSpecifier": "https://raw.githubusercontent.com/metatypedev/ghjk/8d50518/ports/node.ts"
+        }
+      },
+      "bciqn5efsjq6kax6nmtia2b7jjvqmsfqzgvisnz5lno5u7seuheydy3i": {
+        "version": "v9.4.0",
+        "port": {
+          "ty": "denoWorker@v1",
+          "name": "pnpm_ghrel",
+          "platforms": [
+            "aarch64-linux",
+            "x86_64-linux",
+            "aarch64-darwin",
+            "x86_64-darwin",
+            "aarch64-windows",
+            "x86_64-windows"
+          ],
+          "version": "0.1.0",
+          "moduleSpecifier": "https://raw.githubusercontent.com/metatypedev/ghjk/8d50518/ports/pnpm.ts"
+        }
+      },
+      "bciqk76ralarrfscv72jgxo3mxwhpvy4z3hyb3pliuhgbvwf7mevwrqi": {
+        "version": "10.0.1",
+        "port": {
+          "ty": "denoWorker@v1",
+          "name": "npmi_npm",
           "platforms": [
             "x86_64-linux",
             "aarch64-linux",
@@ -2793,76 +2687,24 @@
           "version": "0.1.0",
           "buildDeps": [
             {
-              "name": "cpy_bs_ghrel"
-            }
-          ],
-          "moduleSpecifier": "https://raw.githubusercontent.com/metatypedev/ghjk/8d50518/ports/pipi.ts"
-        },
-        "packageName": "poetry"
-      },
-<<<<<<< HEAD
-      "bciqk7kzquppicvwdz2erhbkqu5gwzojtbjbk5gzjau2zo6xaf6x7kpa": {
-        "version": "20.8.0",
-=======
-      "bciqhmxwybpauxkvdt25peyg7f2szfywk2tln5knul5ljknbfwfqau5y": {
-        "version": "v0.13.1",
->>>>>>> 8cc1c129
-        "port": {
-          "ty": "denoWorker@v1",
-          "name": "node_org",
-          "platforms": [
-            "aarch64-linux",
-            "x86_64-linux",
-            "aarch64-darwin",
-            "x86_64-darwin",
-            "aarch64-windows",
-            "x86_64-windows"
-          ],
-          "version": "0.1.0",
-<<<<<<< HEAD
-          "buildDeps": [
-            {
-              "name": "tar_aa"
-            }
-          ],
-          "moduleSpecifier": "https://raw.githubusercontent.com/metatypedev/ghjk/44d9a41/ports/node.ts"
-        }
-      },
-      "bciqkfsvzlt23celx7huie2ilyelz6pbtumsxto3vsyocprrezxrvrha": {
-        "version": "v9.4.0",
-=======
-          "moduleSpecifier": "https://raw.githubusercontent.com/metatypedev/ghjk/8d50518/ports/temporal_cli.ts"
-        }
-      },
-      "bciqfuxxzar7qdvo2ojexjrxqikhfelril5c7oifep4obqstm3n7ufky": {
-        "version": "1.33.0",
+              "name": "node_org"
+            }
+          ],
+          "moduleSpecifier": "https://raw.githubusercontent.com/metatypedev/ghjk/8d50518/ports/npmi.ts"
+        },
+        "packageName": "node-gyp"
+      },
+      "bciqja7ilfqcwwbtzoeqgr2wlfkvwaeuvosddgx7yj4vsjfyirdr7gla": {
+        "version": "0.116.1",
         "buildDepConfigs": {
           "rust_rustup": {
             "portRef": "rust_rustup@0.1.0",
             "profile": "minimal"
           }
         },
->>>>>>> 8cc1c129
         "port": {
           "ty": "denoWorker@v1",
-          "name": "pnpm_ghrel",
-          "platforms": [
-            "aarch64-linux",
-            "x86_64-linux",
-            "aarch64-darwin",
-            "x86_64-darwin",
-            "aarch64-windows",
-            "x86_64-windows"
-          ],
-          "version": "0.1.0",
-          "moduleSpecifier": "https://raw.githubusercontent.com/metatypedev/ghjk/44d9a41/ports/pnpm.ts"
-        }
-      },
-      "bciqjij47lkh2rdkrz3jc6wmevbfjkpueih33izmmf3xuycbyokkfweq": {
-        "version": "10.0.1",
-        "port": {
-          "ty": "denoWorker@v1",
-          "name": "npmi_npm",
+          "name": "cargobi_cratesio",
           "platforms": [
             "x86_64-linux",
             "aarch64-linux",
@@ -2886,24 +2728,19 @@
           "version": "0.1.0",
           "buildDeps": [
             {
-              "name": "node_org"
-            }
-          ],
-<<<<<<< HEAD
-          "moduleSpecifier": "https://raw.githubusercontent.com/metatypedev/ghjk/44d9a41/ports/npmi.ts"
-=======
+              "name": "cargo_binstall_ghrel"
+            },
+            {
+              "name": "rust_rustup"
+            }
+          ],
           "moduleSpecifier": "https://raw.githubusercontent.com/metatypedev/ghjk/8d50518/ports/cargobi.ts"
->>>>>>> 8cc1c129
-        },
-        "packageName": "node-gyp"
-      },
-<<<<<<< HEAD
-      "bciqfgnjbpohl4jn7hh72iz6mtwos4js72xg7oipbqxsvjykm7errgka": {
-        "version": "0.116.1",
-=======
-      "bciqooc3invqu75sanbnrcamofhdtgui6jcehfcf5fbggccbhjbdxabi": {
-        "version": "0.2.5",
->>>>>>> 8cc1c129
+        },
+        "crateName": "wasm-opt",
+        "locked": true
+      },
+      "bciqdcngfirmfo7a32evm3n2cuppge7occb6f3caco23iq6eucs7mnjq": {
+        "version": "1.208.1",
         "buildDepConfigs": {
           "rust_rustup": {
             "portRef": "rust_rustup@0.1.0",
@@ -2944,40 +2781,14 @@
           ],
           "moduleSpecifier": "https://raw.githubusercontent.com/metatypedev/ghjk/8d50518/ports/cargobi.ts"
         },
-        "crateName": "wasm-opt",
+        "crateName": "wasm-tools",
         "locked": true
       },
-<<<<<<< HEAD
-      "bciqpszk4pvfknr65scs2bsuo2j372lbc4ywb52uq6ljtksppxbt6uwy": {
-        "version": "1.208.1",
-=======
-      "bciqaox52l2fs7w5rlyppdc4jq2t4fr2dnt5zyx32ljqrmcwlrthlgkq": {
+      "bciqihumb3qmuc2xesnyf3jne7usbjxw7dk52qq53nrvvzex335qbuby": {
+        "version": "0.13.4",
         "port": {
           "ty": "denoWorker@v1",
-          "name": "act_ghrel",
-          "platforms": [
-            "aarch64-linux",
-            "x86_64-linux",
-            "aarch64-darwin",
-            "x86_64-darwin",
-            "aarch64-windows",
-            "x86_64-windows"
-          ],
-          "version": "0.1.0",
-          "moduleSpecifier": "https://raw.githubusercontent.com/metatypedev/ghjk/8d50518/ports/act.ts"
-        }
-      },
-      "bciqonsgjkby5ii3ovd3etz7sn4h4zdunidy2ikwuzwbbi6emcvyglky": {
->>>>>>> 8cc1c129
-        "buildDepConfigs": {
-          "rust_rustup": {
-            "portRef": "rust_rustup@0.1.0",
-            "profile": "minimal"
-          }
-        },
-        "port": {
-          "ty": "denoWorker@v1",
-          "name": "cargobi_cratesio",
+          "name": "pipi_pypi",
           "platforms": [
             "x86_64-linux",
             "aarch64-linux",
@@ -3001,32 +2812,18 @@
           "version": "0.1.0",
           "buildDeps": [
             {
-              "name": "cargo_binstall_ghrel"
-            },
-            {
-              "name": "rust_rustup"
-            }
-          ],
-          "moduleSpecifier": "https://raw.githubusercontent.com/metatypedev/ghjk/8d50518/ports/cargobi.ts"
-        },
-        "crateName": "wasm-tools",
-        "locked": true
-      },
-<<<<<<< HEAD
-      "bciqcraurpl4pijby6dmkuzevrupqwxoupubzke476koiigkljrpszuy": {
-        "version": "0.13.4",
-=======
-      "bciqftdi7dnyibxcqyipcregan6x7rq7x3knxehwznowebxje5nnt4jq": {
-        "buildDepConfigs": {
-          "rust_rustup": {
-            "portRef": "rust_rustup@0.1.0",
-            "profile": "minimal"
-          }
-        },
->>>>>>> 8cc1c129
+              "name": "cpy_bs_ghrel"
+            }
+          ],
+          "moduleSpecifier": "https://raw.githubusercontent.com/metatypedev/ghjk/8d50518/ports/pipi.ts"
+        },
+        "packageName": "componentize-py"
+      },
+      "bciqknnob6elrfg7cgnejgi3vybmixx26dfiwn2tlanflkuqk3mrejkq": {
+        "version": "1.3.0",
         "port": {
           "ty": "denoWorker@v1",
-          "name": "pipi_pypi",
+          "name": "npmi_npm",
           "platforms": [
             "x86_64-linux",
             "aarch64-linux",
@@ -3050,18 +2847,18 @@
           "version": "0.1.0",
           "buildDeps": [
             {
-              "name": "cpy_bs_ghrel"
-            }
-          ],
-          "moduleSpecifier": "https://raw.githubusercontent.com/metatypedev/ghjk/44d9a41/ports/pipi.ts"
-        },
-        "packageName": "componentize-py"
-      },
-      "bciqifiqlvknwgcqa2xgvi7diixw2kop5kjrvng6i4uzf4e5y3c4abri": {
-        "version": "1.3.0",
+              "name": "node_org"
+            }
+          ],
+          "moduleSpecifier": "https://raw.githubusercontent.com/metatypedev/ghjk/8d50518/ports/npmi.ts"
+        },
+        "packageName": "@bytecodealliance/jco"
+      },
+      "bciqo5ihfh4qzfdptld75hstrldngcl3qxqnykalseggsalxt74rjuzy": {
+        "version": "nightly-2024-05-26",
         "port": {
           "ty": "denoWorker@v1",
-          "name": "npmi_npm",
+          "name": "rust_rustup",
           "platforms": [
             "x86_64-linux",
             "aarch64-linux",
@@ -3085,22 +2882,23 @@
           "version": "0.1.0",
           "buildDeps": [
             {
-              "name": "node_org"
-            }
-          ],
-<<<<<<< HEAD
-          "moduleSpecifier": "https://raw.githubusercontent.com/metatypedev/ghjk/44d9a41/ports/npmi.ts"
-=======
-          "moduleSpecifier": "https://raw.githubusercontent.com/metatypedev/ghjk/8d50518/ports/cargobi.ts"
->>>>>>> 8cc1c129
-        },
-        "packageName": "@bytecodealliance/jco"
-      },
-      "bciqo5ihfh4qzfdptld75hstrldngcl3qxqnykalseggsalxt74rjuzy": {
-        "version": "nightly-2024-05-26",
+              "name": "rustup_rustlang"
+            }
+          ],
+          "moduleSpecifier": "https://raw.githubusercontent.com/metatypedev/ghjk/8d50518/ports/rust.ts"
+        }
+      },
+      "bciqhxbg6yxnlod6cx6ysrxsgq3ejqvoi6dxtrezzq3chnqfs2xd664y": {
+        "version": "0.1.47",
+        "buildDepConfigs": {
+          "rust_rustup": {
+            "portRef": "rust_rustup@0.1.0",
+            "profile": "minimal"
+          }
+        },
         "port": {
           "ty": "denoWorker@v1",
-          "name": "rust_rustup",
+          "name": "cargobi_cratesio",
           "platforms": [
             "x86_64-linux",
             "aarch64-linux",
@@ -3124,46 +2922,6 @@
           "version": "0.1.0",
           "buildDeps": [
             {
-              "name": "rustup_rustlang"
-            }
-          ],
-          "moduleSpecifier": "https://raw.githubusercontent.com/metatypedev/ghjk/8d50518/ports/rust.ts"
-        }
-      },
-      "bciqhxbg6yxnlod6cx6ysrxsgq3ejqvoi6dxtrezzq3chnqfs2xd664y": {
-        "version": "0.1.47",
-        "buildDepConfigs": {
-          "rust_rustup": {
-            "portRef": "rust_rustup@0.1.0",
-            "profile": "minimal"
-          }
-        },
-        "port": {
-          "ty": "denoWorker@v1",
-          "name": "cargobi_cratesio",
-          "platforms": [
-            "x86_64-linux",
-            "aarch64-linux",
-            "x86_64-darwin",
-            "aarch64-darwin",
-            "x86_64-windows",
-            "aarch64-windows",
-            "x86_64-freebsd",
-            "aarch64-freebsd",
-            "x86_64-netbsd",
-            "aarch64-netbsd",
-            "x86_64-aix",
-            "aarch64-aix",
-            "x86_64-solaris",
-            "aarch64-solaris",
-            "x86_64-illumos",
-            "aarch64-illumos",
-            "x86_64-android",
-            "aarch64-android"
-          ],
-          "version": "0.1.0",
-          "buildDeps": [
-            {
               "name": "cargo_binstall_ghrel"
             },
             {
