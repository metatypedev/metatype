--- conflicted
+++ resolved
@@ -5,97 +5,125 @@
     "ports": {
       "version": "0",
       "configResolutions": {
+        "bciqen7oo7yiny6lbip32ieyt5e2z6gum6ytzdx5krgkoe3zbvwyvdsq": {
+          "version": "3.8.18",
+          "buildDepConfigs": {
+            "tar_aa": {
+              "version": "1.35",
+              "buildDepConfigs": {},
+              "portRef": "tar_aa@0.1.0",
+              "specifiedVersion": false
+            },
+            "zstd_aa": {
+              "version": "v1.5.5,",
+              "buildDepConfigs": {},
+              "portRef": "zstd_aa@0.1.0",
+              "specifiedVersion": false
+            }
+          },
+          "portRef": "cpy_bs_ghrel@0.1.0",
+          "releaseTag": "20240224",
+          "specifiedVersion": true
+        },
+        "bciqj4p5hoqweghbuvz52rupja7sqze34z63dd62nz632c5zxikv6ezy": {
+          "version": "1.35",
+          "buildDepConfigs": {},
+          "portRef": "tar_aa@0.1.0",
+          "specifiedVersion": false
+        },
+        "bciqe6fwheayositrdk7rkr2ngdr4wizldakex23tgivss7w6z7g3q3y": {
+          "version": "v1.5.5,",
+          "buildDepConfigs": {},
+          "portRef": "zstd_aa@0.1.0",
+          "specifiedVersion": false
+        },
+        "bciqftkwrm7ms3vsx7nw3euw3wotzed3dlhvycqnk7mhg7gsbhz26khi": {
+          "version": "0.4.7",
+          "buildDepConfigs": {
+            "cpy_bs_ghrel": {
+              "version": "3.12.2",
+              "buildDepConfigs": {
+                "tar_aa": {
+                  "version": "1.35",
+                  "buildDepConfigs": {},
+                  "portRef": "tar_aa@0.1.0",
+                  "specifiedVersion": false
+                },
+                "zstd_aa": {
+                  "version": "v1.5.5,",
+                  "buildDepConfigs": {},
+                  "portRef": "zstd_aa@0.1.0",
+                  "specifiedVersion": false
+                }
+              },
+              "portRef": "cpy_bs_ghrel@0.1.0",
+              "releaseTag": "20240224",
+              "specifiedVersion": true
+            }
+          },
+          "portRef": "pipi_pypi@0.1.0",
+          "packageName": "ruff",
+          "specifiedVersion": true
+        },
+        "bciqfoek3nbk2jfcgfx5323wcco2bmml75tgrsjgxbdhxe5dn3isgjgi": {
+          "version": "3.12.2",
+          "buildDepConfigs": {
+            "tar_aa": {
+              "version": "1.35",
+              "buildDepConfigs": {},
+              "portRef": "tar_aa@0.1.0",
+              "specifiedVersion": false
+            },
+            "zstd_aa": {
+              "version": "v1.5.5,",
+              "buildDepConfigs": {},
+              "portRef": "zstd_aa@0.1.0",
+              "specifiedVersion": false
+            }
+          },
+          "portRef": "cpy_bs_ghrel@0.1.0",
+          "releaseTag": "20240224",
+          "specifiedVersion": true
+        },
+        "bciqotghtiwpobhzxxovjztcffrnlwxrfkluqe57tdwk2qyit67ayyni": {
+          "version": "1.7.0",
+          "buildDepConfigs": {
+            "cpy_bs_ghrel": {
+              "version": "3.12.2",
+              "buildDepConfigs": {
+                "tar_aa": {
+                  "version": "1.35",
+                  "buildDepConfigs": {},
+                  "portRef": "tar_aa@0.1.0",
+                  "specifiedVersion": false
+                },
+                "zstd_aa": {
+                  "version": "v1.5.5,",
+                  "buildDepConfigs": {},
+                  "portRef": "zstd_aa@0.1.0",
+                  "specifiedVersion": false
+                }
+              },
+              "portRef": "cpy_bs_ghrel@0.1.0",
+              "releaseTag": "20240224",
+              "specifiedVersion": true
+            }
+          },
+          "portRef": "pipi_pypi@0.1.0",
+          "packageName": "poetry",
+          "specifiedVersion": true
+        },
         "bciqos5q4e7g5ykw7yzckpb5uiflkked5rxsjsniknwlsbldm4q3nvcy": {
           "version": "v1.43.6",
           "buildDepConfigs": {},
           "portRef": "deno_ghrel@0.1.0",
           "specifiedVersion": true
         },
-        "bciqfcvnsjinhk2s3seiixi2brdmlyt25m5cpllbjivcfbvrhkzr57bq": {
-          "version": "v24.1",
-          "buildDepConfigs": {},
-          "portRef": "protoc_ghrel@0.1.0",
-          "specifiedVersion": true
-        },
-        "bciqe6tpdv6hffdbc7hql52w3ivpdls47lgpuhsa3hzsryrwx7ty5dgy": {
-          "version": "3.29.5.1",
-          "buildDepConfigs": {
-            "cpy_bs_ghrel": {
-              "version": "3.12.2",
-              "buildDepConfigs": {
-                "tar_aa": {
-                  "version": "1.34",
-                  "buildDepConfigs": {},
-                  "portRef": "tar_aa@0.1.0",
-                  "specifiedVersion": false
-                },
-                "zstd_aa": {
-                  "version": "v1.4.8,",
-                  "buildDepConfigs": {},
-                  "portRef": "zstd_aa@0.1.0",
-                  "specifiedVersion": false
-                }
-              },
-              "portRef": "cpy_bs_ghrel@0.1.0",
-              "releaseTag": "20240224",
-              "specifiedVersion": true
-            }
-          },
-          "portRef": "pipi_pypi@0.1.0",
-          "packageName": "cmake",
-          "specifiedVersion": false
-        },
-        "bciqfoek3nbk2jfcgfx5323wcco2bmml75tgrsjgxbdhxe5dn3isgjgi": {
-          "version": "3.12.2",
-          "buildDepConfigs": {
-            "tar_aa": {
-              "version": "1.34",
-              "buildDepConfigs": {},
-              "portRef": "tar_aa@0.1.0",
-              "specifiedVersion": false
-            },
-            "zstd_aa": {
-              "version": "v1.4.8,",
-              "buildDepConfigs": {},
-              "portRef": "zstd_aa@0.1.0",
-              "specifiedVersion": false
-            }
-          },
-          "portRef": "cpy_bs_ghrel@0.1.0",
-          "releaseTag": "20240224",
-          "specifiedVersion": true
-        },
-        "bciqj4p5hoqweghbuvz52rupja7sqze34z63dd62nz632c5zxikv6ezy": {
-          "version": "1.34",
-          "buildDepConfigs": {},
-          "portRef": "tar_aa@0.1.0",
-          "specifiedVersion": false
-        },
-        "bciqe6fwheayositrdk7rkr2ngdr4wizldakex23tgivss7w6z7g3q3y": {
-          "version": "v1.4.8,",
-          "buildDepConfigs": {},
-          "portRef": "zstd_aa@0.1.0",
-          "specifiedVersion": false
-        },
-        "bciqkv7foyoio4wpti4yf2qrw5nphkgk2din6ba7mjv2w7hmgrv725ja": {
-          "version": "v2.4.0",
-          "buildDepConfigs": {
-            "tar_aa": {
-              "version": "1.34",
-              "buildDepConfigs": {},
-              "portRef": "tar_aa@0.1.0",
-              "specifiedVersion": false
-            }
-          },
-          "portRef": "mold_ghrel@0.1.0",
-          "replaceLd": true,
-          "specifiedVersion": true
-        },
         "bciqigrb324p62juzwmsfnb5oz3ffwa4dj4i3cjqn2vegarnxv427i4i": {
           "version": "v20.8.0",
           "buildDepConfigs": {
             "tar_aa": {
-              "version": "1.34",
+              "version": "1.35",
               "buildDepConfigs": {},
               "portRef": "tar_aa@0.1.0",
               "specifiedVersion": false
@@ -117,7 +145,7 @@
               "version": "v20.8.0",
               "buildDepConfigs": {
                 "tar_aa": {
-                  "version": "1.34",
+                  "version": "1.35",
                   "buildDepConfigs": {},
                   "portRef": "tar_aa@0.1.0",
                   "specifiedVersion": false
@@ -131,87 +159,31 @@
           "packageName": "node-gyp",
           "specifiedVersion": true
         },
-        "bciqen7oo7yiny6lbip32ieyt5e2z6gum6ytzdx5krgkoe3zbvwyvdsq": {
-          "version": "3.8.18",
+        "bciqkv7foyoio4wpti4yf2qrw5nphkgk2din6ba7mjv2w7hmgrv725ja": {
+          "version": "v2.4.0",
           "buildDepConfigs": {
             "tar_aa": {
-              "version": "1.34",
+              "version": "1.35",
               "buildDepConfigs": {},
               "portRef": "tar_aa@0.1.0",
               "specifiedVersion": false
-            },
-            "zstd_aa": {
-              "version": "v1.4.8,",
-              "buildDepConfigs": {},
-              "portRef": "zstd_aa@0.1.0",
-              "specifiedVersion": false
             }
           },
-          "portRef": "cpy_bs_ghrel@0.1.0",
-          "releaseTag": "20240224",
+          "portRef": "mold_ghrel@0.1.0",
+          "replaceLd": true,
           "specifiedVersion": true
         },
-        "bciqftkwrm7ms3vsx7nw3euw3wotzed3dlhvycqnk7mhg7gsbhz26khi": {
-          "version": "0.4.7",
-          "buildDepConfigs": {
-            "cpy_bs_ghrel": {
-              "version": "3.12.2",
-              "buildDepConfigs": {
-                "tar_aa": {
-                  "version": "1.34",
-                  "buildDepConfigs": {},
-                  "portRef": "tar_aa@0.1.0",
-                  "specifiedVersion": false
-                },
-                "zstd_aa": {
-                  "version": "v1.4.8,",
-                  "buildDepConfigs": {},
-                  "portRef": "zstd_aa@0.1.0",
-                  "specifiedVersion": false
-                }
-              },
-              "portRef": "cpy_bs_ghrel@0.1.0",
-              "releaseTag": "20240224",
-              "specifiedVersion": true
-            }
-          },
-          "portRef": "pipi_pypi@0.1.0",
-          "packageName": "ruff",
-          "specifiedVersion": true
-        },
-        "bciqotghtiwpobhzxxovjztcffrnlwxrfkluqe57tdwk2qyit67ayyni": {
-          "version": "1.7.0",
-          "buildDepConfigs": {
-            "cpy_bs_ghrel": {
-              "version": "3.12.2",
-              "buildDepConfigs": {
-                "tar_aa": {
-                  "version": "1.34",
-                  "buildDepConfigs": {},
-                  "portRef": "tar_aa@0.1.0",
-                  "specifiedVersion": false
-                },
-                "zstd_aa": {
-                  "version": "v1.4.8,",
-                  "buildDepConfigs": {},
-                  "portRef": "zstd_aa@0.1.0",
-                  "specifiedVersion": false
-                }
-              },
-              "portRef": "cpy_bs_ghrel@0.1.0",
-              "releaseTag": "20240224",
-              "specifiedVersion": true
-            }
-          },
-          "portRef": "pipi_pypi@0.1.0",
-          "packageName": "poetry",
-          "specifiedVersion": true
-        },
-        "bciqfmcxigz46qj767rnf5xnmhnmomqs55owt2unvwujke37suy6onsy": {
-          "version": "0.116.1",
+        "bciqjlw6cxddajjmznoemlmnu7mgbbm7a3hfmnd2x5oivwajmiqui5ey": {
+          "version": "v0.2.63",
+          "buildDepConfigs": {},
+          "portRef": "act_ghrel@0.1.0",
+          "specifiedVersion": false
+        },
+        "bciqprohqqm7hfj3qoio2y4slu2i4vgypv6c32g3djvj4pjduo5ns4mi": {
+          "version": "0.5.0",
           "buildDepConfigs": {
             "cargo_binstall_ghrel": {
-              "version": "v1.7.1",
+              "version": "v1.7.3",
               "buildDepConfigs": {},
               "portRef": "cargo_binstall_ghrel@0.1.0",
               "specifiedVersion": false
@@ -223,7 +195,7 @@
                   "version": "1.27.1",
                   "buildDepConfigs": {
                     "git_aa": {
-                      "version": "2.34.1",
+                      "version": "2.43.0",
                       "buildDepConfigs": {},
                       "portRef": "git_aa@0.1.0",
                       "specifiedVersion": false
@@ -239,12 +211,12 @@
             }
           },
           "portRef": "cargobi_cratesio@0.1.0",
-          "crateName": "wasm-opt",
+          "crateName": "whiz",
           "locked": true,
-          "specifiedVersion": true
+          "specifiedVersion": false
         },
         "bciqeal5okt5zj763vhgsmf3afr5thrkqaitv6pb3wwegcwyb74gdyjq": {
-          "version": "v1.7.1",
+          "version": "v1.7.3",
           "buildDepConfigs": {},
           "portRef": "cargo_binstall_ghrel@0.1.0",
           "specifiedVersion": false
@@ -256,7 +228,7 @@
               "version": "1.27.1",
               "buildDepConfigs": {
                 "git_aa": {
-                  "version": "2.34.1",
+                  "version": "2.43.0",
                   "buildDepConfigs": {},
                   "portRef": "git_aa@0.1.0",
                   "specifiedVersion": false
@@ -271,7 +243,7 @@
           "specifiedVersion": false
         },
         "bciqay4m4kmzfduj5t2clgejxgpe5zwper6lyyaxt7rhbjalaqd32nhq": {
-          "version": "2.34.1",
+          "version": "2.43.0",
           "buildDepConfigs": {},
           "portRef": "git_aa@0.1.0",
           "specifiedVersion": false
@@ -280,7 +252,7 @@
           "version": "1.27.1",
           "buildDepConfigs": {
             "git_aa": {
-              "version": "2.34.1",
+              "version": "2.43.0",
               "buildDepConfigs": {},
               "portRef": "git_aa@0.1.0",
               "specifiedVersion": false
@@ -289,11 +261,11 @@
           "portRef": "rustup_rustlang@0.1.0",
           "specifiedVersion": false
         },
-        "bciqbjgwmu5dkd4yxzfadkplzelrsikhguzi6taa57hishlvjfgbzl6y": {
-          "version": "1.208.1",
+        "bciqk4pjtubgng2jbkpkky2mvqejegqpaqhqfreryyyy4ataduwhcfsq": {
+          "version": "0.3.4",
           "buildDepConfigs": {
             "cargo_binstall_ghrel": {
-              "version": "v1.7.1",
+              "version": "v1.7.3",
               "buildDepConfigs": {},
               "portRef": "cargo_binstall_ghrel@0.1.0",
               "specifiedVersion": false
@@ -305,7 +277,7 @@
                   "version": "1.27.1",
                   "buildDepConfigs": {
                     "git_aa": {
-                      "version": "2.34.1",
+                      "version": "2.43.0",
                       "buildDepConfigs": {},
                       "portRef": "git_aa@0.1.0",
                       "specifiedVersion": false
@@ -321,6 +293,218 @@
             }
           },
           "portRef": "cargobi_cratesio@0.1.0",
+          "crateName": "wit-deps-cli",
+          "locked": true,
+          "specifiedVersion": false
+        },
+        "bciqaptuytx6h5lrjrb4xyeg2b5wjh5d3kawubwf6mssdgpntoqtxeha": {
+          "version": "3.7.1",
+          "buildDepConfigs": {
+            "cpy_bs_ghrel": {
+              "version": "3.12.2",
+              "buildDepConfigs": {
+                "tar_aa": {
+                  "version": "1.35",
+                  "buildDepConfigs": {},
+                  "portRef": "tar_aa@0.1.0",
+                  "specifiedVersion": false
+                },
+                "zstd_aa": {
+                  "version": "v1.5.5,",
+                  "buildDepConfigs": {},
+                  "portRef": "zstd_aa@0.1.0",
+                  "specifiedVersion": false
+                }
+              },
+              "portRef": "cpy_bs_ghrel@0.1.0",
+              "releaseTag": "20240224",
+              "specifiedVersion": true
+            }
+          },
+          "portRef": "pipi_pypi@0.1.0",
+          "packageName": "pre-commit",
+          "specifiedVersion": true
+        },
+        "bciqbbuzvdy4qweoxykn6kcqp3xyoi2ehdbdv3xbir4inj6i3m72wcsa": {
+          "version": "v0.13.1",
+          "buildDepConfigs": {},
+          "portRef": "temporal_cli_ghrel@0.1.0",
+          "specifiedVersion": true
+        },
+        "bciqkr4tyf7wvelz3rcifm47okxidbe76rb7r6nikj3aulqoxtgothlq": {
+          "version": "1.33.0",
+          "buildDepConfigs": {
+            "cargo_binstall_ghrel": {
+              "version": "v1.7.3",
+              "buildDepConfigs": {},
+              "portRef": "cargo_binstall_ghrel@0.1.0",
+              "specifiedVersion": false
+            },
+            "rust_rustup": {
+              "version": "1.78.0",
+              "buildDepConfigs": {
+                "rustup_rustlang": {
+                  "version": "1.27.1",
+                  "buildDepConfigs": {
+                    "git_aa": {
+                      "version": "2.43.0",
+                      "buildDepConfigs": {},
+                      "portRef": "git_aa@0.1.0",
+                      "specifiedVersion": false
+                    }
+                  },
+                  "portRef": "rustup_rustlang@0.1.0",
+                  "specifiedVersion": false
+                }
+              },
+              "portRef": "rust_rustup@0.1.0",
+              "profile": "minimal",
+              "specifiedVersion": false
+            }
+          },
+          "portRef": "cargobi_cratesio@0.1.0",
+          "crateName": "cargo-insta",
+          "locked": true,
+          "specifiedVersion": true
+        },
+        "bciqijtlsvsgtcsuchl5tk6hxi4kcyuvdfq3lvm6lzn5o4xtiz6gzeiy": {
+          "version": "0.2.5",
+          "buildDepConfigs": {
+            "cargo_binstall_ghrel": {
+              "version": "v1.7.3",
+              "buildDepConfigs": {},
+              "portRef": "cargo_binstall_ghrel@0.1.0",
+              "specifiedVersion": false
+            },
+            "rust_rustup": {
+              "version": "1.78.0",
+              "buildDepConfigs": {
+                "rustup_rustlang": {
+                  "version": "1.27.1",
+                  "buildDepConfigs": {
+                    "git_aa": {
+                      "version": "2.43.0",
+                      "buildDepConfigs": {},
+                      "portRef": "git_aa@0.1.0",
+                      "specifiedVersion": false
+                    }
+                  },
+                  "portRef": "rustup_rustlang@0.1.0",
+                  "specifiedVersion": false
+                }
+              },
+              "portRef": "rust_rustup@0.1.0",
+              "profile": "minimal",
+              "specifiedVersion": false
+            }
+          },
+          "portRef": "cargobi_cratesio@0.1.0",
+          "crateName": "cross",
+          "locked": true,
+          "specifiedVersion": true
+        },
+        "bciqfcvnsjinhk2s3seiixi2brdmlyt25m5cpllbjivcfbvrhkzr57bq": {
+          "version": "v24.1",
+          "buildDepConfigs": {},
+          "portRef": "protoc_ghrel@0.1.0",
+          "specifiedVersion": true
+        },
+        "bciqe6tpdv6hffdbc7hql52w3ivpdls47lgpuhsa3hzsryrwx7ty5dgy": {
+          "version": "3.29.6",
+          "buildDepConfigs": {
+            "cpy_bs_ghrel": {
+              "version": "3.12.2",
+              "buildDepConfigs": {
+                "tar_aa": {
+                  "version": "1.35",
+                  "buildDepConfigs": {},
+                  "portRef": "tar_aa@0.1.0",
+                  "specifiedVersion": false
+                },
+                "zstd_aa": {
+                  "version": "v1.5.5,",
+                  "buildDepConfigs": {},
+                  "portRef": "zstd_aa@0.1.0",
+                  "specifiedVersion": false
+                }
+              },
+              "portRef": "cpy_bs_ghrel@0.1.0",
+              "releaseTag": "20240224",
+              "specifiedVersion": true
+            }
+          },
+          "portRef": "pipi_pypi@0.1.0",
+          "packageName": "cmake",
+          "specifiedVersion": false
+        },
+        "bciqfmcxigz46qj767rnf5xnmhnmomqs55owt2unvwujke37suy6onsy": {
+          "version": "0.116.1",
+          "buildDepConfigs": {
+            "cargo_binstall_ghrel": {
+              "version": "v1.7.3",
+              "buildDepConfigs": {},
+              "portRef": "cargo_binstall_ghrel@0.1.0",
+              "specifiedVersion": false
+            },
+            "rust_rustup": {
+              "version": "1.78.0",
+              "buildDepConfigs": {
+                "rustup_rustlang": {
+                  "version": "1.27.1",
+                  "buildDepConfigs": {
+                    "git_aa": {
+                      "version": "2.43.0",
+                      "buildDepConfigs": {},
+                      "portRef": "git_aa@0.1.0",
+                      "specifiedVersion": false
+                    }
+                  },
+                  "portRef": "rustup_rustlang@0.1.0",
+                  "specifiedVersion": false
+                }
+              },
+              "portRef": "rust_rustup@0.1.0",
+              "profile": "minimal",
+              "specifiedVersion": false
+            }
+          },
+          "portRef": "cargobi_cratesio@0.1.0",
+          "crateName": "wasm-opt",
+          "locked": true,
+          "specifiedVersion": true
+        },
+        "bciqbjgwmu5dkd4yxzfadkplzelrsikhguzi6taa57hishlvjfgbzl6y": {
+          "version": "1.208.1",
+          "buildDepConfigs": {
+            "cargo_binstall_ghrel": {
+              "version": "v1.7.3",
+              "buildDepConfigs": {},
+              "portRef": "cargo_binstall_ghrel@0.1.0",
+              "specifiedVersion": false
+            },
+            "rust_rustup": {
+              "version": "1.78.0",
+              "buildDepConfigs": {
+                "rustup_rustlang": {
+                  "version": "1.27.1",
+                  "buildDepConfigs": {
+                    "git_aa": {
+                      "version": "2.43.0",
+                      "buildDepConfigs": {},
+                      "portRef": "git_aa@0.1.0",
+                      "specifiedVersion": false
+                    }
+                  },
+                  "portRef": "rustup_rustlang@0.1.0",
+                  "specifiedVersion": false
+                }
+              },
+              "portRef": "rust_rustup@0.1.0",
+              "profile": "minimal",
+              "specifiedVersion": false
+            }
+          },
+          "portRef": "cargobi_cratesio@0.1.0",
           "crateName": "wasm-tools",
           "locked": true,
           "specifiedVersion": true
@@ -332,13 +516,13 @@
               "version": "3.12.2",
               "buildDepConfigs": {
                 "tar_aa": {
-                  "version": "1.34",
+                  "version": "1.35",
                   "buildDepConfigs": {},
                   "portRef": "tar_aa@0.1.0",
                   "specifiedVersion": false
                 },
                 "zstd_aa": {
-                  "version": "v1.4.8,",
+                  "version": "v1.5.5,",
                   "buildDepConfigs": {},
                   "portRef": "zstd_aa@0.1.0",
                   "specifiedVersion": false
@@ -360,7 +544,7 @@
               "version": "v20.8.0",
               "buildDepConfigs": {
                 "tar_aa": {
-                  "version": "1.34",
+                  "version": "1.35",
                   "buildDepConfigs": {},
                   "portRef": "tar_aa@0.1.0",
                   "specifiedVersion": false
@@ -374,45 +558,31 @@
           "packageName": "@bytecodealliance/jco",
           "specifiedVersion": true
         },
-        "bciqaptuytx6h5lrjrb4xyeg2b5wjh5d3kawubwf6mssdgpntoqtxeha": {
-          "version": "3.7.1",
+        "bciqeju54u3m3aipax7w7snnfxwpqzx2h5c77jdl7hvgiendnydqivwa": {
+          "version": "nightly-2024-05-26",
           "buildDepConfigs": {
-            "cpy_bs_ghrel": {
-              "version": "3.12.2",
+            "rustup_rustlang": {
+              "version": "1.27.1",
               "buildDepConfigs": {
-                "tar_aa": {
-                  "version": "1.34",
+                "git_aa": {
+                  "version": "2.43.0",
                   "buildDepConfigs": {},
-                  "portRef": "tar_aa@0.1.0",
+                  "portRef": "git_aa@0.1.0",
                   "specifiedVersion": false
-                },
-                "zstd_aa": {
-                  "version": "v1.4.8,",
-                  "buildDepConfigs": {},
-                  "portRef": "zstd_aa@0.1.0",
-                  "specifiedVersion": false
                 }
               },
-              "portRef": "cpy_bs_ghrel@0.1.0",
-              "releaseTag": "20240224",
-              "specifiedVersion": true
+              "portRef": "rustup_rustlang@0.1.0",
+              "specifiedVersion": false
             }
           },
-          "portRef": "pipi_pypi@0.1.0",
-          "packageName": "pre-commit",
+          "portRef": "rust_rustup@0.1.0",
           "specifiedVersion": true
         },
-        "bciqdnzpdjsvygqddw5cpqqngcjrhbtrf4wxjqluf6vcrxosq32amdwa": {
-          "version": "v0.10.7",
-          "buildDepConfigs": {},
-          "portRef": "temporal_cli_ghrel@0.1.0",
-          "specifiedVersion": true
-        },
-        "bciqkr4tyf7wvelz3rcifm47okxidbe76rb7r6nikj3aulqoxtgothlq": {
-          "version": "1.33.0",
+        "bciqk7gvbbprzpfqzvok7kucwsorxrvloqf2v2j6oy2rrsg4v7ucnmaq": {
+          "version": "0.1.47",
           "buildDepConfigs": {
             "cargo_binstall_ghrel": {
-              "version": "v1.7.1",
+              "version": "v1.7.3",
               "buildDepConfigs": {},
               "portRef": "cargo_binstall_ghrel@0.1.0",
               "specifiedVersion": false
@@ -424,7 +594,7 @@
                   "version": "1.27.1",
                   "buildDepConfigs": {
                     "git_aa": {
-                      "version": "2.34.1",
+                      "version": "2.43.0",
                       "buildDepConfigs": {},
                       "portRef": "git_aa@0.1.0",
                       "specifiedVersion": false
@@ -440,176 +610,6 @@
             }
           },
           "portRef": "cargobi_cratesio@0.1.0",
-          "crateName": "cargo-insta",
-          "locked": true,
-          "specifiedVersion": true
-        },
-        "bciqijtlsvsgtcsuchl5tk6hxi4kcyuvdfq3lvm6lzn5o4xtiz6gzeiy": {
-          "version": "0.2.5",
-          "buildDepConfigs": {
-            "cargo_binstall_ghrel": {
-              "version": "v1.7.1",
-              "buildDepConfigs": {},
-              "portRef": "cargo_binstall_ghrel@0.1.0",
-              "specifiedVersion": false
-            },
-            "rust_rustup": {
-              "version": "1.78.0",
-              "buildDepConfigs": {
-                "rustup_rustlang": {
-                  "version": "1.27.1",
-                  "buildDepConfigs": {
-                    "git_aa": {
-                      "version": "2.34.1",
-                      "buildDepConfigs": {},
-                      "portRef": "git_aa@0.1.0",
-                      "specifiedVersion": false
-                    }
-                  },
-                  "portRef": "rustup_rustlang@0.1.0",
-                  "specifiedVersion": false
-                }
-              },
-              "portRef": "rust_rustup@0.1.0",
-              "profile": "minimal",
-              "specifiedVersion": false
-            }
-          },
-          "portRef": "cargobi_cratesio@0.1.0",
-          "crateName": "cross",
-          "locked": true,
-          "specifiedVersion": true
-        },
-        "bciqjlw6cxddajjmznoemlmnu7mgbbm7a3hfmnd2x5oivwajmiqui5ey": {
-          "version": "v0.2.63",
-          "buildDepConfigs": {},
-          "portRef": "act_ghrel@0.1.0",
-          "specifiedVersion": false
-        },
-        "bciqprohqqm7hfj3qoio2y4slu2i4vgypv6c32g3djvj4pjduo5ns4mi": {
-          "version": "0.5.0",
-          "buildDepConfigs": {
-            "cargo_binstall_ghrel": {
-              "version": "v1.7.1",
-              "buildDepConfigs": {},
-              "portRef": "cargo_binstall_ghrel@0.1.0",
-              "specifiedVersion": false
-            },
-            "rust_rustup": {
-              "version": "1.78.0",
-              "buildDepConfigs": {
-                "rustup_rustlang": {
-                  "version": "1.27.1",
-                  "buildDepConfigs": {
-                    "git_aa": {
-                      "version": "2.34.1",
-                      "buildDepConfigs": {},
-                      "portRef": "git_aa@0.1.0",
-                      "specifiedVersion": false
-                    }
-                  },
-                  "portRef": "rustup_rustlang@0.1.0",
-                  "specifiedVersion": false
-                }
-              },
-              "portRef": "rust_rustup@0.1.0",
-              "profile": "minimal",
-              "specifiedVersion": false
-            }
-          },
-          "portRef": "cargobi_cratesio@0.1.0",
-          "crateName": "whiz",
-          "locked": true,
-          "specifiedVersion": false
-        },
-        "bciqk4pjtubgng2jbkpkky2mvqejegqpaqhqfreryyyy4ataduwhcfsq": {
-          "version": "0.3.4",
-          "buildDepConfigs": {
-            "cargo_binstall_ghrel": {
-              "version": "v1.7.1",
-              "buildDepConfigs": {},
-              "portRef": "cargo_binstall_ghrel@0.1.0",
-              "specifiedVersion": false
-            },
-            "rust_rustup": {
-              "version": "1.78.0",
-              "buildDepConfigs": {
-                "rustup_rustlang": {
-                  "version": "1.27.1",
-                  "buildDepConfigs": {
-                    "git_aa": {
-                      "version": "2.34.1",
-                      "buildDepConfigs": {},
-                      "portRef": "git_aa@0.1.0",
-                      "specifiedVersion": false
-                    }
-                  },
-                  "portRef": "rustup_rustlang@0.1.0",
-                  "specifiedVersion": false
-                }
-              },
-              "portRef": "rust_rustup@0.1.0",
-              "profile": "minimal",
-              "specifiedVersion": false
-            }
-          },
-          "portRef": "cargobi_cratesio@0.1.0",
-          "crateName": "wit-deps-cli",
-          "locked": true,
-          "specifiedVersion": false
-        },
-        "bciqeju54u3m3aipax7w7snnfxwpqzx2h5c77jdl7hvgiendnydqivwa": {
-          "version": "nightly-2024-05-26",
-          "buildDepConfigs": {
-            "rustup_rustlang": {
-              "version": "1.27.1",
-              "buildDepConfigs": {
-                "git_aa": {
-                  "version": "2.34.1",
-                  "buildDepConfigs": {},
-                  "portRef": "git_aa@0.1.0",
-                  "specifiedVersion": false
-                }
-              },
-              "portRef": "rustup_rustlang@0.1.0",
-              "specifiedVersion": false
-            }
-          },
-          "portRef": "rust_rustup@0.1.0",
-          "specifiedVersion": true
-        },
-        "bciqk7gvbbprzpfqzvok7kucwsorxrvloqf2v2j6oy2rrsg4v7ucnmaq": {
-          "version": "0.1.47",
-          "buildDepConfigs": {
-            "cargo_binstall_ghrel": {
-              "version": "v1.7.1",
-              "buildDepConfigs": {},
-              "portRef": "cargo_binstall_ghrel@0.1.0",
-              "specifiedVersion": false
-            },
-            "rust_rustup": {
-              "version": "1.78.0",
-              "buildDepConfigs": {
-                "rustup_rustlang": {
-                  "version": "1.27.1",
-                  "buildDepConfigs": {
-                    "git_aa": {
-                      "version": "2.34.1",
-                      "buildDepConfigs": {},
-                      "portRef": "git_aa@0.1.0",
-                      "specifiedVersion": false
-                    }
-                  },
-                  "portRef": "rustup_rustlang@0.1.0",
-                  "specifiedVersion": false
-                }
-              },
-              "portRef": "rust_rustup@0.1.0",
-              "profile": "minimal",
-              "specifiedVersion": false
-            }
-          },
-          "portRef": "cargobi_cratesio@0.1.0",
           "crateName": "cargo-udeps",
           "locked": true,
           "specifiedVersion": true
@@ -619,12 +619,6 @@
           "buildDepConfigs": {},
           "portRef": "jq_ghrel@0.1.0",
           "specifiedVersion": false
-        },
-        "bciqbbuzvdy4qweoxykn6kcqp3xyoi2ehdbdv3xbir4inj6i3m72wcsa": {
-          "version": "v0.13.1",
-          "buildDepConfigs": {},
-          "portRef": "temporal_cli_ghrel@0.1.0",
-          "specifiedVersion": true
         }
       }
     },
@@ -1820,39 +1814,6 @@
           }
         }
       }
-<<<<<<< HEAD
-    },
-    "tasks": {
-      "version": "0"
-    }
-  },
-  "config": {
-    "modules": [
-      {
-        "id": "ports",
-        "config": {
-          "installs": [
-            "439fc98060b33a81493ea6c9d54d834f5d548c0a",
-            "6c4eb5db74544926094ea3be684f453ac448da0a",
-            "0dac7df77bad6ba3f8a46710f1199cf36b260c82",
-            "fefe1d7a6a79be5dedaf34f4c7e5c00bd6f41554",
-            "2c6e03fd977170941f6f43c75652fea6e50f5189",
-            "d286ef85d0b65f1a144ac4bb57827c1094d50870",
-            "2aedace78ffe026f5c0918231de4f7f9050aab1c",
-            "c13712d0a06c2329378872201d5cb51e0575bed9",
-            "9e72a9f857bd9b14b47702b5b8ee660833828d4b",
-            "69cc04434a8b51a9d34210383f1a931646772e3b",
-            "8e5e02544073c4733d8f2156c404a0dd524cdaaf",
-            "54eba38cb79f88fca14cd3185e5bec0c3dd02682",
-            "e05f859f4a734a85fd3439f9b0fc0de1e733bdac",
-            "38285a3b335e394ccce5ac5d59e15f660bfa4cc9",
-            "7bbf00da8e265c56c2bff5bb7d89ba806e2590d2",
-            "14fd3752a984c5d82e1451f7388c73a21fcce705",
-            "f25385325ad568d22d9538724df856df62a7b06b",
-            "3ed4089145ee327a97198237a8a2eb8a48212b6c",
-            "74216721eea8ccf7ba703176b4891ff6e5074e4c",
-            "ea543033c55cfcaa9f7e253529d0efe3a9827c6d"
-=======
     ],
     "blackboard": {
       "bciqdagddr7ykkiri2l6xx6kpziflufklhdf6qtzruq7pi766ywwzokq": {
@@ -1870,60 +1831,6 @@
           ],
           "version": "0.1.0",
           "moduleSpecifier": "https://raw.githubusercontent.com/metatypedev/ghjk/44d9a41/ports/deno_ghrel.ts"
-        }
-      },
-      "bciqpycjbprrc6d7acflmq3c4lw6rui7mrxopey2w4fscsw5qvidxeaa": {
-        "manifest": {
-          "ty": "denoWorker@v1",
-          "name": "cpy_bs_ghrel",
-          "platforms": [
-            "x86_64-linux",
-            "aarch64-linux",
-            "x86_64-darwin",
-            "aarch64-darwin",
-            "x86_64-windows",
-            "aarch64-windows"
-          ],
-          "version": "0.1.0",
-          "buildDeps": [
-            {
-              "name": "tar_aa"
-            },
-            {
-              "name": "zstd_aa"
-            }
-          ],
-          "moduleSpecifier": "https://raw.githubusercontent.com/metatypedev/ghjk/44d9a41/ports/cpy_bs.ts"
-        },
-        "defaultInst": {
-          "version": "3.12.2",
-          "portRef": "cpy_bs_ghrel@0.1.0",
-          "releaseTag": "20240224"
-        }
-      },
-      "bciqetwtii7y237vdtw33z26prnrrhgfncovcv5mzflkfske35vmkz5y": {
-        "manifest": {
-          "ty": "denoWorker@v1",
-          "name": "node_org",
-          "platforms": [
-            "aarch64-linux",
-            "x86_64-linux",
-            "aarch64-darwin",
-            "x86_64-darwin",
-            "aarch64-windows",
-            "x86_64-windows"
-          ],
-          "version": "0.1.0",
-          "buildDeps": [
-            {
-              "name": "tar_aa"
-            }
-          ],
-          "moduleSpecifier": "https://raw.githubusercontent.com/metatypedev/ghjk/44d9a41/ports/node.ts"
-        },
-        "defaultInst": {
-          "version": "20.8.0",
-          "portRef": "node_org@0.1.0"
         }
       },
       "bciqb6ua63xodzwxngnbjq35hfikiwzb3dclbqkc7e6xgjdt5jin4pia": {
@@ -1969,7 +1876,6 @@
             "aarch64-illumos",
             "x86_64-android",
             "aarch64-android"
->>>>>>> 96d84138
           ],
           "version": "0.1.0",
           "execName": "git",
@@ -2189,9 +2095,61 @@
           "portRef": "asdf_plugin_git@0.1.0"
         }
       },
+      "bciqpycjbprrc6d7acflmq3c4lw6rui7mrxopey2w4fscsw5qvidxeaa": {
+        "manifest": {
+          "ty": "denoWorker@v1",
+          "name": "cpy_bs_ghrel",
+          "platforms": [
+            "x86_64-linux",
+            "aarch64-linux",
+            "x86_64-darwin",
+            "aarch64-darwin",
+            "x86_64-windows",
+            "aarch64-windows"
+          ],
+          "version": "0.1.0",
+          "buildDeps": [
+            {
+              "name": "tar_aa"
+            },
+            {
+              "name": "zstd_aa"
+            }
+          ],
+          "moduleSpecifier": "https://raw.githubusercontent.com/metatypedev/ghjk/44d9a41/ports/cpy_bs.ts"
+        },
+        "defaultInst": {
+          "version": "3.12.2",
+          "portRef": "cpy_bs_ghrel@0.1.0",
+          "releaseTag": "20240224"
+        }
+      },
+      "bciqetwtii7y237vdtw33z26prnrrhgfncovcv5mzflkfske35vmkz5y": {
+        "manifest": {
+          "ty": "denoWorker@v1",
+          "name": "node_org",
+          "platforms": [
+            "aarch64-linux",
+            "x86_64-linux",
+            "aarch64-darwin",
+            "x86_64-darwin",
+            "aarch64-windows",
+            "x86_64-windows"
+          ],
+          "version": "0.1.0",
+          "buildDeps": [
+            {
+              "name": "tar_aa"
+            }
+          ],
+          "moduleSpecifier": "https://raw.githubusercontent.com/metatypedev/ghjk/44d9a41/ports/node.ts"
+        },
+        "defaultInst": {
+          "version": "20.8.0",
+          "portRef": "node_org@0.1.0"
+        }
+      },
       "bciqduqrotwckptiuy7f6med5uixh7bq2csx6crdbk5wcytpvzanqcoy": {
-        "cpy_bs_ghrel": "bciqpycjbprrc6d7acflmq3c4lw6rui7mrxopey2w4fscsw5qvidxeaa",
-        "node_org": "bciqetwtii7y237vdtw33z26prnrrhgfncovcv5mzflkfske35vmkz5y",
         "tar_aa": "bciqb6ua63xodzwxngnbjq35hfikiwzb3dclbqkc7e6xgjdt5jin4pia",
         "git_aa": "bciqfl5s36w335ducrb6f6gwb3vuwup7vzqwwg67pq42xtkngsnxqobi",
         "curl_aa": "bciqcfe7qyxmokpn6pgtaj35r5qg74jkehuu6cvyrtcsnegvwlm64oqy",
@@ -2201,7 +2159,9 @@
         "rust_rustup": "bciqlhmapsoz5bhawfzkkf5rwg4sv224gh2auxnrycf7jzql4cu2jxga",
         "cargo_binstall_ghrel": "bciqds445qrpt27zf4ss4tqj6dn4fspqy6gswhedxkreksbsuegb333a",
         "pnpm_ghrel": "bciqeaprogjaffmo3sfak7cqtgucz4qroecgwc5l7w5xow3mfy2pssyy",
-        "asdf_plugin_git": "bciqhq5alr3djrnyuk3rv7tdew4v4mxbpzu4ghdvx6b3o6br43dfocjy"
+        "asdf_plugin_git": "bciqhq5alr3djrnyuk3rv7tdew4v4mxbpzu4ghdvx6b3o6br43dfocjy",
+        "cpy_bs_ghrel": "bciqpycjbprrc6d7acflmq3c4lw6rui7mrxopey2w4fscsw5qvidxeaa",
+        "node_org": "bciqetwtii7y237vdtw33z26prnrrhgfncovcv5mzflkfske35vmkz5y"
       },
       "bciqncucmifodexsndv3z3yycgkxuijyh52qftnb4tdh7h32uazdhkuq": {
         "version": "v24.1",
@@ -2325,93 +2285,8 @@
             {
               "name": "rust_rustup"
             }
-<<<<<<< HEAD
-          },
-          "port": {
-            "ty": "denoWorker@v1",
-            "name": "cargobi_cratesio",
-            "platforms": [
-              "x86_64-linux",
-              "aarch64-linux",
-              "x86_64-darwin",
-              "aarch64-darwin",
-              "x86_64-windows",
-              "aarch64-windows",
-              "x86_64-freebsd",
-              "aarch64-freebsd",
-              "x86_64-netbsd",
-              "aarch64-netbsd",
-              "x86_64-aix",
-              "aarch64-aix",
-              "x86_64-solaris",
-              "aarch64-solaris",
-              "x86_64-illumos",
-              "aarch64-illumos",
-              "x86_64-android",
-              "aarch64-android"
-            ],
-            "version": "0.1.0",
-            "deps": [
-              {
-                "name": "cargo_binstall_ghrel"
-              },
-              {
-                "name": "rust_rustup"
-              }
-            ],
-            "moduleSpecifier": "https://raw.githubusercontent.com/metatypedev/ghjk/2725af8/ports/cargobi.ts"
-          },
-          "crateName": "cross",
-          "locked": true
-        },
-        "e05f859f4a734a85fd3439f9b0fc0de1e733bdac": {
-          "version": "v2.4.0",
-          "port": {
-            "ty": "denoWorker@v1",
-            "name": "mold_ghrel",
-            "platforms": [
-              "aarch64-linux",
-              "x86_64-linux"
-            ],
-            "version": "0.1.0",
-            "deps": [
-              {
-                "name": "tar_aa"
-              }
-            ],
-            "moduleSpecifier": "https://raw.githubusercontent.com/metatypedev/ghjk/2725af8/ports/mold.ts"
-          },
-          "replaceLd": false
-        },
-        "38285a3b335e394ccce5ac5d59e15f660bfa4cc9": {
-          "version": "3.8.18",
-          "port": {
-            "ty": "denoWorker@v1",
-            "name": "cpy_bs_ghrel",
-            "platforms": [
-              "x86_64-linux",
-              "aarch64-linux",
-              "x86_64-darwin",
-              "aarch64-darwin",
-              "x86_64-windows",
-              "aarch64-windows"
-            ],
-            "version": "0.1.0",
-            "deps": [
-              {
-                "name": "tar_aa"
-              },
-              {
-                "name": "zstd_aa"
-              }
-            ],
-            "moduleSpecifier": "https://raw.githubusercontent.com/metatypedev/ghjk/2725af8/ports/cpy_bs.ts"
-          },
-          "releaseTag": "20240224"
-=======
           ],
           "moduleSpecifier": "https://raw.githubusercontent.com/metatypedev/ghjk/44d9a41/ports/cargobi.ts"
->>>>>>> 96d84138
         },
         "crateName": "whiz",
         "locked": true
