--- conflicted
+++ resolved
@@ -443,40 +443,6 @@
             }
           },
           "portRef": "cargobi_cratesio@0.1.0",
-<<<<<<< HEAD
-          "crateName": "whiz",
-          "locked": true
-        },
-        "80635b3a3967246789cc5f09137a8334fcfae9e96d507b6f8143d385093f024f": {
-          "version": "0.116.0",
-          "depConfigs": {
-            "cargo_binstall_ghrel": {
-              "version": "v1.6.4",
-              "depConfigs": {},
-              "portRef": "cargo_binstall_ghrel@0.1.0"
-            },
-            "rust_rustup": {
-              "version": "1.76.0",
-              "depConfigs": {
-                "rustup_rustlang": {
-                  "version": "1.27.0",
-                  "depConfigs": {
-                    "git_aa": {
-                      "version": "2.43.0",
-                      "depConfigs": {},
-                      "portRef": "git_aa@0.1.0"
-                    }
-                  },
-                  "portRef": "rustup_rustlang@0.1.0"
-                }
-              },
-              "portRef": "rust_rustup@0.1.0",
-              "profile": "minimal"
-            }
-          },
-          "portRef": "cargobi_cratesio@0.1.0",
-=======
->>>>>>> 24a19932
           "crateName": "wasm-opt",
           "locked": true
         }
