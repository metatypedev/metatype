{
  "version": "0",
  "platform": "x86_64-linux",
  "moduleEntries": {
    "ports": {
      "version": "0",
      "configResolutions": {
        "bciqkv7foyoio4wpti4yf2qrw5nphkgk2din6ba7mjv2w7hmgrv725ja": {
          "version": "v2.4.0",
          "buildDepConfigs": {
            "tar_aa": {
              "version": "1.35",
              "buildDepConfigs": {},
              "portRef": "tar_aa@0.1.0",
              "specifiedVersion": false
            }
          },
          "portRef": "mold_ghrel@0.1.0",
          "replaceLd": true,
          "specifiedVersion": true
        },
        "bciqj4p5hoqweghbuvz52rupja7sqze34z63dd62nz632c5zxikv6ezy": {
          "version": "1.35",
          "buildDepConfigs": {},
          "portRef": "tar_aa@0.1.0",
          "specifiedVersion": false
        },
        "bciqjlw6cxddajjmznoemlmnu7mgbbm7a3hfmnd2x5oivwajmiqui5ey": {
          "version": "v0.2.71",
          "buildDepConfigs": {},
          "portRef": "act_ghrel@0.1.0",
          "specifiedVersion": false
        },
        "bciqkdikxlnvysolt3rirxozdyaovts5jo7e6zdhto7pjgxss4rkjeui": {
          "version": "0.5.0",
          "buildDepConfigs": {
            "cargo_binstall_ghrel": {
              "version": "v1.10.21",
              "buildDepConfigs": {},
              "portRef": "cargo_binstall_ghrel@0.1.0",
              "specifiedVersion": false
            },
            "rust_rustup": {
              "version": "1.80.1",
              "buildDepConfigs": {
                "rustup_rustlang": {
                  "version": "1.27.1",
                  "buildDepConfigs": {
                    "git_aa": {
                      "version": "2.45.2",
                      "buildDepConfigs": {},
                      "portRef": "git_aa@0.1.0",
                      "specifiedVersion": false
                    }
                  },
                  "portRef": "rustup_rustlang@0.1.0",
                  "specifiedVersion": false
                }
              },
              "portRef": "rust_rustup@0.1.0",
              "profile": "minimal",
              "specifiedVersion": true
            }
          },
          "portRef": "cargobi_cratesio@0.1.0",
          "crateName": "whiz",
          "locked": true,
          "specifiedVersion": false
        },
        "bciqeal5okt5zj763vhgsmf3afr5thrkqaitv6pb3wwegcwyb74gdyjq": {
          "version": "v1.10.21",
          "buildDepConfigs": {},
          "portRef": "cargo_binstall_ghrel@0.1.0",
          "specifiedVersion": false
        },
        "bciqdxxrdxv7gdhguk43f7tqbzpamv3evrwffw2c6wujly5ijvanb24q": {
          "version": "1.80.1",
          "buildDepConfigs": {
            "rustup_rustlang": {
              "version": "1.27.1",
              "buildDepConfigs": {
                "git_aa": {
                  "version": "2.45.2",
                  "buildDepConfigs": {},
                  "portRef": "git_aa@0.1.0",
                  "specifiedVersion": false
                }
              },
              "portRef": "rustup_rustlang@0.1.0",
              "specifiedVersion": false
            }
          },
          "portRef": "rust_rustup@0.1.0",
          "profile": "minimal",
          "specifiedVersion": true
        },
        "bciqay4m4kmzfduj5t2clgejxgpe5zwper6lyyaxt7rhbjalaqd32nhq": {
          "version": "2.45.2",
          "buildDepConfigs": {},
          "portRef": "git_aa@0.1.0",
          "specifiedVersion": false
        },
        "bciqewpyjyfnnk4rbd6bbu5who2w6ve7dyt3inal72zg23cs4qnln32q": {
          "version": "1.27.1",
          "buildDepConfigs": {
            "git_aa": {
              "version": "2.45.2",
              "buildDepConfigs": {},
              "portRef": "git_aa@0.1.0",
              "specifiedVersion": false
            }
          },
          "portRef": "rustup_rustlang@0.1.0",
          "specifiedVersion": false
        },
        "bciqg6addm4t4fpqgkcpukqvbdrkscd56popl3at6aljs4tfnsfl3iki": {
          "version": "0.4.0",
          "buildDepConfigs": {
            "cargo_binstall_ghrel": {
              "version": "v1.10.21",
              "buildDepConfigs": {},
              "portRef": "cargo_binstall_ghrel@0.1.0",
              "specifiedVersion": false
            },
            "rust_rustup": {
              "version": "1.80.1",
              "buildDepConfigs": {
                "rustup_rustlang": {
                  "version": "1.27.1",
                  "buildDepConfigs": {
                    "git_aa": {
                      "version": "2.45.2",
                      "buildDepConfigs": {},
                      "portRef": "git_aa@0.1.0",
                      "specifiedVersion": false
                    }
                  },
                  "portRef": "rustup_rustlang@0.1.0",
                  "specifiedVersion": false
                }
              },
              "portRef": "rust_rustup@0.1.0",
              "profile": "minimal",
              "specifiedVersion": true
            }
          },
          "portRef": "cargobi_cratesio@0.1.0",
          "crateName": "wit-deps-cli",
          "locked": true,
          "specifiedVersion": false
        },
        "bciqjt35de5uwbp3qv3idkj7or2pu2gcun5jjkdttfupyuseslmjny5i": {
          "version": "2.7.0",
          "buildDepConfigs": {
            "cargo_binstall_ghrel": {
              "version": "v1.10.21",
              "buildDepConfigs": {},
              "portRef": "cargo_binstall_ghrel@0.1.0",
              "specifiedVersion": false
            },
            "rust_rustup": {
              "version": "1.80.1",
              "buildDepConfigs": {
                "rustup_rustlang": {
                  "version": "1.27.1",
                  "buildDepConfigs": {
                    "git_aa": {
                      "version": "2.45.2",
                      "buildDepConfigs": {},
                      "portRef": "git_aa@0.1.0",
                      "specifiedVersion": false
                    }
                  },
                  "portRef": "rustup_rustlang@0.1.0",
                  "specifiedVersion": false
                }
              },
              "portRef": "rust_rustup@0.1.0",
              "profile": "minimal",
              "specifiedVersion": true
            }
          },
          "portRef": "cargobi_cratesio@0.1.0",
          "crateName": "git-cliff",
          "locked": true,
          "specifiedVersion": false
        },
        "bciqaptuytx6h5lrjrb4xyeg2b5wjh5d3kawubwf6mssdgpntoqtxeha": {
          "version": "3.7.1",
          "buildDepConfigs": {
            "cpy_bs_ghrel": {
              "version": "3.12.5",
              "buildDepConfigs": {
                "tar_aa": {
                  "version": "1.35",
                  "buildDepConfigs": {},
                  "portRef": "tar_aa@0.1.0",
                  "specifiedVersion": false
                },
                "zstd_aa": {
                  "version": "v1.5.6,",
                  "buildDepConfigs": {},
                  "portRef": "zstd_aa@0.1.0",
                  "specifiedVersion": false
                }
              },
              "portRef": "cpy_bs_ghrel@0.1.0",
              "releaseTag": "20240814",
              "specifiedVersion": true
            }
          },
          "portRef": "pipi_pypi@0.1.0",
          "packageName": "pre-commit",
          "specifiedVersion": true
        },
        "bciqcsylkfsdlyzx76glxvivu4r236ivoynoaogmawn7wesftq4lht3a": {
          "version": "3.12.5",
          "buildDepConfigs": {
            "tar_aa": {
              "version": "1.35",
              "buildDepConfigs": {},
              "portRef": "tar_aa@0.1.0",
              "specifiedVersion": false
            },
            "zstd_aa": {
              "version": "v1.5.6,",
              "buildDepConfigs": {},
              "portRef": "zstd_aa@0.1.0",
              "specifiedVersion": false
            }
          },
          "portRef": "cpy_bs_ghrel@0.1.0",
          "releaseTag": "20240814",
          "specifiedVersion": true
        },
        "bciqe6fwheayositrdk7rkr2ngdr4wizldakex23tgivss7w6z7g3q3y": {
          "version": "v1.5.6,",
          "buildDepConfigs": {},
          "portRef": "zstd_aa@0.1.0",
          "specifiedVersion": false
        },
        "bciqbbuzvdy4qweoxykn6kcqp3xyoi2ehdbdv3xbir4inj6i3m72wcsa": {
          "version": "v0.13.1",
          "buildDepConfigs": {},
          "portRef": "temporal_cli_ghrel@0.1.0",
          "specifiedVersion": true
        },
        "bciqnvknjnd6ivod4sz4usxxbxmhhyp4kiahvyy4yn6erblbzfu2s7na": {
          "version": "1.33.0",
          "buildDepConfigs": {
            "cargo_binstall_ghrel": {
              "version": "v1.10.21",
              "buildDepConfigs": {},
              "portRef": "cargo_binstall_ghrel@0.1.0",
              "specifiedVersion": false
            },
            "rust_rustup": {
              "version": "1.80.1",
              "buildDepConfigs": {
                "rustup_rustlang": {
                  "version": "1.27.1",
                  "buildDepConfigs": {
                    "git_aa": {
                      "version": "2.45.2",
                      "buildDepConfigs": {},
                      "portRef": "git_aa@0.1.0",
                      "specifiedVersion": false
                    }
                  },
                  "portRef": "rustup_rustlang@0.1.0",
                  "specifiedVersion": false
                }
              },
              "portRef": "rust_rustup@0.1.0",
              "profile": "minimal",
              "specifiedVersion": true
            }
          },
          "portRef": "cargobi_cratesio@0.1.0",
          "crateName": "cargo-insta",
          "locked": true,
          "specifiedVersion": true
        },
        "bciqgustga36b3bmjpi76xcde43z3efxo2czwmvotcxlktxkhcizywiq": {
          "version": "0.2.5",
          "buildDepConfigs": {
            "cargo_binstall_ghrel": {
              "version": "v1.10.21",
              "buildDepConfigs": {},
              "portRef": "cargo_binstall_ghrel@0.1.0",
              "specifiedVersion": false
            },
            "rust_rustup": {
              "version": "1.80.1",
              "buildDepConfigs": {
                "rustup_rustlang": {
                  "version": "1.27.1",
                  "buildDepConfigs": {
                    "git_aa": {
                      "version": "2.45.2",
                      "buildDepConfigs": {},
                      "portRef": "git_aa@0.1.0",
                      "specifiedVersion": false
                    }
                  },
                  "portRef": "rustup_rustlang@0.1.0",
                  "specifiedVersion": false
                }
              },
              "portRef": "rust_rustup@0.1.0",
              "profile": "minimal",
              "specifiedVersion": true
            }
          },
          "portRef": "cargobi_cratesio@0.1.0",
          "crateName": "cross",
          "locked": true,
          "specifiedVersion": true
        },
        "bciqfoh6rcv3bhze6nzb3edufogn5usavol623q7hw6lfuq3du3fe3ry": {
          "version": "v28.2",
          "buildDepConfigs": {},
          "portRef": "protoc_ghrel@0.1.0",
          "specifiedVersion": true
        },
        "bciqmpujkkyxmzdz7sxpvi2pmajzfmg6gofplyqn43av2styxu2ng7sy": {
          "version": "8.11.0",
          "buildDepConfigs": {},
          "portRef": "curl_aa@0.1.0",
          "specifiedVersion": false
        },
        "bciqngfjdds2gmnwhriiif3fjgqw2hhpm3ssqxlnq4kiwyk53uesmzgy": {
          "version": "3.31.4",
          "buildDepConfigs": {
            "curl_aa": {
              "version": "8.11.0",
              "buildDepConfigs": {},
              "portRef": "curl_aa@0.1.0",
              "specifiedVersion": false
            },
            "git_aa": {
              "version": "2.45.2",
              "buildDepConfigs": {},
              "portRef": "git_aa@0.1.0",
              "specifiedVersion": false
            },
            "asdf_plugin_git": {
              "version": "9959904699",
              "buildDepConfigs": {
                "git_aa": {
                  "version": "2.45.2",
                  "buildDepConfigs": {},
                  "portRef": "git_aa@0.1.0",
                  "specifiedVersion": false
                }
              },
              "portRef": "asdf_plugin_git@0.1.0",
              "pluginRepo": "https://github.com/asdf-community/asdf-cmake",
              "specifiedVersion": false
            }
          },
          "resolutionDepConfigs": {
            "asdf_plugin_git": {
              "pluginRepo": "https://github.com/asdf-community/asdf-cmake",
              "portRef": "asdf_plugin_git@0.1.0"
            }
          },
          "portRef": "asdf@0.1.0",
          "pluginRepo": "https://github.com/asdf-community/asdf-cmake",
          "installType": "version",
          "specifiedVersion": false
        },
        "bciqj77qfidghicv6joxixetnt5j3pdpo4j42exeghzsotetd5yhmpui": {
          "version": "9959904699",
          "buildDepConfigs": {
            "git_aa": {
              "version": "2.45.2",
              "buildDepConfigs": {},
              "portRef": "git_aa@0.1.0",
              "specifiedVersion": false
            }
          },
          "portRef": "asdf_plugin_git@0.1.0",
          "pluginRepo": "https://github.com/asdf-community/asdf-cmake",
          "specifiedVersion": false
        },
        "bciqann5bufou5bjvn7uzq4zr5baiawmo23rkt4jy2bpruewumtfmbei": {
          "version": "2.45.2",
          "buildDepConfigs": {},
          "portRef": "git_aa@0.1.0",
          "specifiedVersion": true
        },
        "bciqh6lifl6dl5jftfpd4qqvb4q4yx4c2jgycqzz5fcg2gsp5zocuedi": {
          "version": "v1.46.3",
          "buildDepConfigs": {},
          "portRef": "deno_ghrel@0.1.0",
          "specifiedVersion": true
        },
        "bciqeuydb323bsxomz437z6xv7imxxgiecyhqheaw2nvm2u5cmgdd4vy": {
          "version": "3.9.19",
          "buildDepConfigs": {
            "tar_aa": {
              "version": "1.35",
              "buildDepConfigs": {},
              "portRef": "tar_aa@0.1.0",
              "specifiedVersion": false
            },
            "zstd_aa": {
              "version": "v1.5.6,",
              "buildDepConfigs": {},
              "portRef": "zstd_aa@0.1.0",
              "specifiedVersion": false
            }
          },
          "portRef": "cpy_bs_ghrel@0.1.0",
          "releaseTag": "20240814",
          "specifiedVersion": true
        },
        "bciqftkwrm7ms3vsx7nw3euw3wotzed3dlhvycqnk7mhg7gsbhz26khi": {
          "version": "0.4.7",
          "buildDepConfigs": {
            "cpy_bs_ghrel": {
              "version": "3.12.5",
              "buildDepConfigs": {
                "tar_aa": {
                  "version": "1.35",
                  "buildDepConfigs": {},
                  "portRef": "tar_aa@0.1.0",
                  "specifiedVersion": false
                },
                "zstd_aa": {
                  "version": "v1.5.6,",
                  "buildDepConfigs": {},
                  "portRef": "zstd_aa@0.1.0",
                  "specifiedVersion": false
                }
              },
              "portRef": "cpy_bs_ghrel@0.1.0",
              "releaseTag": "20240814",
              "specifiedVersion": true
            }
          },
          "portRef": "pipi_pypi@0.1.0",
          "packageName": "ruff",
          "specifiedVersion": true
        },
        "bciqjrdkuk366snl5rgzvkskacsphzernzelmhhu3sgkbpst6yptbpnq": {
          "version": "1.8.3",
          "buildDepConfigs": {
            "cpy_bs_ghrel": {
              "version": "3.12.5",
              "buildDepConfigs": {
                "tar_aa": {
                  "version": "1.35",
                  "buildDepConfigs": {},
                  "portRef": "tar_aa@0.1.0",
                  "specifiedVersion": false
                },
                "zstd_aa": {
                  "version": "v1.5.6,",
                  "buildDepConfigs": {},
                  "portRef": "zstd_aa@0.1.0",
                  "specifiedVersion": false
                }
              },
              "portRef": "cpy_bs_ghrel@0.1.0",
              "releaseTag": "20240814",
              "specifiedVersion": true
            }
          },
          "portRef": "pipi_pypi@0.1.0",
          "packageName": "poetry",
          "specifiedVersion": true
        },
        "bciqigrb324p62juzwmsfnb5oz3ffwa4dj4i3cjqn2vegarnxv427i4i": {
          "version": "v20.8.0",
          "buildDepConfigs": {
            "tar_aa": {
              "version": "1.35",
              "buildDepConfigs": {},
              "portRef": "tar_aa@0.1.0",
              "specifiedVersion": false
            }
          },
          "portRef": "node_org@0.1.0",
          "specifiedVersion": true
        },
        "bciqb53vnbgb6fcovjas7p4vhxkqbqicchrmz4g6cz2c2ffj2lqaog3i": {
          "version": "v9.15.0",
          "buildDepConfigs": {},
          "portRef": "pnpm_ghrel@0.1.0",
          "specifiedVersion": true
        },
        "bciqchyssdrikfkpksvaf332htzx3ztqnu2a7nolskedqc6ggzw6lg6a": {
          "version": "10.0.1",
          "buildDepConfigs": {
            "node_org": {
              "version": "v20.8.0",
              "buildDepConfigs": {
                "tar_aa": {
                  "version": "1.35",
                  "buildDepConfigs": {},
                  "portRef": "tar_aa@0.1.0",
                  "specifiedVersion": false
                }
              },
              "portRef": "node_org@0.1.0",
              "specifiedVersion": true
            }
          },
          "portRef": "npmi_npm@0.1.0",
          "packageName": "node-gyp",
          "specifiedVersion": true
        },
        "bciqow7vi5yxnhumjr3am67ct5pnavar2e55wp2vlddesl43oyppw5kq": {
          "version": "0.116.1",
          "buildDepConfigs": {
            "cargo_binstall_ghrel": {
              "version": "v1.10.21",
              "buildDepConfigs": {},
              "portRef": "cargo_binstall_ghrel@0.1.0",
              "specifiedVersion": false
            },
            "rust_rustup": {
              "version": "1.80.1",
              "buildDepConfigs": {
                "rustup_rustlang": {
                  "version": "1.27.1",
                  "buildDepConfigs": {
                    "git_aa": {
                      "version": "2.45.2",
                      "buildDepConfigs": {},
                      "portRef": "git_aa@0.1.0",
                      "specifiedVersion": false
                    }
                  },
                  "portRef": "rustup_rustlang@0.1.0",
                  "specifiedVersion": false
                }
              },
              "portRef": "rust_rustup@0.1.0",
              "profile": "minimal",
              "specifiedVersion": true
            }
          },
          "portRef": "cargobi_cratesio@0.1.0",
          "crateName": "wasm-opt",
          "locked": true,
          "specifiedVersion": true
        },
        "bciqgrinxolr2jfyj4smh3w5vwz6n4aacistocxbat5pz2fwf23glslq": {
          "version": "1.208.1",
          "buildDepConfigs": {
            "cargo_binstall_ghrel": {
              "version": "v1.10.21",
              "buildDepConfigs": {},
              "portRef": "cargo_binstall_ghrel@0.1.0",
              "specifiedVersion": false
            },
            "rust_rustup": {
              "version": "1.80.1",
              "buildDepConfigs": {
                "rustup_rustlang": {
                  "version": "1.27.1",
                  "buildDepConfigs": {
                    "git_aa": {
                      "version": "2.45.2",
                      "buildDepConfigs": {},
                      "portRef": "git_aa@0.1.0",
                      "specifiedVersion": false
                    }
                  },
                  "portRef": "rustup_rustlang@0.1.0",
                  "specifiedVersion": false
                }
              },
              "portRef": "rust_rustup@0.1.0",
              "profile": "minimal",
              "specifiedVersion": true
            }
          },
          "portRef": "cargobi_cratesio@0.1.0",
          "crateName": "wasm-tools",
          "locked": true,
          "specifiedVersion": true
        },
        "bciqghgb2rje3epckvbdexyfqud7yw6wbu32vt3h6iglfsytgvyqiosy": {
          "version": "0.13.4",
          "buildDepConfigs": {
            "cpy_bs_ghrel": {
              "version": "3.12.5",
              "buildDepConfigs": {
                "tar_aa": {
                  "version": "1.35",
                  "buildDepConfigs": {},
                  "portRef": "tar_aa@0.1.0",
                  "specifiedVersion": false
                },
                "zstd_aa": {
                  "version": "v1.5.6,",
                  "buildDepConfigs": {},
                  "portRef": "zstd_aa@0.1.0",
                  "specifiedVersion": false
                }
              },
              "portRef": "cpy_bs_ghrel@0.1.0",
              "releaseTag": "20240814",
              "specifiedVersion": true
            }
          },
          "portRef": "pipi_pypi@0.1.0",
          "packageName": "componentize-py",
          "specifiedVersion": true
        },
        "bciqb6acvw45s2pagycoulvy6e5n5ukmbi6j4lrwe2nr5vu5txe333mi": {
          "version": "1.3.0",
          "buildDepConfigs": {
            "node_org": {
              "version": "v20.8.0",
              "buildDepConfigs": {
                "tar_aa": {
                  "version": "1.35",
                  "buildDepConfigs": {},
                  "portRef": "tar_aa@0.1.0",
                  "specifiedVersion": false
                }
              },
              "portRef": "node_org@0.1.0",
              "specifiedVersion": true
            }
          },
          "portRef": "npmi_npm@0.1.0",
          "packageName": "@bytecodealliance/jco",
          "specifiedVersion": true
        },
        "bciqn2ct4mwrwyise3qlnabpine33dzt3lvnrhrbnkw4pnyryfe5is5a": {
          "version": "3.7.1",
          "buildDepConfigs": {
            "cargo_binstall_ghrel": {
              "version": "v1.10.21",
              "buildDepConfigs": {},
              "portRef": "cargo_binstall_ghrel@0.1.0",
              "specifiedVersion": false
            },
            "rust_rustup": {
              "version": "1.80.1",
              "buildDepConfigs": {
                "rustup_rustlang": {
                  "version": "1.27.1",
                  "buildDepConfigs": {
                    "git_aa": {
                      "version": "2.45.2",
                      "buildDepConfigs": {},
                      "portRef": "git_aa@0.1.0",
                      "specifiedVersion": false
                    }
                  },
                  "portRef": "rustup_rustlang@0.1.0",
                  "specifiedVersion": false
                }
              },
              "portRef": "rust_rustup@0.1.0",
              "profile": "minimal",
              "specifiedVersion": true
            }
          },
          "portRef": "cargobi_cratesio@0.1.0",
          "crateName": "protobuf-codegen",
          "specifiedVersion": true
        },
        "bciqe6sahnduk5kofaohmecai2ip7ipjakg7rn32ezstllzr5nixmhyi": {
          "version": "nightly-2024-05-26",
          "buildDepConfigs": {
            "rustup_rustlang": {
              "version": "1.27.1",
              "buildDepConfigs": {
                "git_aa": {
                  "version": "2.45.2",
                  "buildDepConfigs": {},
                  "portRef": "git_aa@0.1.0",
                  "specifiedVersion": false
                }
              },
              "portRef": "rustup_rustlang@0.1.0",
              "specifiedVersion": false
            }
          },
          "portRef": "rust_rustup@0.1.0",
          "profile": "minimal",
          "specifiedVersion": true
        },
        "bciqmdyyew3oomtpx6rnfqnnehe4inls4wf26fq6nat6uxd3oqjwlmyi": {
          "version": "0.1.47",
          "buildDepConfigs": {
            "cargo_binstall_ghrel": {
              "version": "v1.10.21",
              "buildDepConfigs": {},
              "portRef": "cargo_binstall_ghrel@0.1.0",
              "specifiedVersion": false
            },
            "rust_rustup": {
              "version": "1.80.1",
              "buildDepConfigs": {
                "rustup_rustlang": {
                  "version": "1.27.1",
                  "buildDepConfigs": {
                    "git_aa": {
                      "version": "2.45.2",
                      "buildDepConfigs": {},
                      "portRef": "git_aa@0.1.0",
                      "specifiedVersion": false
                    }
                  },
                  "portRef": "rustup_rustlang@0.1.0",
                  "specifiedVersion": false
                }
              },
              "portRef": "rust_rustup@0.1.0",
              "profile": "minimal",
              "specifiedVersion": true
            }
          },
          "portRef": "cargobi_cratesio@0.1.0",
          "crateName": "cargo-udeps",
          "locked": true,
          "specifiedVersion": true
<<<<<<< HEAD
        },
        "bciqb53vnbgb6fcovjas7p4vhxkqbqicchrmz4g6cz2c2ffj2lqaog3i": {
          "version": "v9.15.0",
          "buildDepConfigs": {},
          "portRef": "pnpm_ghrel@0.1.0",
          "specifiedVersion": true
        },
        "bciqg5gzspxjw7zvrubuyyqskh2244x6mkoxfwugnrx3clyadlegvidi": {
          "version": "v2.0.6",
          "buildDepConfigs": {},
          "portRef": "deno_ghrel@0.1.0",
          "specifiedVersion": true
        },
        "bciqe7g5m4v5jkg3ubqhogjjntsduyrwxcirqcp6tc3jmjr5af7ojq6a": {
          "version": "v2.1.2",
          "buildDepConfigs": {},
          "portRef": "deno_ghrel@0.1.0",
          "specifiedVersion": true
        },
        "bciqduktp7qkb4fwcygoacnivxdnnau6uctz4vb5ovujunqwajoqh4jq": {
          "version": "1.82.0",
          "buildDepConfigs": {
            "rustup_rustlang": {
              "version": "1.27.1",
              "buildDepConfigs": {
                "git_aa": {
                  "version": "2.34.1",
                  "buildDepConfigs": {},
                  "portRef": "git_aa@0.1.0",
                  "specifiedVersion": false
                }
              },
              "portRef": "rustup_rustlang@0.1.0",
              "specifiedVersion": false
            }
          },
          "portRef": "rust_rustup@0.1.0",
          "profile": "minimal",
          "specifiedVersion": true
        },
        "bciqanj4cddv3wefsg5arfpx4zt5b4q7lok2eghvw5umfub76kxjs4bi": {
          "version": "1.82.0",
          "buildDepConfigs": {
            "rustup_rustlang": {
              "version": "1.27.1",
              "buildDepConfigs": {
                "git_aa": {
                  "version": "2.34.1",
                  "buildDepConfigs": {},
                  "portRef": "git_aa@0.1.0",
                  "specifiedVersion": false
                }
              },
              "portRef": "rustup_rustlang@0.1.0",
              "specifiedVersion": false
            }
          },
          "portRef": "rust_rustup@0.1.0",
          "profile": "default",
          "components": [
            "rust-src"
          ],
          "targets": [
            "wasm32-unknown-unknown",
            "wasm32-wasi"
          ],
          "specifiedVersion": true
        },
        "bciqn2ct4mwrwyise3qlnabpine33dzt3lvnrhrbnkw4pnyryfe5is5a": {
          "version": "3.7.1",
          "buildDepConfigs": {
            "cargo_binstall_ghrel": {
              "version": "v1.10.9",
              "buildDepConfigs": {},
              "portRef": "cargo_binstall_ghrel@0.1.0",
              "specifiedVersion": false
            },
            "rust_rustup": {
              "version": "1.82.0",
              "buildDepConfigs": {
                "rustup_rustlang": {
                  "version": "1.27.1",
                  "buildDepConfigs": {
                    "git_aa": {
                      "version": "2.34.1",
                      "buildDepConfigs": {},
                      "portRef": "git_aa@0.1.0",
                      "specifiedVersion": false
                    }
                  },
                  "portRef": "rustup_rustlang@0.1.0",
                  "specifiedVersion": false
                }
              },
              "portRef": "rust_rustup@0.1.0",
              "profile": "default",
              "components": [
                "rust-src"
              ],
              "targets": [
                "wasm32-unknown-unknown",
                "wasm32-wasi"
              ],
              "specifiedVersion": true
            }
          },
          "portRef": "cargobi_cratesio@0.1.0",
          "crateName": "protobuf-codegen",
          "specifiedVersion": true
=======
>>>>>>> 68cfb17b
        }
      }
    },
    "tasks": {
      "version": "0"
    },
    "envs": {
      "version": "0"
    }
  },
  "config": {
    "modules": [
      {
        "id": "ports",
        "config": {
          "sets": {
            "ghjkEnvProvInstSet___main": {
              "installs": [
                "bciqot5ec5m23anvpug33up3tht24y43iyvkxbgmt5k2yw6pezwoambi"
              ],
              "allowedBuildDeps": "bciqjvkwbccbg4kulk54or33unfuidgqrmyjtgdtqbwgyuqvbls2zkzi"
            },
            "ghjkEnvProvInstSet____rust": {
              "installs": [
                "bciqfjvqemdy7d6axvwkywcm6v66wogddvk7k6e6rps4e6zidkjvm4fy",
                "bciqlubbahrp4pxohyffmn5yj52atjgmn5nxepmkdev6wtmvpbx7kr7y",
                "bciqot5ec5m23anvpug33up3tht24y43iyvkxbgmt5k2yw6pezwoambi"
              ],
              "allowedBuildDeps": "bciqjvkwbccbg4kulk54or33unfuidgqrmyjtgdtqbwgyuqvbls2zkzi"
            },
            "ghjkEnvProvInstSet___dev": {
              "installs": [
                "bciqbx637744bfiyvprs77xdnvdt7uuwmtlntfjpwmkda672gklkbpmi",
                "bciqdoqocirh7aseu5o5hfqaj3sb3pfd3z3rlvig26xttmcmsoljuz6i",
                "bciqjsjvkjm6xvoovs6y3y6me32422zr5wc5njs4kwfmmyf6nt6jzv2i",
                "bciqdf7jtq3zzhn676t2dr7fyve47fj7coajtymmye353lrrluskjk7q",
                "bciqeaqeduyhykw7s7gq6ney6ci7deheq3etgdwkvg55mwbzdhz2opra",
                "bciqdtuhf425g6prb5fyupbcokttmkill6wyqk7bkphx3ueltl5mvu4q",
                "bciqmvgsg7h3ohj3m7das4bznahgt6tyq7mamta3n2vorulqvml7mywq",
                "bciqicdqw36v63cbrscwsgtu2htrmwmgtfoxexv4rx5d2y24vytxbuma",
                "bciqe33uhsuaesrjk6luzxrbbimwg5ydt6x2lrieelwbr7aft4g2qwsy",
                "bciqfjvqemdy7d6axvwkywcm6v66wogddvk7k6e6rps4e6zidkjvm4fy",
                "bciqlubbahrp4pxohyffmn5yj52atjgmn5nxepmkdev6wtmvpbx7kr7y",
                "bciqot5ec5m23anvpug33up3tht24y43iyvkxbgmt5k2yw6pezwoambi",
                "bciqfpjzi6gguk7dafyicfjpzpwtybgyc2dsnxg2zxkcmyinzy7abpla",
                "bciqkgncxbauys2qfguplxcz2auxrcyamj4b6htqk2fqvohfm3afd7sa",
                "bciqihcmo6l5uwzih3e3ujc55curep4arfomo6rzkdsfim74unxexiqy",
                "bciqezep4ufkgwesldlm5etyfkgdsiickfudx7cosydcz6xtgeorn2hy",
                "bciqlt3rqqcn2tgexcgf7ndjceavwycoddgtn63fkh6z6i6pgmz7jr6y",
                "bciqlt27ioikxnpkqq37hma7ibn5e5wpzfarbvoh77zwdkarwghtvzxa",
                "bciqojan3zglnfctnmqyxvnxaha46yrnlhj77j3kw4mxadvauqepqdba",
                "bciqcnbruy2q6trpvia52n2yis4t27taoz4mxkeguqz5aif7ex6rp26y",
                "bciqpu7gxs3zm7i4gwp3m3cfdxwz27ixvsykdnbxrl5m5mt3xbb3b4la",
                "bciqjme7csfq43oenkrsakdhaha34hgy6vdwkfffki2ank3kf6mjcguq"
              ],
              "allowedBuildDeps": "bciqjvkwbccbg4kulk54or33unfuidgqrmyjtgdtqbwgyuqvbls2zkzi"
            },
            "ghjkEnvProvInstSet___oci": {
              "installs": [
                "bciqbx637744bfiyvprs77xdnvdt7uuwmtlntfjpwmkda672gklkbpmi",
                "bciqfjvqemdy7d6axvwkywcm6v66wogddvk7k6e6rps4e6zidkjvm4fy",
                "bciqlubbahrp4pxohyffmn5yj52atjgmn5nxepmkdev6wtmvpbx7kr7y",
                "bciqot5ec5m23anvpug33up3tht24y43iyvkxbgmt5k2yw6pezwoambi",
                "bciqojan3zglnfctnmqyxvnxaha46yrnlhj77j3kw4mxadvauqepqdba",
                "bciqcnbruy2q6trpvia52n2yis4t27taoz4mxkeguqz5aif7ex6rp26y",
                "bciqpu7gxs3zm7i4gwp3m3cfdxwz27ixvsykdnbxrl5m5mt3xbb3b4la",
                "bciqjme7csfq43oenkrsakdhaha34hgy6vdwkfffki2ank3kf6mjcguq"
              ],
              "allowedBuildDeps": "bciqjvkwbccbg4kulk54or33unfuidgqrmyjtgdtqbwgyuqvbls2zkzi"
            },
            "ghjkEnvProvInstSet___ci": {
              "installs": [
                "bciqbx637744bfiyvprs77xdnvdt7uuwmtlntfjpwmkda672gklkbpmi",
                "bciqdtuhf425g6prb5fyupbcokttmkill6wyqk7bkphx3ueltl5mvu4q",
                "bciqmvgsg7h3ohj3m7das4bznahgt6tyq7mamta3n2vorulqvml7mywq",
                "bciqicdqw36v63cbrscwsgtu2htrmwmgtfoxexv4rx5d2y24vytxbuma",
                "bciqe33uhsuaesrjk6luzxrbbimwg5ydt6x2lrieelwbr7aft4g2qwsy",
                "bciqfjvqemdy7d6axvwkywcm6v66wogddvk7k6e6rps4e6zidkjvm4fy",
                "bciqlubbahrp4pxohyffmn5yj52atjgmn5nxepmkdev6wtmvpbx7kr7y",
                "bciqot5ec5m23anvpug33up3tht24y43iyvkxbgmt5k2yw6pezwoambi",
                "bciqfpjzi6gguk7dafyicfjpzpwtybgyc2dsnxg2zxkcmyinzy7abpla",
                "bciqkgncxbauys2qfguplxcz2auxrcyamj4b6htqk2fqvohfm3afd7sa",
                "bciqihcmo6l5uwzih3e3ujc55curep4arfomo6rzkdsfim74unxexiqy",
                "bciqezep4ufkgwesldlm5etyfkgdsiickfudx7cosydcz6xtgeorn2hy",
                "bciqlt3rqqcn2tgexcgf7ndjceavwycoddgtn63fkh6z6i6pgmz7jr6y",
                "bciqlt27ioikxnpkqq37hma7ibn5e5wpzfarbvoh77zwdkarwghtvzxa",
                "bciqojan3zglnfctnmqyxvnxaha46yrnlhj77j3kw4mxadvauqepqdba",
                "bciqcnbruy2q6trpvia52n2yis4t27taoz4mxkeguqz5aif7ex6rp26y",
                "bciqpu7gxs3zm7i4gwp3m3cfdxwz27ixvsykdnbxrl5m5mt3xbb3b4la",
                "bciqjme7csfq43oenkrsakdhaha34hgy6vdwkfffki2ank3kf6mjcguq"
              ],
              "allowedBuildDeps": "bciqjvkwbccbg4kulk54or33unfuidgqrmyjtgdtqbwgyuqvbls2zkzi"
            },
            "ghjkEnvProvInstSet____ecma": {
              "installs": [
                "bciqezep4ufkgwesldlm5etyfkgdsiickfudx7cosydcz6xtgeorn2hy",
                "bciqlt3rqqcn2tgexcgf7ndjceavwycoddgtn63fkh6z6i6pgmz7jr6y",
                "bciqlt27ioikxnpkqq37hma7ibn5e5wpzfarbvoh77zwdkarwghtvzxa",
                "bciqot5ec5m23anvpug33up3tht24y43iyvkxbgmt5k2yw6pezwoambi"
              ],
              "allowedBuildDeps": "bciqjvkwbccbg4kulk54or33unfuidgqrmyjtgdtqbwgyuqvbls2zkzi"
            },
            "ghjkEnvProvInstSet____python": {
              "installs": [
                "bciqfpjzi6gguk7dafyicfjpzpwtybgyc2dsnxg2zxkcmyinzy7abpla",
                "bciqkgncxbauys2qfguplxcz2auxrcyamj4b6htqk2fqvohfm3afd7sa",
                "bciqihcmo6l5uwzih3e3ujc55curep4arfomo6rzkdsfim74unxexiqy",
                "bciqot5ec5m23anvpug33up3tht24y43iyvkxbgmt5k2yw6pezwoambi"
              ],
              "allowedBuildDeps": "bciqjvkwbccbg4kulk54or33unfuidgqrmyjtgdtqbwgyuqvbls2zkzi"
            },
            "ghjkEnvProvInstSet____wasm": {
              "installs": [
                "bciqojan3zglnfctnmqyxvnxaha46yrnlhj77j3kw4mxadvauqepqdba",
                "bciqcnbruy2q6trpvia52n2yis4t27taoz4mxkeguqz5aif7ex6rp26y",
                "bciqpu7gxs3zm7i4gwp3m3cfdxwz27ixvsykdnbxrl5m5mt3xbb3b4la",
                "bciqjme7csfq43oenkrsakdhaha34hgy6vdwkfffki2ank3kf6mjcguq",
                "bciqot5ec5m23anvpug33up3tht24y43iyvkxbgmt5k2yw6pezwoambi"
              ],
              "allowedBuildDeps": "bciqjvkwbccbg4kulk54or33unfuidgqrmyjtgdtqbwgyuqvbls2zkzi"
            },
            "ghjkEnvProvInstSet_______task_env_gen-subs-protoc": {
              "installs": [
                "bciqifvrtbr5a6nomogpnbn7jxwscqpepdgh67lrsjpkh6t2odnjrnma",
                "bciqfjvqemdy7d6axvwkywcm6v66wogddvk7k6e6rps4e6zidkjvm4fy",
                "bciqlubbahrp4pxohyffmn5yj52atjgmn5nxepmkdev6wtmvpbx7kr7y",
                "bciqot5ec5m23anvpug33up3tht24y43iyvkxbgmt5k2yw6pezwoambi"
              ],
              "allowedBuildDeps": "bciqjvkwbccbg4kulk54or33unfuidgqrmyjtgdtqbwgyuqvbls2zkzi"
            },
            "ghjkEnvProvInstSet_______task_env_lint-udeps": {
              "installs": [
                "bciqezkigmtx5tweeflmn27yofgwybmgbat7g6jg4xmxamomsdpvenay",
                "bciqiknd2vbwhxng2oy5d7qjpor7jq74pulaeijfrywyggv4mw3wngsi",
                "bciqot5ec5m23anvpug33up3tht24y43iyvkxbgmt5k2yw6pezwoambi"
              ],
              "allowedBuildDeps": "bciqjvkwbccbg4kulk54or33unfuidgqrmyjtgdtqbwgyuqvbls2zkzi"
            },
            "ghjkEnvProvInstSet_______task_env_dev-website": {
              "installs": [
                "bciqezep4ufkgwesldlm5etyfkgdsiickfudx7cosydcz6xtgeorn2hy",
                "bciqlt3rqqcn2tgexcgf7ndjceavwycoddgtn63fkh6z6i6pgmz7jr6y",
                "bciqlt27ioikxnpkqq37hma7ibn5e5wpzfarbvoh77zwdkarwghtvzxa",
                "bciqot5ec5m23anvpug33up3tht24y43iyvkxbgmt5k2yw6pezwoambi",
                "bciqfpjzi6gguk7dafyicfjpzpwtybgyc2dsnxg2zxkcmyinzy7abpla",
                "bciqkgncxbauys2qfguplxcz2auxrcyamj4b6htqk2fqvohfm3afd7sa",
                "bciqihcmo6l5uwzih3e3ujc55curep4arfomo6rzkdsfim74unxexiqy"
              ],
              "allowedBuildDeps": "bciqjvkwbccbg4kulk54or33unfuidgqrmyjtgdtqbwgyuqvbls2zkzi"
            },
            "ghjkEnvProvInstSet_______task_env_test-rust": {
              "installs": [
                "bciqfjvqemdy7d6axvwkywcm6v66wogddvk7k6e6rps4e6zidkjvm4fy",
                "bciqlubbahrp4pxohyffmn5yj52atjgmn5nxepmkdev6wtmvpbx7kr7y",
                "bciqot5ec5m23anvpug33up3tht24y43iyvkxbgmt5k2yw6pezwoambi",
                "bciqezep4ufkgwesldlm5etyfkgdsiickfudx7cosydcz6xtgeorn2hy",
                "bciqlt3rqqcn2tgexcgf7ndjceavwycoddgtn63fkh6z6i6pgmz7jr6y",
                "bciqlt27ioikxnpkqq37hma7ibn5e5wpzfarbvoh77zwdkarwghtvzxa",
                "bciqfpjzi6gguk7dafyicfjpzpwtybgyc2dsnxg2zxkcmyinzy7abpla",
                "bciqkgncxbauys2qfguplxcz2auxrcyamj4b6htqk2fqvohfm3afd7sa",
                "bciqihcmo6l5uwzih3e3ujc55curep4arfomo6rzkdsfim74unxexiqy"
              ],
              "allowedBuildDeps": "bciqjvkwbccbg4kulk54or33unfuidgqrmyjtgdtqbwgyuqvbls2zkzi"
            },
            "ghjkEnvProvInstSet_______task_env_dev-eg-tgraphs": {
              "installs": [
                "bciqfjvqemdy7d6axvwkywcm6v66wogddvk7k6e6rps4e6zidkjvm4fy",
                "bciqlubbahrp4pxohyffmn5yj52atjgmn5nxepmkdev6wtmvpbx7kr7y",
                "bciqot5ec5m23anvpug33up3tht24y43iyvkxbgmt5k2yw6pezwoambi",
                "bciqezep4ufkgwesldlm5etyfkgdsiickfudx7cosydcz6xtgeorn2hy",
                "bciqlt3rqqcn2tgexcgf7ndjceavwycoddgtn63fkh6z6i6pgmz7jr6y",
                "bciqlt27ioikxnpkqq37hma7ibn5e5wpzfarbvoh77zwdkarwghtvzxa",
                "bciqfpjzi6gguk7dafyicfjpzpwtybgyc2dsnxg2zxkcmyinzy7abpla",
                "bciqkgncxbauys2qfguplxcz2auxrcyamj4b6htqk2fqvohfm3afd7sa",
                "bciqihcmo6l5uwzih3e3ujc55curep4arfomo6rzkdsfim74unxexiqy"
              ],
              "allowedBuildDeps": "bciqjvkwbccbg4kulk54or33unfuidgqrmyjtgdtqbwgyuqvbls2zkzi"
            },
            "ghjkEnvProvInstSet_______task_env_build-tgraph-core": {
              "installs": [
                "bciqfjvqemdy7d6axvwkywcm6v66wogddvk7k6e6rps4e6zidkjvm4fy",
                "bciqlubbahrp4pxohyffmn5yj52atjgmn5nxepmkdev6wtmvpbx7kr7y",
                "bciqot5ec5m23anvpug33up3tht24y43iyvkxbgmt5k2yw6pezwoambi",
                "bciqojan3zglnfctnmqyxvnxaha46yrnlhj77j3kw4mxadvauqepqdba",
                "bciqcnbruy2q6trpvia52n2yis4t27taoz4mxkeguqz5aif7ex6rp26y",
                "bciqpu7gxs3zm7i4gwp3m3cfdxwz27ixvsykdnbxrl5m5mt3xbb3b4la",
                "bciqjme7csfq43oenkrsakdhaha34hgy6vdwkfffki2ank3kf6mjcguq"
              ],
              "allowedBuildDeps": "bciqjvkwbccbg4kulk54or33unfuidgqrmyjtgdtqbwgyuqvbls2zkzi"
            },
            "ghjkEnvProvInstSet_______task_env_build-tgraph-py": {
              "installs": [
                "bciqfjvqemdy7d6axvwkywcm6v66wogddvk7k6e6rps4e6zidkjvm4fy",
                "bciqlubbahrp4pxohyffmn5yj52atjgmn5nxepmkdev6wtmvpbx7kr7y",
                "bciqot5ec5m23anvpug33up3tht24y43iyvkxbgmt5k2yw6pezwoambi",
                "bciqojan3zglnfctnmqyxvnxaha46yrnlhj77j3kw4mxadvauqepqdba",
                "bciqcnbruy2q6trpvia52n2yis4t27taoz4mxkeguqz5aif7ex6rp26y",
                "bciqpu7gxs3zm7i4gwp3m3cfdxwz27ixvsykdnbxrl5m5mt3xbb3b4la",
                "bciqjme7csfq43oenkrsakdhaha34hgy6vdwkfffki2ank3kf6mjcguq",
                "bciqfpjzi6gguk7dafyicfjpzpwtybgyc2dsnxg2zxkcmyinzy7abpla",
                "bciqkgncxbauys2qfguplxcz2auxrcyamj4b6htqk2fqvohfm3afd7sa",
                "bciqihcmo6l5uwzih3e3ujc55curep4arfomo6rzkdsfim74unxexiqy"
              ],
              "allowedBuildDeps": "bciqjvkwbccbg4kulk54or33unfuidgqrmyjtgdtqbwgyuqvbls2zkzi"
            },
            "ghjkEnvProvInstSet_______task_env_build-tgraph-ts": {
              "installs": [
                "bciqfjvqemdy7d6axvwkywcm6v66wogddvk7k6e6rps4e6zidkjvm4fy",
                "bciqlubbahrp4pxohyffmn5yj52atjgmn5nxepmkdev6wtmvpbx7kr7y",
                "bciqot5ec5m23anvpug33up3tht24y43iyvkxbgmt5k2yw6pezwoambi",
                "bciqojan3zglnfctnmqyxvnxaha46yrnlhj77j3kw4mxadvauqepqdba",
                "bciqcnbruy2q6trpvia52n2yis4t27taoz4mxkeguqz5aif7ex6rp26y",
                "bciqpu7gxs3zm7i4gwp3m3cfdxwz27ixvsykdnbxrl5m5mt3xbb3b4la",
                "bciqjme7csfq43oenkrsakdhaha34hgy6vdwkfffki2ank3kf6mjcguq",
                "bciqezep4ufkgwesldlm5etyfkgdsiickfudx7cosydcz6xtgeorn2hy",
                "bciqlt3rqqcn2tgexcgf7ndjceavwycoddgtn63fkh6z6i6pgmz7jr6y",
                "bciqlt27ioikxnpkqq37hma7ibn5e5wpzfarbvoh77zwdkarwghtvzxa"
              ],
              "allowedBuildDeps": "bciqjvkwbccbg4kulk54or33unfuidgqrmyjtgdtqbwgyuqvbls2zkzi"
            },
            "ghjkEnvProvInstSet_______task_env_build-sys-tgraphs": {
              "installs": [
                "bciqfjvqemdy7d6axvwkywcm6v66wogddvk7k6e6rps4e6zidkjvm4fy",
                "bciqlubbahrp4pxohyffmn5yj52atjgmn5nxepmkdev6wtmvpbx7kr7y",
                "bciqot5ec5m23anvpug33up3tht24y43iyvkxbgmt5k2yw6pezwoambi",
                "bciqfpjzi6gguk7dafyicfjpzpwtybgyc2dsnxg2zxkcmyinzy7abpla",
                "bciqkgncxbauys2qfguplxcz2auxrcyamj4b6htqk2fqvohfm3afd7sa",
                "bciqihcmo6l5uwzih3e3ujc55curep4arfomo6rzkdsfim74unxexiqy"
              ],
              "allowedBuildDeps": "bciqjvkwbccbg4kulk54or33unfuidgqrmyjtgdtqbwgyuqvbls2zkzi"
            }
          }
        }
      },
      {
        "id": "tasks",
        "config": {
          "tasks": {
            "clean-node": {
              "ty": "denoFile@v1",
              "key": "clean-node",
              "desc": "Remove all node_modules directories in tree and other js artifacts.",
              "envKey": "bciqdjeti6ggn2dvpporxwb2phkde5ebqydekhmnwsadglmaulgfvkpq"
            },
            "clean-rust": {
              "ty": "denoFile@v1",
              "key": "clean-rust",
              "desc": "Clean cache of all cargo workspaces in repo.",
              "envKey": "bciqo2beyk2zq4cqxjmaidvdvyqadpxjj7cg3s2gsmffvbu3dsorujpq"
            },
            "version-bump": {
              "ty": "denoFile@v1",
              "key": "version-bump",
              "envKey": "bciqori26ml2iqph3izifvvfsf4b2ar3yddr344utbfstyk2v33ot3mq"
            },
            "version-print": {
              "ty": "denoFile@v1",
              "key": "version-print",
              "desc": "Print $CURRENT_VERSION",
              "envKey": "bciqori26ml2iqph3izifvvfsf4b2ar3yddr344utbfstyk2v33ot3mq"
            },
            "test-rust": {
              "ty": "denoFile@v1",
              "key": "test-rust",
              "envKey": "bciqbpi44mvq77dlpyhj6f3qd65he7briefiuow3ikuf63fl7sog5axq"
            },
            "test-website": {
              "ty": "denoFile@v1",
              "key": "test-website",
              "workingDir": "./docs/metatype.dev",
              "envKey": "bciqdjeti6ggn2dvpporxwb2phkde5ebqydekhmnwsadglmaulgfvkpq"
            },
            "test-e2e": {
              "ty": "denoFile@v1",
              "key": "test-e2e",
              "desc": "Shorthand for `tools/test.ts`",
              "envKey": "bciqgfkhptprs54tg3wl45acxctzc2lu4v2xlh3slk6w4m5g5ctysv4a"
            },
            "lock-sed": {
              "ty": "denoFile@v1",
              "key": "lock-sed",
              "desc": "Update versions",
              "envKey": "bciqori26ml2iqph3izifvvfsf4b2ar3yddr344utbfstyk2v33ot3mq"
            },
            "lint-deno": {
              "ty": "denoFile@v1",
              "key": "lint-deno",
              "envKey": "bciqori26ml2iqph3izifvvfsf4b2ar3yddr344utbfstyk2v33ot3mq"
            },
            "lint-udeps": {
              "ty": "denoFile@v1",
              "key": "lint-udeps",
              "desc": "Check for unused cargo depenencies",
              "envKey": "bciqexkzgjrssbarv2i34mmu26kjs4iqkbpbm5ffwbf5xqpmg54wk7uq"
            },
            "install-wasi-adapter": {
              "ty": "denoFile@v1",
              "key": "install-wasi-adapter",
              "envKey": "bciqori26ml2iqph3izifvvfsf4b2ar3yddr344utbfstyk2v33ot3mq"
            },
            "install-website": {
              "ty": "denoFile@v1",
              "key": "install-website",
              "envKey": "bciqdjeti6ggn2dvpporxwb2phkde5ebqydekhmnwsadglmaulgfvkpq"
            },
            "install-ts": {
              "ty": "denoFile@v1",
              "key": "install-ts",
              "envKey": "bciqdjeti6ggn2dvpporxwb2phkde5ebqydekhmnwsadglmaulgfvkpq"
            },
            "install-py": {
              "ty": "denoFile@v1",
              "key": "install-py",
              "envKey": "bciqkgzicthxfj4ol55smhozlncz2qcjqiyfieya5tpadsw3nhr62mlq"
            },
            "install-sys": {
              "ty": "denoFile@v1",
              "key": "install-sys",
              "desc": "Print a command you can use to install system items",
              "envKey": "bciqori26ml2iqph3izifvvfsf4b2ar3yddr344utbfstyk2v33ot3mq"
            },
            "gen-subs-protoc": {
              "ty": "denoFile@v1",
              "key": "gen-subs-protoc",
              "workingDir": "src/substantial",
              "desc": "Regenerate substantial types",
              "envKey": "bciqbwqfy7ssmgbvaob7lkcoda5bqcj2gjmuw7eld27y2gbupi3b6v5q"
            },
            "gen-pyrt-bind": {
              "ty": "denoFile@v1",
              "key": "gen-pyrt-bind",
              "envKey": "bciqbs2et5k6assk4valtouiftbsxzowucfeacwviwidnuau34ebv7qa"
            },
            "build-pyrt": {
              "ty": "denoFile@v1",
              "key": "build-pyrt",
              "dependsOn": [
                "gen-pyrt-bind"
              ],
              "envKey": "bciqbs2et5k6assk4valtouiftbsxzowucfeacwviwidnuau34ebv7qa"
            },
            "fetch-deno": {
              "ty": "denoFile@v1",
              "key": "fetch-deno",
              "desc": "Cache remote deno modules.",
              "envKey": "bciqdjeti6ggn2dvpporxwb2phkde5ebqydekhmnwsadglmaulgfvkpq"
            },
            "dev-website": {
              "ty": "denoFile@v1",
              "key": "dev-website",
              "workingDir": "./docs/metatype.dev",
              "desc": "Launch the website",
              "envKey": "bciqpsctlw7xcrq7tireajcbbystmm3fhtvk4kmvwpzcu5plp2imucvi"
            },
            "dev-gate6": {
              "ty": "denoFile@v1",
              "key": "dev-gate6",
              "desc": "Launch the typegate from a locally found meta bin.",
              "envKey": "bciqcy6a27uzjhcj3e5xytw4papwmehbgm6fcbaedufwpnf6v6sp4wcq"
            },
            "dev-gate5": {
              "ty": "denoFile@v1",
              "key": "dev-gate5",
              "desc": "Launch the typegate from the latests published image.",
              "envKey": "bciqcy6a27uzjhcj3e5xytw4papwmehbgm6fcbaedufwpnf6v6sp4wcq"
            },
            "dev-gate4": {
              "ty": "denoFile@v1",
              "key": "dev-gate4",
              "desc": "Launch the typegate from the locally built typegate image.",
              "envKey": "bciqcy6a27uzjhcj3e5xytw4papwmehbgm6fcbaedufwpnf6v6sp4wcq"
            },
            "dev-gate3": {
              "ty": "denoFile@v1",
              "key": "dev-gate3",
              "desc": "Launch the typegate from meta-cli cmd.",
              "envKey": "bciqcy6a27uzjhcj3e5xytw4papwmehbgm6fcbaedufwpnf6v6sp4wcq"
            },
            "dev-gate2": {
              "ty": "denoFile@v1",
              "key": "dev-gate2",
              "desc": "Launch the typegate in sync mode.",
              "envKey": "bciqcus7eso3tgulos7mstngakchermtlt46ksfl4mbsoqyle3gx7tla"
            },
            "dev-gate1": {
              "ty": "denoFile@v1",
              "key": "dev-gate1",
              "desc": "Launch the typegate in single-instance mode.",
              "envKey": "bciqcy6a27uzjhcj3e5xytw4papwmehbgm6fcbaedufwpnf6v6sp4wcq"
            },
            "dev-eg-tgraphs": {
              "ty": "denoFile@v1",
              "key": "dev-eg-tgraphs",
              "desc": "meta dev example/typegraphs",
              "envKey": "bciqapaicf5avwzknht5btyamhy5vbivdzpz3zja5szsw5rhzp25yaza"
            },
            "dev-compose": {
              "ty": "denoFile@v1",
              "key": "dev-compose",
              "desc": "Wrapper around docker compose to manage runtime dependencies",
              "envKey": "bciqori26ml2iqph3izifvvfsf4b2ar3yddr344utbfstyk2v33ot3mq"
            },
            "dev": {
              "ty": "denoFile@v1",
              "key": "dev",
              "desc": "Execute tools/*.ts scripts.",
              "envKey": "bciqori26ml2iqph3izifvvfsf4b2ar3yddr344utbfstyk2v33ot3mq"
            },
            "build-tgraph-ts-jsr": {
              "ty": "denoFile@v1",
              "key": "build-tgraph-ts-jsr",
              "envKey": "bciqori26ml2iqph3izifvvfsf4b2ar3yddr344utbfstyk2v33ot3mq"
            },
            "build-tgraph-core": {
              "ty": "denoFile@v1",
              "key": "build-tgraph-core",
              "envKey": "bciqay3wlzl37o3e5sleadckz3lc3ku7bwxhtmcp253zu37itg6lop4y"
            },
            "build-tgraph-py": {
              "ty": "denoFile@v1",
              "key": "build-tgraph-py",
              "dependsOn": [
                "build-tgraph-core"
              ],
              "envKey": "bciqkwu4gv6lblxqmz7qn2lcpoqj734thuq6xvrj7n6olow2dxtzyb7a"
            },
            "build-tgraph-ts": {
              "ty": "denoFile@v1",
              "key": "build-tgraph-ts",
              "dependsOn": [
                "build-tgraph-core"
              ],
              "envKey": "bciqjt6brrpsukhzp7rtwcque7ltthdnfx3rqjly6w3jgivxixs6dmlq"
            },
            "build-tgraph-ts-node": {
              "ty": "denoFile@v1",
              "key": "build-tgraph-ts-node",
              "dependsOn": [
                "build-tgraph-ts"
              ],
              "envKey": "bciqjt6brrpsukhzp7rtwcque7ltthdnfx3rqjly6w3jgivxixs6dmlq"
            },
            "build-tgraph": {
              "ty": "denoFile@v1",
              "key": "build-tgraph",
              "dependsOn": [
                "build-tgraph-py",
                "build-tgraph-ts-node"
              ],
              "envKey": "bciqori26ml2iqph3izifvvfsf4b2ar3yddr344utbfstyk2v33ot3mq"
            },
            "build-sys-tgraphs": {
              "ty": "denoFile@v1",
              "key": "build-sys-tgraphs",
              "envKey": "bciqm6tgltjzc7jkh33v6a3jnmwj26tshxcyze7zoonhffdyteomjqpi"
            }
          },
          "tasksNamed": [
            "clean-node",
            "clean-rust",
            "version-bump",
            "version-print",
            "test-rust",
            "test-website",
            "test-e2e",
            "lock-sed",
            "lint-deno",
            "lint-udeps",
            "install-wasi-adapter",
            "install-website",
            "install-ts",
            "install-py",
            "install-sys",
            "gen-subs-protoc",
            "gen-pyrt-bind",
            "build-pyrt",
            "fetch-deno",
            "dev-website",
            "dev-gate6",
            "dev-gate5",
            "dev-gate4",
            "dev-gate3",
            "dev-gate2",
            "dev-gate1",
            "dev-eg-tgraphs",
            "dev-compose",
            "dev",
            "build-tgraph-ts-jsr",
            "build-tgraph-core",
            "build-tgraph-py",
            "build-tgraph-ts",
            "build-tgraph-ts-node",
            "build-tgraph",
            "build-sys-tgraphs"
          ]
        }
      },
      {
        "id": "envs",
        "config": {
          "envs": {
            "bciqc65cwtbvuuiq4jomrdxbodtcjf3mioozsvkcstxnwcedmjhvw4qq": {
              "desc": "the default default environment.",
              "provides": [
                {
                  "ty": "posix.envVar",
                  "key": "RUST_LOG",
                  "val": "info,typegate=debug,deno=warn,swc_ecma_codegen=off,tracing::span=off,quaint=off"
                },
                {
                  "ty": "posix.envVar",
                  "key": "TYPEGRAPH_VERSION",
                  "val": "0.0.4"
                },
                {
                  "ty": "posix.envVar",
                  "key": "CLICOLOR_FORCE",
                  "val": "1"
                },
                {
                  "ty": "posix.envVar",
                  "key": "CROSS_CONFIG",
                  "val": "tools/Cross.toml"
                },
                {
                  "ty": "posix.envVar",
                  "key": "GIT_CLIFF_CONFIG",
                  "val": "tools/cliff.toml"
                },
                {
                  "ty": "ghjk.ports.InstallSetRef",
                  "setId": "ghjkEnvProvInstSet___main"
                }
              ]
            },
            "bciqori26ml2iqph3izifvvfsf4b2ar3yddr344utbfstyk2v33ot3mq": {
              "provides": [
                {
                  "ty": "posix.envVar",
                  "key": "RUST_LOG",
                  "val": "info,typegate=debug,deno=warn,swc_ecma_codegen=off,tracing::span=off,quaint=off"
                },
                {
                  "ty": "posix.envVar",
                  "key": "TYPEGRAPH_VERSION",
                  "val": "0.0.4"
                },
                {
                  "ty": "posix.envVar",
                  "key": "CLICOLOR_FORCE",
                  "val": "1"
                },
                {
                  "ty": "posix.envVar",
                  "key": "CROSS_CONFIG",
                  "val": "tools/Cross.toml"
                },
                {
                  "ty": "posix.envVar",
                  "key": "GIT_CLIFF_CONFIG",
                  "val": "tools/cliff.toml"
                },
                {
                  "ty": "ghjk.ports.InstallSetRef",
                  "setId": "ghjkEnvProvInstSet___main"
                }
              ]
            },
            "bciqexkzgjrssbarv2i34mmu26kjs4iqkbpbm5ffwbf5xqpmg54wk7uq": {
              "provides": [
                {
                  "ty": "posix.envVar",
                  "key": "RUST_LOG",
                  "val": "info,typegate=debug,deno=warn,swc_ecma_codegen=off,tracing::span=off,quaint=off"
                },
                {
                  "ty": "posix.envVar",
                  "key": "TYPEGRAPH_VERSION",
                  "val": "0.0.4"
                },
                {
                  "ty": "posix.envVar",
                  "key": "CLICOLOR_FORCE",
                  "val": "1"
                },
                {
                  "ty": "posix.envVar",
                  "key": "CROSS_CONFIG",
                  "val": "tools/Cross.toml"
                },
                {
                  "ty": "posix.envVar",
                  "key": "GIT_CLIFF_CONFIG",
                  "val": "tools/cliff.toml"
                },
                {
                  "ty": "ghjk.ports.InstallSetRef",
                  "setId": "ghjkEnvProvInstSet_______task_env_lint-udeps"
                }
              ]
            },
            "bciqbs2et5k6assk4valtouiftbsxzowucfeacwviwidnuau34ebv7qa": {
              "provides": [
                {
                  "ty": "posix.envVar",
                  "key": "RUST_LOG",
                  "val": "info,typegate=debug,deno=warn,swc_ecma_codegen=off,tracing::span=off,quaint=off"
                },
                {
                  "ty": "posix.envVar",
                  "key": "TYPEGRAPH_VERSION",
                  "val": "0.0.4"
                },
                {
                  "ty": "posix.envVar",
                  "key": "CLICOLOR_FORCE",
                  "val": "1"
                },
                {
                  "ty": "posix.envVar",
                  "key": "CROSS_CONFIG",
                  "val": "tools/Cross.toml"
                },
                {
                  "ty": "posix.envVar",
                  "key": "GIT_CLIFF_CONFIG",
                  "val": "tools/cliff.toml"
                },
                {
                  "ty": "ghjk.ports.InstallSetRef",
                  "setId": "ghjkEnvProvInstSet____wasm"
                }
              ]
            },
            "bciqkgzicthxfj4ol55smhozlncz2qcjqiyfieya5tpadsw3nhr62mlq": {
              "provides": [
                {
                  "ty": "posix.envVar",
                  "key": "RUST_LOG",
                  "val": "info,typegate=debug,deno=warn,swc_ecma_codegen=off,tracing::span=off,quaint=off"
                },
                {
                  "ty": "posix.envVar",
                  "key": "TYPEGRAPH_VERSION",
                  "val": "0.0.4"
                },
                {
                  "ty": "posix.envVar",
                  "key": "CLICOLOR_FORCE",
                  "val": "1"
                },
                {
                  "ty": "posix.envVar",
                  "key": "CROSS_CONFIG",
                  "val": "tools/Cross.toml"
                },
                {
                  "ty": "posix.envVar",
                  "key": "GIT_CLIFF_CONFIG",
                  "val": "tools/cliff.toml"
                },
                {
                  "ty": "ghjk.ports.InstallSetRef",
                  "setId": "ghjkEnvProvInstSet____python"
                }
              ]
            },
            "bciqdjeti6ggn2dvpporxwb2phkde5ebqydekhmnwsadglmaulgfvkpq": {
              "provides": [
                {
                  "ty": "posix.envVar",
                  "key": "RUST_LOG",
                  "val": "info,typegate=debug,deno=warn,swc_ecma_codegen=off,tracing::span=off,quaint=off"
                },
                {
                  "ty": "posix.envVar",
                  "key": "TYPEGRAPH_VERSION",
                  "val": "0.0.4"
                },
                {
                  "ty": "posix.envVar",
                  "key": "CLICOLOR_FORCE",
                  "val": "1"
                },
                {
                  "ty": "posix.envVar",
                  "key": "CROSS_CONFIG",
                  "val": "tools/Cross.toml"
                },
                {
                  "ty": "posix.envVar",
                  "key": "GIT_CLIFF_CONFIG",
                  "val": "tools/cliff.toml"
                },
                {
                  "ty": "ghjk.ports.InstallSetRef",
                  "setId": "ghjkEnvProvInstSet____ecma"
                }
              ]
            },
            "bciqpsctlw7xcrq7tireajcbbystmm3fhtvk4kmvwpzcu5plp2imucvi": {
              "provides": [
                {
                  "ty": "posix.envVar",
                  "key": "RUST_LOG",
                  "val": "info,typegate=debug,deno=warn,swc_ecma_codegen=off,tracing::span=off,quaint=off"
                },
                {
                  "ty": "posix.envVar",
                  "key": "TYPEGRAPH_VERSION",
                  "val": "0.0.4"
                },
                {
                  "ty": "posix.envVar",
                  "key": "CLICOLOR_FORCE",
                  "val": "1"
                },
                {
                  "ty": "posix.envVar",
                  "key": "CROSS_CONFIG",
                  "val": "tools/Cross.toml"
                },
                {
                  "ty": "posix.envVar",
                  "key": "GIT_CLIFF_CONFIG",
                  "val": "tools/cliff.toml"
                },
                {
                  "ty": "posix.envVar",
                  "key": "TG_URL",
                  "val": "http://localhost:7890"
                },
                {
                  "ty": "ghjk.ports.InstallSetRef",
                  "setId": "ghjkEnvProvInstSet_______task_env_dev-website"
                }
              ]
            },
            "bciqo2beyk2zq4cqxjmaidvdvyqadpxjj7cg3s2gsmffvbu3dsorujpq": {
              "provides": [
                {
                  "ty": "posix.envVar",
                  "key": "RUST_LOG",
                  "val": "info,typegate=debug,deno=warn,swc_ecma_codegen=off,tracing::span=off,quaint=off"
                },
                {
                  "ty": "posix.envVar",
                  "key": "TYPEGRAPH_VERSION",
                  "val": "0.0.4"
                },
                {
                  "ty": "posix.envVar",
                  "key": "CLICOLOR_FORCE",
                  "val": "1"
                },
                {
                  "ty": "posix.envVar",
                  "key": "CROSS_CONFIG",
                  "val": "tools/Cross.toml"
                },
                {
                  "ty": "posix.envVar",
                  "key": "GIT_CLIFF_CONFIG",
                  "val": "tools/cliff.toml"
                },
                {
                  "ty": "ghjk.ports.InstallSetRef",
                  "setId": "ghjkEnvProvInstSet____rust"
                }
              ]
            },
            "bciqbpi44mvq77dlpyhj6f3qd65he7briefiuow3ikuf63fl7sog5axq": {
              "provides": [
                {
                  "ty": "posix.envVar",
                  "key": "RUST_LOG",
                  "val": "info,typegate=debug,deno=warn,swc_ecma_codegen=off,tracing::span=off,quaint=off"
                },
                {
                  "ty": "posix.envVar",
                  "key": "TYPEGRAPH_VERSION",
                  "val": "0.0.4"
                },
                {
                  "ty": "posix.envVar",
                  "key": "CLICOLOR_FORCE",
                  "val": "1"
                },
                {
                  "ty": "posix.envVar",
                  "key": "CROSS_CONFIG",
                  "val": "tools/Cross.toml"
                },
                {
                  "ty": "posix.envVar",
                  "key": "GIT_CLIFF_CONFIG",
                  "val": "tools/cliff.toml"
                },
                {
                  "ty": "ghjk.ports.InstallSetRef",
                  "setId": "ghjkEnvProvInstSet_______task_env_test-rust"
                }
              ]
            },
            "bciqbwqfy7ssmgbvaob7lkcoda5bqcj2gjmuw7eld27y2gbupi3b6v5q": {
              "provides": [
                {
                  "ty": "posix.envVar",
                  "key": "RUST_LOG",
                  "val": "info,typegate=debug,deno=warn,swc_ecma_codegen=off,tracing::span=off,quaint=off"
                },
                {
                  "ty": "posix.envVar",
                  "key": "TYPEGRAPH_VERSION",
                  "val": "0.0.4"
                },
                {
                  "ty": "posix.envVar",
                  "key": "CLICOLOR_FORCE",
                  "val": "1"
                },
                {
                  "ty": "posix.envVar",
                  "key": "CROSS_CONFIG",
                  "val": "tools/Cross.toml"
                },
                {
                  "ty": "posix.envVar",
                  "key": "GIT_CLIFF_CONFIG",
                  "val": "tools/cliff.toml"
                },
                {
                  "ty": "ghjk.ports.InstallSetRef",
                  "setId": "ghjkEnvProvInstSet_______task_env_gen-subs-protoc"
                }
              ]
            },
            "bciqcy6a27uzjhcj3e5xytw4papwmehbgm6fcbaedufwpnf6v6sp4wcq": {
              "provides": [
                {
                  "ty": "posix.envVar",
                  "key": "RUST_LOG",
                  "val": "info,typegate=debug,deno=warn,swc_ecma_codegen=off,tracing::span=off,quaint=off"
                },
                {
                  "ty": "posix.envVar",
                  "key": "TYPEGRAPH_VERSION",
                  "val": "0.0.4"
                },
                {
                  "ty": "posix.envVar",
                  "key": "CLICOLOR_FORCE",
                  "val": "1"
                },
                {
                  "ty": "posix.envVar",
                  "key": "CROSS_CONFIG",
                  "val": "tools/Cross.toml"
                },
                {
                  "ty": "posix.envVar",
                  "key": "GIT_CLIFF_CONFIG",
                  "val": "tools/cliff.toml"
                },
                {
                  "ty": "posix.envVar",
                  "key": "PACKAGED",
                  "val": "false"
                },
                {
                  "ty": "posix.envVar",
                  "key": "LOG_LEVEL",
                  "val": "DEBUG,substantial=ERROR"
                },
                {
                  "ty": "posix.envVar",
                  "key": "DEBUG",
                  "val": "true"
                },
                {
                  "ty": "posix.envVar",
                  "key": "REDIS_URL",
                  "val": "redis://:password@localhost:6379/0"
                },
                {
                  "ty": "posix.envVar",
                  "key": "TG_SECRET",
                  "val": "a4lNi0PbEItlFZbus1oeH/+wyIxi9uH6TpL8AIqIaMBNvp7SESmuUBbfUwC0prxhGhZqHw8vMDYZAGMhSZ4fLw=="
                },
                {
                  "ty": "posix.envVar",
                  "key": "TG_ADMIN_PASSWORD",
                  "val": "password"
                },
                {
                  "ty": "posix.envVar",
                  "key": "TG_PORT",
                  "val": "7891"
                },
                {
                  "ty": "ghjk.ports.InstallSetRef",
                  "setId": "ghjkEnvProvInstSet____rust"
                }
              ]
            },
            "bciqcus7eso3tgulos7mstngakchermtlt46ksfl4mbsoqyle3gx7tla": {
              "provides": [
                {
                  "ty": "posix.envVar",
                  "key": "RUST_LOG",
                  "val": "info,typegate=debug,deno=warn,swc_ecma_codegen=off,tracing::span=off,quaint=off"
                },
                {
                  "ty": "posix.envVar",
                  "key": "TYPEGRAPH_VERSION",
                  "val": "0.0.4"
                },
                {
                  "ty": "posix.envVar",
                  "key": "CLICOLOR_FORCE",
                  "val": "1"
                },
                {
                  "ty": "posix.envVar",
                  "key": "CROSS_CONFIG",
                  "val": "tools/Cross.toml"
                },
                {
                  "ty": "posix.envVar",
                  "key": "GIT_CLIFF_CONFIG",
                  "val": "tools/cliff.toml"
                },
                {
                  "ty": "posix.envVar",
                  "key": "PACKAGED",
                  "val": "false"
                },
                {
                  "ty": "posix.envVar",
                  "key": "LOG_LEVEL",
                  "val": "DEBUG,substantial=ERROR"
                },
                {
                  "ty": "posix.envVar",
                  "key": "DEBUG",
                  "val": "true"
                },
                {
                  "ty": "posix.envVar",
                  "key": "REDIS_URL",
                  "val": "redis://:password@localhost:6379/0"
                },
                {
                  "ty": "posix.envVar",
                  "key": "TG_SECRET",
                  "val": "a4lNi0PbEItlFZbus1oeH/+wyIxi9uH6TpL8AIqIaMBNvp7SESmuUBbfUwC0prxhGhZqHw8vMDYZAGMhSZ4fLw=="
                },
                {
                  "ty": "posix.envVar",
                  "key": "TG_ADMIN_PASSWORD",
                  "val": "password"
                },
                {
                  "ty": "posix.envVar",
                  "key": "TG_PORT",
                  "val": "7892"
                },
                {
                  "ty": "posix.envVar",
                  "key": "SYNC_ENABLED",
                  "val": "true"
                },
                {
                  "ty": "posix.envVar",
                  "key": "SYNC_REDIS_URL",
                  "val": "redis://:password@localhost:6379/0"
                },
                {
                  "ty": "posix.envVar",
                  "key": "SYNC_S3_HOST",
                  "val": "http://localhost:9000"
                },
                {
                  "ty": "posix.envVar",
                  "key": "SYNC_S3_REGION",
                  "val": "local"
                },
                {
                  "ty": "posix.envVar",
                  "key": "SYNC_S3_ACCESS_KEY",
                  "val": "minio"
                },
                {
                  "ty": "posix.envVar",
                  "key": "SYNC_S3_SECRET_KEY",
                  "val": "password"
                },
                {
                  "ty": "posix.envVar",
                  "key": "SYNC_S3_BUCKET",
                  "val": "gate2"
                },
                {
                  "ty": "ghjk.ports.InstallSetRef",
                  "setId": "ghjkEnvProvInstSet____rust"
                }
              ]
            },
            "bciqapaicf5avwzknht5btyamhy5vbivdzpz3zja5szsw5rhzp25yaza": {
              "provides": [
                {
                  "ty": "posix.envVar",
                  "key": "RUST_LOG",
                  "val": "info,typegate=debug,deno=warn,swc_ecma_codegen=off,tracing::span=off,quaint=off"
                },
                {
                  "ty": "posix.envVar",
                  "key": "TYPEGRAPH_VERSION",
                  "val": "0.0.4"
                },
                {
                  "ty": "posix.envVar",
                  "key": "CLICOLOR_FORCE",
                  "val": "1"
                },
                {
                  "ty": "posix.envVar",
                  "key": "CROSS_CONFIG",
                  "val": "tools/Cross.toml"
                },
                {
                  "ty": "posix.envVar",
                  "key": "GIT_CLIFF_CONFIG",
                  "val": "tools/cliff.toml"
                },
                {
                  "ty": "ghjk.ports.InstallSetRef",
                  "setId": "ghjkEnvProvInstSet_______task_env_dev-eg-tgraphs"
                }
              ]
            },
            "bciqay3wlzl37o3e5sleadckz3lc3ku7bwxhtmcp253zu37itg6lop4y": {
              "provides": [
                {
                  "ty": "posix.envVar",
                  "key": "RUST_LOG",
                  "val": "info,typegate=debug,deno=warn,swc_ecma_codegen=off,tracing::span=off,quaint=off"
                },
                {
                  "ty": "posix.envVar",
                  "key": "TYPEGRAPH_VERSION",
                  "val": "0.0.4"
                },
                {
                  "ty": "posix.envVar",
                  "key": "CLICOLOR_FORCE",
                  "val": "1"
                },
                {
                  "ty": "posix.envVar",
                  "key": "CROSS_CONFIG",
                  "val": "tools/Cross.toml"
                },
                {
                  "ty": "posix.envVar",
                  "key": "GIT_CLIFF_CONFIG",
                  "val": "tools/cliff.toml"
                },
                {
                  "ty": "posix.envVar",
                  "key": "WASM_FILE",
                  "val": "target/wasm/release/typegraph_core.wasm"
                },
                {
                  "ty": "ghjk.ports.InstallSetRef",
                  "setId": "ghjkEnvProvInstSet_______task_env_build-tgraph-core"
                }
              ]
            },
            "bciqkwu4gv6lblxqmz7qn2lcpoqj734thuq6xvrj7n6olow2dxtzyb7a": {
              "provides": [
                {
                  "ty": "posix.envVar",
                  "key": "RUST_LOG",
                  "val": "info,typegate=debug,deno=warn,swc_ecma_codegen=off,tracing::span=off,quaint=off"
                },
                {
                  "ty": "posix.envVar",
                  "key": "TYPEGRAPH_VERSION",
                  "val": "0.0.4"
                },
                {
                  "ty": "posix.envVar",
                  "key": "CLICOLOR_FORCE",
                  "val": "1"
                },
                {
                  "ty": "posix.envVar",
                  "key": "CROSS_CONFIG",
                  "val": "tools/Cross.toml"
                },
                {
                  "ty": "posix.envVar",
                  "key": "GIT_CLIFF_CONFIG",
                  "val": "tools/cliff.toml"
                },
                {
                  "ty": "posix.envVar",
                  "key": "WASM_FILE",
                  "val": "target/wasm/release/typegraph_core.wasm"
                },
                {
                  "ty": "ghjk.ports.InstallSetRef",
                  "setId": "ghjkEnvProvInstSet_______task_env_build-tgraph-py"
                }
              ]
            },
            "bciqjt6brrpsukhzp7rtwcque7ltthdnfx3rqjly6w3jgivxixs6dmlq": {
              "provides": [
                {
                  "ty": "posix.envVar",
                  "key": "RUST_LOG",
                  "val": "info,typegate=debug,deno=warn,swc_ecma_codegen=off,tracing::span=off,quaint=off"
                },
                {
                  "ty": "posix.envVar",
                  "key": "TYPEGRAPH_VERSION",
                  "val": "0.0.4"
                },
                {
                  "ty": "posix.envVar",
                  "key": "CLICOLOR_FORCE",
                  "val": "1"
                },
                {
                  "ty": "posix.envVar",
                  "key": "CROSS_CONFIG",
                  "val": "tools/Cross.toml"
                },
                {
                  "ty": "posix.envVar",
                  "key": "GIT_CLIFF_CONFIG",
                  "val": "tools/cliff.toml"
                },
                {
                  "ty": "posix.envVar",
                  "key": "WASM_FILE",
                  "val": "target/wasm/release/typegraph_core.wasm"
                },
                {
                  "ty": "ghjk.ports.InstallSetRef",
                  "setId": "ghjkEnvProvInstSet_______task_env_build-tgraph-ts"
                }
              ]
            },
            "bciqm6tgltjzc7jkh33v6a3jnmwj26tshxcyze7zoonhffdyteomjqpi": {
              "provides": [
                {
                  "ty": "posix.envVar",
                  "key": "RUST_LOG",
                  "val": "info,typegate=debug,deno=warn,swc_ecma_codegen=off,tracing::span=off,quaint=off"
                },
                {
                  "ty": "posix.envVar",
                  "key": "TYPEGRAPH_VERSION",
                  "val": "0.0.4"
                },
                {
                  "ty": "posix.envVar",
                  "key": "CLICOLOR_FORCE",
                  "val": "1"
                },
                {
                  "ty": "posix.envVar",
                  "key": "CROSS_CONFIG",
                  "val": "tools/Cross.toml"
                },
                {
                  "ty": "posix.envVar",
                  "key": "GIT_CLIFF_CONFIG",
                  "val": "tools/cliff.toml"
                },
                {
                  "ty": "ghjk.ports.InstallSetRef",
                  "setId": "ghjkEnvProvInstSet_______task_env_build-sys-tgraphs"
                }
              ]
            },
            "bciqgfkhptprs54tg3wl45acxctzc2lu4v2xlh3slk6w4m5g5ctysv4a": {
              "provides": [
                {
                  "ty": "posix.envVar",
                  "key": "RUST_LOG",
                  "val": "info,typegate=debug,deno=warn,swc_ecma_codegen=off,tracing::span=off,quaint=off"
                },
                {
                  "ty": "posix.envVar",
                  "key": "TYPEGRAPH_VERSION",
                  "val": "0.0.4"
                },
                {
                  "ty": "posix.envVar",
                  "key": "CLICOLOR_FORCE",
                  "val": "1"
                },
                {
                  "ty": "posix.envVar",
                  "key": "CROSS_CONFIG",
                  "val": "tools/Cross.toml"
                },
                {
                  "ty": "posix.envVar",
                  "key": "GIT_CLIFF_CONFIG",
                  "val": "tools/cliff.toml"
                },
                {
                  "ty": "ghjk.ports.InstallSetRef",
                  "setId": "ghjkEnvProvInstSet___ci"
                }
              ]
            },
            "bciqoz54u3qtrflsfe3amc2pcmlt6xqnemagw3egggrtlc76tyy6hkua": {
              "provides": [
                {
                  "ty": "posix.envVar",
                  "key": "RUST_LOG",
                  "val": "info,typegate=debug,deno=warn,swc_ecma_codegen=off,tracing::span=off,quaint=off"
                },
                {
                  "ty": "posix.envVar",
                  "key": "TYPEGRAPH_VERSION",
                  "val": "0.0.4"
                },
                {
                  "ty": "posix.envVar",
                  "key": "CLICOLOR_FORCE",
                  "val": "1"
                },
                {
                  "ty": "posix.envVar",
                  "key": "CROSS_CONFIG",
                  "val": "tools/Cross.toml"
                },
                {
                  "ty": "posix.envVar",
                  "key": "GIT_CLIFF_CONFIG",
                  "val": "tools/cliff.toml"
                },
                {
                  "ty": "posix.envVar",
                  "key": "V8_FORCE_DEBUG",
                  "val": "true"
                },
                {
                  "ty": "posix.envVar",
                  "key": "RUST_JOBS",
                  "val": "8"
                },
                {
                  "ty": "ghjk.ports.InstallSetRef",
                  "setId": "ghjkEnvProvInstSet___dev"
                }
              ]
            },
            "bciqauxlnabn27drh7ggpn5ykcbei24vpq53dvuiq3gwt2hzyvr7bwaq": {
              "provides": [
                {
                  "ty": "posix.envVar",
                  "key": "RUST_LOG",
                  "val": "info,typegate=debug,deno=warn,swc_ecma_codegen=off,tracing::span=off,quaint=off"
                },
                {
                  "ty": "posix.envVar",
                  "key": "TYPEGRAPH_VERSION",
                  "val": "0.0.4"
                },
                {
                  "ty": "posix.envVar",
                  "key": "CLICOLOR_FORCE",
                  "val": "1"
                },
                {
                  "ty": "posix.envVar",
                  "key": "CROSS_CONFIG",
                  "val": "tools/Cross.toml"
                },
                {
                  "ty": "posix.envVar",
                  "key": "GIT_CLIFF_CONFIG",
                  "val": "tools/cliff.toml"
                },
                {
                  "ty": "ghjk.ports.InstallSetRef",
                  "setId": "ghjkEnvProvInstSet___oci"
                }
              ]
            }
          },
          "defaultEnv": "dev",
          "envsNamed": {
            "main": "bciqc65cwtbvuuiq4jomrdxbodtcjf3mioozsvkcstxnwcedmjhvw4qq",
            "_wasm": "bciqbs2et5k6assk4valtouiftbsxzowucfeacwviwidnuau34ebv7qa",
            "_python": "bciqkgzicthxfj4ol55smhozlncz2qcjqiyfieya5tpadsw3nhr62mlq",
            "_ecma": "bciqdjeti6ggn2dvpporxwb2phkde5ebqydekhmnwsadglmaulgfvkpq",
            "_rust": "bciqo2beyk2zq4cqxjmaidvdvyqadpxjj7cg3s2gsmffvbu3dsorujpq",
            "ci": "bciqgfkhptprs54tg3wl45acxctzc2lu4v2xlh3slk6w4m5g5ctysv4a",
            "dev": "bciqoz54u3qtrflsfe3amc2pcmlt6xqnemagw3egggrtlc76tyy6hkua",
            "oci": "bciqauxlnabn27drh7ggpn5ykcbei24vpq53dvuiq3gwt2hzyvr7bwaq"
          }
        }
      }
    ],
    "blackboard": {
      "bciqot5ec5m23anvpug33up3tht24y43iyvkxbgmt5k2yw6pezwoambi": {
        "version": "2.1.2",
        "port": {
          "ty": "denoWorker@v1",
          "name": "deno_ghrel",
          "platforms": [
            "aarch64-linux",
            "x86_64-linux",
            "aarch64-darwin",
            "x86_64-darwin",
            "aarch64-windows",
            "x86_64-windows"
          ],
          "version": "0.1.0",
          "moduleSpecifier": "https://raw.githubusercontent.com/metatypedev/ghjk/v0.2.1/ports/deno_ghrel.ts"
        }
      },
      "bciqb6ua63xodzwxngnbjq35hfikiwzb3dclbqkc7e6xgjdt5jin4pia": {
        "manifest": {
          "ty": "ambientAccess@v1",
          "name": "tar_aa",
          "platforms": [
            "aarch64-linux",
            "x86_64-linux",
            "aarch64-darwin",
            "x86_64-darwin"
          ],
          "version": "0.1.0",
          "execName": "tar",
          "versionExtractFlag": "--version",
          "versionExtractRegex": "(\\d+\\.\\d+)",
          "versionExtractRegexFlags": ""
        },
        "defaultInst": {
          "portRef": "tar_aa@0.1.0"
        }
      },
      "bciqfl5s36w335ducrb6f6gwb3vuwup7vzqwwg67pq42xtkngsnxqobi": {
        "manifest": {
          "ty": "ambientAccess@v1",
          "name": "git_aa",
          "platforms": [
            "x86_64-linux",
            "aarch64-linux",
            "x86_64-darwin",
            "aarch64-darwin",
            "x86_64-windows",
            "aarch64-windows",
            "x86_64-freebsd",
            "aarch64-freebsd",
            "x86_64-netbsd",
            "aarch64-netbsd",
            "x86_64-aix",
            "aarch64-aix",
            "x86_64-solaris",
            "aarch64-solaris",
            "x86_64-illumos",
            "aarch64-illumos",
            "x86_64-android",
            "aarch64-android"
          ],
          "version": "0.1.0",
          "execName": "git",
          "versionExtractFlag": "--version",
          "versionExtractRegex": "(\\d+\\.\\d+\\.\\d+)",
          "versionExtractRegexFlags": ""
        },
        "defaultInst": {
          "portRef": "git_aa@0.1.0"
        }
      },
      "bciqcfe7qyxmokpn6pgtaj35r5qg74jkehuu6cvyrtcsnegvwlm64oqy": {
        "manifest": {
          "ty": "ambientAccess@v1",
          "name": "curl_aa",
          "platforms": [
            "x86_64-linux",
            "aarch64-linux",
            "x86_64-darwin",
            "aarch64-darwin",
            "x86_64-windows",
            "aarch64-windows",
            "x86_64-freebsd",
            "aarch64-freebsd",
            "x86_64-netbsd",
            "aarch64-netbsd",
            "x86_64-aix",
            "aarch64-aix",
            "x86_64-solaris",
            "aarch64-solaris",
            "x86_64-illumos",
            "aarch64-illumos",
            "x86_64-android",
            "aarch64-android"
          ],
          "version": "0.1.0",
          "execName": "curl",
          "versionExtractFlag": "--version",
          "versionExtractRegex": "(\\d+\\.\\d+\\.\\d+)",
          "versionExtractRegexFlags": ""
        },
        "defaultInst": {
          "portRef": "curl_aa@0.1.0"
        }
      },
      "bciqgkpwxjmo5phw5se4ugyiz4xua3xrd54quzmk7wdwpq3vghglogjy": {
        "manifest": {
          "ty": "ambientAccess@v1",
          "name": "unzip_aa",
          "platforms": [
            "aarch64-linux",
            "x86_64-linux",
            "aarch64-darwin",
            "x86_64-darwin",
            "aarch64-windows",
            "x86_64-windows"
          ],
          "version": "0.1.0",
          "execName": "unzip",
          "versionExtractFlag": "-v",
          "versionExtractRegex": "(\\d+\\.\\d+)",
          "versionExtractRegexFlags": ""
        },
        "defaultInst": {
          "portRef": "unzip_aa@0.1.0"
        }
      },
      "bciqmcvyepuficjj3mwshsbfecwdmzch5gwxqo557icnq4zujtdllh4a": {
        "manifest": {
          "ty": "ambientAccess@v1",
          "name": "zstd_aa",
          "platforms": [
            "aarch64-linux",
            "x86_64-linux",
            "aarch64-darwin",
            "x86_64-darwin"
          ],
          "version": "0.1.0",
          "execName": "zstd",
          "versionExtractFlag": "--version",
          "versionExtractRegex": "v(\\d+\\.\\d+\\.\\d+),",
          "versionExtractRegexFlags": ""
        },
        "defaultInst": {
          "portRef": "zstd_aa@0.1.0"
        }
      },
      "bciqbbs5l2j72vleufdba2nj4k4dnp3akxv4w74rhhpnz5buoixxnuqy": {
        "manifest": {
          "ty": "denoWorker@v1",
          "name": "rustup_rustlang",
          "platforms": [
            "x86_64-darwin",
            "aarch64-darwin",
            "x86_64-linux",
            "aarch64-linux",
            "x86_64-windows",
            "x86_64-illumos",
            "x86_64-freebsd",
            "x86_64-netbsd"
          ],
          "version": "0.1.0",
          "buildDeps": [
            {
              "name": "git_aa"
            }
          ],
          "resolutionDeps": [
            {
              "name": "git_aa"
            }
          ],
          "moduleSpecifier": "https://raw.githubusercontent.com/metatypedev/ghjk/v0.2.1/ports/rustup.ts"
        },
        "defaultInst": {
          "portRef": "rustup_rustlang@0.1.0"
        }
      },
      "bciqjoq3izzznurcebzavb4dek7awrb65r7gqfg4gbxvqo5wdo6bmtya": {
        "manifest": {
          "ty": "denoWorker@v1",
          "name": "rust_rustup",
          "platforms": [
            "x86_64-linux",
            "aarch64-linux",
            "x86_64-darwin",
            "aarch64-darwin",
            "x86_64-windows",
            "aarch64-windows",
            "x86_64-freebsd",
            "aarch64-freebsd",
            "x86_64-netbsd",
            "aarch64-netbsd",
            "x86_64-aix",
            "aarch64-aix",
            "x86_64-solaris",
            "aarch64-solaris",
            "x86_64-illumos",
            "aarch64-illumos",
            "x86_64-android",
            "aarch64-android"
          ],
          "version": "0.1.0",
          "buildDeps": [
            {
              "name": "rustup_rustlang"
            }
          ],
          "moduleSpecifier": "https://raw.githubusercontent.com/metatypedev/ghjk/v0.2.1/ports/rust.ts"
        },
        "defaultInst": {
          "version": "1.82.0",
          "portRef": "rust_rustup@0.1.0",
          "profile": "default",
          "components": [
            "rust-src"
          ],
          "targets": [
            "wasm32-unknown-unknown",
            "wasm32-wasi"
          ]
        }
      },
      "bciqj25jnt3hzhwfm6z2tkpfyxt7cpb2dbwavf75doh5d5qnwwdugljy": {
        "manifest": {
          "ty": "denoWorker@v1",
          "name": "cargo_binstall_ghrel",
          "platforms": [
            "aarch64-linux",
            "x86_64-linux",
            "aarch64-darwin",
            "x86_64-darwin"
          ],
          "version": "0.1.0",
          "moduleSpecifier": "https://raw.githubusercontent.com/metatypedev/ghjk/v0.2.1/ports/cargo-binstall.ts"
        },
        "defaultInst": {
          "portRef": "cargo_binstall_ghrel@0.1.0"
        }
      },
      "bciqfr2ubzsw3lefwt7mwuzlkct2cbwvo4l44hrrigfzx64uocww5rki": {
        "manifest": {
          "ty": "denoWorker@v1",
          "name": "pnpm_ghrel",
          "platforms": [
            "aarch64-linux",
            "x86_64-linux",
            "aarch64-darwin",
            "x86_64-darwin",
            "aarch64-windows",
            "x86_64-windows"
          ],
          "version": "0.1.0",
          "moduleSpecifier": "https://raw.githubusercontent.com/metatypedev/ghjk/v0.2.1/ports/pnpm.ts"
        },
        "defaultInst": {
          "portRef": "pnpm_ghrel@0.1.0"
        }
      },
      "bciqhiohdon4chnr3oagakks2xii27bgc7eb56pglnr5gelp6p2rpw4i": {
        "manifest": {
          "ty": "denoWorker@v1",
          "name": "asdf_plugin_git",
          "platforms": [
            "aarch64-linux",
            "x86_64-linux",
            "aarch64-darwin",
            "x86_64-darwin",
            "aarch64-windows",
            "x86_64-windows"
          ],
          "version": "0.1.0",
          "buildDeps": [
            {
              "name": "git_aa"
            }
          ],
          "resolutionDeps": [
            {
              "name": "git_aa"
            }
          ],
          "moduleSpecifier": "https://raw.githubusercontent.com/metatypedev/ghjk/v0.2.1/ports/asdf_plugin_git.ts"
        },
        "defaultInst": {
          "portRef": "asdf_plugin_git@0.1.0"
        }
      },
      "bciqfjhy4uuhkcogsnxxs5fv4ml7m5ykvfm4my45npfyoap2efbfsmby": {
        "manifest": {
          "ty": "denoWorker@v1",
          "name": "cpy_bs_ghrel",
          "platforms": [
            "x86_64-linux",
            "aarch64-linux",
            "x86_64-darwin",
            "aarch64-darwin",
            "x86_64-windows",
            "aarch64-windows"
          ],
          "version": "0.1.0",
          "buildDeps": [
            {
              "name": "tar_aa"
            },
            {
              "name": "zstd_aa"
            }
          ],
          "moduleSpecifier": "https://raw.githubusercontent.com/metatypedev/ghjk/v0.2.1/ports/cpy_bs.ts"
        },
        "defaultInst": {
          "version": "3.12.5",
          "portRef": "cpy_bs_ghrel@0.1.0",
          "releaseTag": "20240814"
        }
      },
      "bciqexpmyf75pimfmu3czcedptwynipi6pztai4ixm6kdj6wwlymesby": {
        "manifest": {
          "ty": "denoWorker@v1",
          "name": "node_org",
          "platforms": [
            "aarch64-linux",
            "x86_64-linux",
            "aarch64-darwin",
            "x86_64-darwin",
            "aarch64-windows",
            "x86_64-windows"
          ],
          "version": "0.1.0",
          "buildDeps": [
            {
              "name": "tar_aa"
            }
          ],
          "moduleSpecifier": "https://raw.githubusercontent.com/metatypedev/ghjk/v0.2.1/ports/node.ts"
        },
        "defaultInst": {
          "version": "20.8.0",
          "portRef": "node_org@0.1.0"
        }
      },
      "bciqjvkwbccbg4kulk54or33unfuidgqrmyjtgdtqbwgyuqvbls2zkzi": {
        "tar_aa": "bciqb6ua63xodzwxngnbjq35hfikiwzb3dclbqkc7e6xgjdt5jin4pia",
        "git_aa": "bciqfl5s36w335ducrb6f6gwb3vuwup7vzqwwg67pq42xtkngsnxqobi",
        "curl_aa": "bciqcfe7qyxmokpn6pgtaj35r5qg74jkehuu6cvyrtcsnegvwlm64oqy",
        "unzip_aa": "bciqgkpwxjmo5phw5se4ugyiz4xua3xrd54quzmk7wdwpq3vghglogjy",
        "zstd_aa": "bciqmcvyepuficjj3mwshsbfecwdmzch5gwxqo557icnq4zujtdllh4a",
        "rustup_rustlang": "bciqbbs5l2j72vleufdba2nj4k4dnp3akxv4w74rhhpnz5buoixxnuqy",
        "rust_rustup": "bciqjoq3izzznurcebzavb4dek7awrb65r7gqfg4gbxvqo5wdo6bmtya",
        "cargo_binstall_ghrel": "bciqj25jnt3hzhwfm6z2tkpfyxt7cpb2dbwavf75doh5d5qnwwdugljy",
        "pnpm_ghrel": "bciqfr2ubzsw3lefwt7mwuzlkct2cbwvo4l44hrrigfzx64uocww5rki",
        "asdf_plugin_git": "bciqhiohdon4chnr3oagakks2xii27bgc7eb56pglnr5gelp6p2rpw4i",
        "cpy_bs_ghrel": "bciqfjhy4uuhkcogsnxxs5fv4ml7m5ykvfm4my45npfyoap2efbfsmby",
        "node_org": "bciqexpmyf75pimfmu3czcedptwynipi6pztai4ixm6kdj6wwlymesby"
      },
      "bciqfjvqemdy7d6axvwkywcm6v66wogddvk7k6e6rps4e6zidkjvm4fy": {
        "version": "v28.2",
        "port": {
          "ty": "denoWorker@v1",
          "name": "protoc_ghrel",
          "platforms": [
            "aarch64-linux",
            "x86_64-linux",
            "aarch64-darwin",
            "x86_64-darwin"
          ],
          "version": "0.1.0",
          "moduleSpecifier": "https://raw.githubusercontent.com/metatypedev/ghjk/v0.2.1/ports/protoc.ts"
        }
      },
      "bciqlubbahrp4pxohyffmn5yj52atjgmn5nxepmkdev6wtmvpbx7kr7y": {
        "buildDepConfigs": {
          "asdf_plugin_git": {
            "pluginRepo": "https://github.com/asdf-community/asdf-cmake",
            "portRef": "asdf_plugin_git@0.1.0"
          }
        },
        "resolutionDepConfigs": {
          "asdf_plugin_git": {
            "pluginRepo": "https://github.com/asdf-community/asdf-cmake",
            "portRef": "asdf_plugin_git@0.1.0"
          }
        },
        "port": {
          "ty": "denoWorker@v1",
          "name": "asdf",
          "platforms": [
            "x86_64-linux",
            "aarch64-linux",
            "x86_64-darwin",
            "aarch64-darwin"
          ],
          "version": "0.1.0",
          "buildDeps": [
            {
              "name": "curl_aa"
            },
            {
              "name": "git_aa"
            },
            {
              "name": "asdf_plugin_git"
            }
          ],
          "resolutionDeps": [
            {
              "name": "curl_aa"
            },
            {
              "name": "git_aa"
            },
            {
              "name": "asdf_plugin_git"
            }
          ],
          "moduleSpecifier": "https://raw.githubusercontent.com/metatypedev/ghjk/v0.2.1/ports/asdf.ts"
        },
        "pluginRepo": "https://github.com/asdf-community/asdf-cmake",
        "installType": "version"
      },
      "bciqbx637744bfiyvprs77xdnvdt7uuwmtlntfjpwmkda672gklkbpmi": {
        "version": "v2.4.0",
        "port": {
          "ty": "denoWorker@v1",
          "name": "mold_ghrel",
          "platforms": [
            "aarch64-linux",
            "x86_64-linux"
          ],
          "version": "0.1.0",
          "buildDeps": [
            {
              "name": "tar_aa"
            }
          ],
          "moduleSpecifier": "https://raw.githubusercontent.com/metatypedev/ghjk/v0.2.1/ports/mold.ts"
        },
        "replaceLd": true
      },
      "bciqdoqocirh7aseu5o5hfqaj3sb3pfd3z3rlvig26xttmcmsoljuz6i": {
        "port": {
          "ty": "denoWorker@v1",
          "name": "act_ghrel",
          "platforms": [
            "aarch64-linux",
            "x86_64-linux",
            "aarch64-darwin",
            "x86_64-darwin",
            "aarch64-windows",
            "x86_64-windows"
          ],
          "version": "0.1.0",
          "moduleSpecifier": "https://raw.githubusercontent.com/metatypedev/ghjk/v0.2.1/ports/act.ts"
        }
      },
      "bciqjsjvkjm6xvoovs6y3y6me32422zr5wc5njs4kwfmmyf6nt6jzv2i": {
        "port": {
          "ty": "denoWorker@v1",
          "name": "cargobi_cratesio",
          "platforms": [
            "x86_64-linux",
            "aarch64-linux",
            "x86_64-darwin",
            "aarch64-darwin",
            "x86_64-windows",
            "aarch64-windows",
            "x86_64-freebsd",
            "aarch64-freebsd",
            "x86_64-netbsd",
            "aarch64-netbsd",
            "x86_64-aix",
            "aarch64-aix",
            "x86_64-solaris",
            "aarch64-solaris",
            "x86_64-illumos",
            "aarch64-illumos",
            "x86_64-android",
            "aarch64-android"
          ],
          "version": "0.1.0",
          "buildDeps": [
            {
              "name": "cargo_binstall_ghrel"
            },
            {
              "name": "rust_rustup"
            }
          ],
          "moduleSpecifier": "https://raw.githubusercontent.com/metatypedev/ghjk/v0.2.1/ports/cargobi.ts"
        },
        "crateName": "whiz",
        "locked": true
      },
      "bciqdf7jtq3zzhn676t2dr7fyve47fj7coajtymmye353lrrluskjk7q": {
        "port": {
          "ty": "denoWorker@v1",
          "name": "cargobi_cratesio",
          "platforms": [
            "x86_64-linux",
            "aarch64-linux",
            "x86_64-darwin",
            "aarch64-darwin",
            "x86_64-windows",
            "aarch64-windows",
            "x86_64-freebsd",
            "aarch64-freebsd",
            "x86_64-netbsd",
            "aarch64-netbsd",
            "x86_64-aix",
            "aarch64-aix",
            "x86_64-solaris",
            "aarch64-solaris",
            "x86_64-illumos",
            "aarch64-illumos",
            "x86_64-android",
            "aarch64-android"
          ],
          "version": "0.1.0",
          "buildDeps": [
            {
              "name": "cargo_binstall_ghrel"
            },
            {
              "name": "rust_rustup"
            }
          ],
          "moduleSpecifier": "https://raw.githubusercontent.com/metatypedev/ghjk/v0.2.1/ports/cargobi.ts"
        },
        "crateName": "wit-deps-cli",
        "locked": true
      },
      "bciqeaqeduyhykw7s7gq6ney6ci7deheq3etgdwkvg55mwbzdhz2opra": {
        "port": {
          "ty": "denoWorker@v1",
          "name": "cargobi_cratesio",
          "platforms": [
            "x86_64-linux",
            "aarch64-linux",
            "x86_64-darwin",
            "aarch64-darwin",
            "x86_64-windows",
            "aarch64-windows",
            "x86_64-freebsd",
            "aarch64-freebsd",
            "x86_64-netbsd",
            "aarch64-netbsd",
            "x86_64-aix",
            "aarch64-aix",
            "x86_64-solaris",
            "aarch64-solaris",
            "x86_64-illumos",
            "aarch64-illumos",
            "x86_64-android",
            "aarch64-android"
          ],
          "version": "0.1.0",
          "buildDeps": [
            {
              "name": "cargo_binstall_ghrel"
            },
            {
              "name": "rust_rustup"
            }
          ],
          "moduleSpecifier": "https://raw.githubusercontent.com/metatypedev/ghjk/v0.2.1/ports/cargobi.ts"
        },
        "crateName": "git-cliff",
        "locked": true
      },
      "bciqdtuhf425g6prb5fyupbcokttmkill6wyqk7bkphx3ueltl5mvu4q": {
        "version": "3.7.1",
        "port": {
          "ty": "denoWorker@v1",
          "name": "pipi_pypi",
          "platforms": [
            "x86_64-linux",
            "aarch64-linux",
            "x86_64-darwin",
            "aarch64-darwin",
            "x86_64-windows",
            "aarch64-windows",
            "x86_64-freebsd",
            "aarch64-freebsd",
            "x86_64-netbsd",
            "aarch64-netbsd",
            "x86_64-aix",
            "aarch64-aix",
            "x86_64-solaris",
            "aarch64-solaris",
            "x86_64-illumos",
            "aarch64-illumos",
            "x86_64-android",
            "aarch64-android"
          ],
          "version": "0.1.0",
          "buildDeps": [
            {
              "name": "cpy_bs_ghrel"
            }
          ],
          "moduleSpecifier": "https://raw.githubusercontent.com/metatypedev/ghjk/v0.2.1/ports/pipi.ts"
        },
        "packageName": "pre-commit"
      },
      "bciqmvgsg7h3ohj3m7das4bznahgt6tyq7mamta3n2vorulqvml7mywq": {
        "version": "v0.13.1",
        "port": {
          "ty": "denoWorker@v1",
          "name": "temporal_cli_ghrel",
          "platforms": [
            "aarch64-linux",
            "x86_64-linux",
            "aarch64-darwin",
            "x86_64-darwin",
            "aarch64-windows",
            "x86_64-windows"
          ],
          "version": "0.1.0",
          "moduleSpecifier": "https://raw.githubusercontent.com/metatypedev/ghjk/v0.2.1/ports/temporal_cli.ts"
        }
      },
      "bciqicdqw36v63cbrscwsgtu2htrmwmgtfoxexv4rx5d2y24vytxbuma": {
        "version": "1.33.0",
        "port": {
          "ty": "denoWorker@v1",
          "name": "cargobi_cratesio",
          "platforms": [
            "x86_64-linux",
            "aarch64-linux",
            "x86_64-darwin",
            "aarch64-darwin",
            "x86_64-windows",
            "aarch64-windows",
            "x86_64-freebsd",
            "aarch64-freebsd",
            "x86_64-netbsd",
            "aarch64-netbsd",
            "x86_64-aix",
            "aarch64-aix",
            "x86_64-solaris",
            "aarch64-solaris",
            "x86_64-illumos",
            "aarch64-illumos",
            "x86_64-android",
            "aarch64-android"
          ],
          "version": "0.1.0",
          "buildDeps": [
            {
              "name": "cargo_binstall_ghrel"
            },
            {
              "name": "rust_rustup"
            }
          ],
          "moduleSpecifier": "https://raw.githubusercontent.com/metatypedev/ghjk/v0.2.1/ports/cargobi.ts"
        },
        "crateName": "cargo-insta",
        "locked": true
      },
      "bciqe33uhsuaesrjk6luzxrbbimwg5ydt6x2lrieelwbr7aft4g2qwsy": {
        "version": "0.2.5",
        "port": {
          "ty": "denoWorker@v1",
          "name": "cargobi_cratesio",
          "platforms": [
            "x86_64-linux",
            "aarch64-linux",
            "x86_64-darwin",
            "aarch64-darwin",
            "x86_64-windows",
            "aarch64-windows",
            "x86_64-freebsd",
            "aarch64-freebsd",
            "x86_64-netbsd",
            "aarch64-netbsd",
            "x86_64-aix",
            "aarch64-aix",
            "x86_64-solaris",
            "aarch64-solaris",
            "x86_64-illumos",
            "aarch64-illumos",
            "x86_64-android",
            "aarch64-android"
          ],
          "version": "0.1.0",
          "buildDeps": [
            {
              "name": "cargo_binstall_ghrel"
            },
            {
              "name": "rust_rustup"
            }
          ],
          "moduleSpecifier": "https://raw.githubusercontent.com/metatypedev/ghjk/v0.2.1/ports/cargobi.ts"
        },
        "crateName": "cross",
        "locked": true
      },
      "bciqfpjzi6gguk7dafyicfjpzpwtybgyc2dsnxg2zxkcmyinzy7abpla": {
        "version": "3.9.19",
        "port": {
          "ty": "denoWorker@v1",
          "name": "cpy_bs_ghrel",
          "platforms": [
            "x86_64-linux",
            "aarch64-linux",
            "x86_64-darwin",
            "aarch64-darwin",
            "x86_64-windows",
            "aarch64-windows"
          ],
          "version": "0.1.0",
          "buildDeps": [
            {
              "name": "tar_aa"
            },
            {
              "name": "zstd_aa"
            }
          ],
          "moduleSpecifier": "https://raw.githubusercontent.com/metatypedev/ghjk/v0.2.1/ports/cpy_bs.ts"
        },
        "releaseTag": "20240814"
      },
      "bciqkgncxbauys2qfguplxcz2auxrcyamj4b6htqk2fqvohfm3afd7sa": {
        "version": "0.4.7",
        "port": {
          "ty": "denoWorker@v1",
          "name": "pipi_pypi",
          "platforms": [
            "x86_64-linux",
            "aarch64-linux",
            "x86_64-darwin",
            "aarch64-darwin",
            "x86_64-windows",
            "aarch64-windows",
            "x86_64-freebsd",
            "aarch64-freebsd",
            "x86_64-netbsd",
            "aarch64-netbsd",
            "x86_64-aix",
            "aarch64-aix",
            "x86_64-solaris",
            "aarch64-solaris",
            "x86_64-illumos",
            "aarch64-illumos",
            "x86_64-android",
            "aarch64-android"
          ],
          "version": "0.1.0",
          "buildDeps": [
            {
              "name": "cpy_bs_ghrel"
            }
          ],
          "moduleSpecifier": "https://raw.githubusercontent.com/metatypedev/ghjk/v0.2.1/ports/pipi.ts"
        },
        "packageName": "ruff"
      },
      "bciqihcmo6l5uwzih3e3ujc55curep4arfomo6rzkdsfim74unxexiqy": {
        "version": "1.8.3",
        "port": {
          "ty": "denoWorker@v1",
          "name": "pipi_pypi",
          "platforms": [
            "x86_64-linux",
            "aarch64-linux",
            "x86_64-darwin",
            "aarch64-darwin",
            "x86_64-windows",
            "aarch64-windows",
            "x86_64-freebsd",
            "aarch64-freebsd",
            "x86_64-netbsd",
            "aarch64-netbsd",
            "x86_64-aix",
            "aarch64-aix",
            "x86_64-solaris",
            "aarch64-solaris",
            "x86_64-illumos",
            "aarch64-illumos",
            "x86_64-android",
            "aarch64-android"
          ],
          "version": "0.1.0",
          "buildDeps": [
            {
              "name": "cpy_bs_ghrel"
            }
          ],
          "moduleSpecifier": "https://raw.githubusercontent.com/metatypedev/ghjk/v0.2.1/ports/pipi.ts"
        },
        "packageName": "poetry"
      },
      "bciqezep4ufkgwesldlm5etyfkgdsiickfudx7cosydcz6xtgeorn2hy": {
        "version": "20.8.0",
        "port": {
          "ty": "denoWorker@v1",
          "name": "node_org",
          "platforms": [
            "aarch64-linux",
            "x86_64-linux",
            "aarch64-darwin",
            "x86_64-darwin",
            "aarch64-windows",
            "x86_64-windows"
          ],
          "version": "0.1.0",
          "buildDeps": [
            {
              "name": "tar_aa"
            }
          ],
          "moduleSpecifier": "https://raw.githubusercontent.com/metatypedev/ghjk/v0.2.1/ports/node.ts"
        }
      },
      "bciqlt3rqqcn2tgexcgf7ndjceavwycoddgtn63fkh6z6i6pgmz7jr6y": {
        "version": "v9.15.0",
        "port": {
          "ty": "denoWorker@v1",
          "name": "pnpm_ghrel",
          "platforms": [
            "aarch64-linux",
            "x86_64-linux",
            "aarch64-darwin",
            "x86_64-darwin",
            "aarch64-windows",
            "x86_64-windows"
          ],
          "version": "0.1.0",
          "moduleSpecifier": "https://raw.githubusercontent.com/metatypedev/ghjk/v0.2.1/ports/pnpm.ts"
        }
      },
      "bciqlt27ioikxnpkqq37hma7ibn5e5wpzfarbvoh77zwdkarwghtvzxa": {
        "version": "10.0.1",
        "port": {
          "ty": "denoWorker@v1",
          "name": "npmi_npm",
          "platforms": [
            "x86_64-linux",
            "aarch64-linux",
            "x86_64-darwin",
            "aarch64-darwin",
            "x86_64-windows",
            "aarch64-windows",
            "x86_64-freebsd",
            "aarch64-freebsd",
            "x86_64-netbsd",
            "aarch64-netbsd",
            "x86_64-aix",
            "aarch64-aix",
            "x86_64-solaris",
            "aarch64-solaris",
            "x86_64-illumos",
            "aarch64-illumos",
            "x86_64-android",
            "aarch64-android"
          ],
          "version": "0.1.0",
          "buildDeps": [
            {
              "name": "node_org"
            }
          ],
          "moduleSpecifier": "https://raw.githubusercontent.com/metatypedev/ghjk/v0.2.1/ports/npmi.ts"
        },
        "packageName": "node-gyp"
      },
      "bciqojan3zglnfctnmqyxvnxaha46yrnlhj77j3kw4mxadvauqepqdba": {
        "version": "0.116.1",
        "port": {
          "ty": "denoWorker@v1",
          "name": "cargobi_cratesio",
          "platforms": [
            "x86_64-linux",
            "aarch64-linux",
            "x86_64-darwin",
            "aarch64-darwin",
            "x86_64-windows",
            "aarch64-windows",
            "x86_64-freebsd",
            "aarch64-freebsd",
            "x86_64-netbsd",
            "aarch64-netbsd",
            "x86_64-aix",
            "aarch64-aix",
            "x86_64-solaris",
            "aarch64-solaris",
            "x86_64-illumos",
            "aarch64-illumos",
            "x86_64-android",
            "aarch64-android"
          ],
          "version": "0.1.0",
          "buildDeps": [
            {
              "name": "cargo_binstall_ghrel"
            },
            {
              "name": "rust_rustup"
            }
          ],
          "moduleSpecifier": "https://raw.githubusercontent.com/metatypedev/ghjk/v0.2.1/ports/cargobi.ts"
        },
        "crateName": "wasm-opt",
        "locked": true
      },
      "bciqcnbruy2q6trpvia52n2yis4t27taoz4mxkeguqz5aif7ex6rp26y": {
        "version": "1.208.1",
        "port": {
          "ty": "denoWorker@v1",
          "name": "cargobi_cratesio",
          "platforms": [
            "x86_64-linux",
            "aarch64-linux",
            "x86_64-darwin",
            "aarch64-darwin",
            "x86_64-windows",
            "aarch64-windows",
            "x86_64-freebsd",
            "aarch64-freebsd",
            "x86_64-netbsd",
            "aarch64-netbsd",
            "x86_64-aix",
            "aarch64-aix",
            "x86_64-solaris",
            "aarch64-solaris",
            "x86_64-illumos",
            "aarch64-illumos",
            "x86_64-android",
            "aarch64-android"
          ],
          "version": "0.1.0",
          "buildDeps": [
            {
              "name": "cargo_binstall_ghrel"
            },
            {
              "name": "rust_rustup"
            }
          ],
          "moduleSpecifier": "https://raw.githubusercontent.com/metatypedev/ghjk/v0.2.1/ports/cargobi.ts"
        },
        "crateName": "wasm-tools",
        "locked": true
      },
      "bciqpu7gxs3zm7i4gwp3m3cfdxwz27ixvsykdnbxrl5m5mt3xbb3b4la": {
        "version": "0.13.4",
        "port": {
          "ty": "denoWorker@v1",
          "name": "pipi_pypi",
          "platforms": [
            "x86_64-linux",
            "aarch64-linux",
            "x86_64-darwin",
            "aarch64-darwin",
            "x86_64-windows",
            "aarch64-windows",
            "x86_64-freebsd",
            "aarch64-freebsd",
            "x86_64-netbsd",
            "aarch64-netbsd",
            "x86_64-aix",
            "aarch64-aix",
            "x86_64-solaris",
            "aarch64-solaris",
            "x86_64-illumos",
            "aarch64-illumos",
            "x86_64-android",
            "aarch64-android"
          ],
          "version": "0.1.0",
          "buildDeps": [
            {
              "name": "cpy_bs_ghrel"
            }
          ],
          "moduleSpecifier": "https://raw.githubusercontent.com/metatypedev/ghjk/v0.2.1/ports/pipi.ts"
        },
        "packageName": "componentize-py"
      },
      "bciqjme7csfq43oenkrsakdhaha34hgy6vdwkfffki2ank3kf6mjcguq": {
        "version": "1.3.0",
        "port": {
          "ty": "denoWorker@v1",
          "name": "npmi_npm",
          "platforms": [
            "x86_64-linux",
            "aarch64-linux",
            "x86_64-darwin",
            "aarch64-darwin",
            "x86_64-windows",
            "aarch64-windows",
            "x86_64-freebsd",
            "aarch64-freebsd",
            "x86_64-netbsd",
            "aarch64-netbsd",
            "x86_64-aix",
            "aarch64-aix",
            "x86_64-solaris",
            "aarch64-solaris",
            "x86_64-illumos",
            "aarch64-illumos",
            "x86_64-android",
            "aarch64-android"
          ],
          "version": "0.1.0",
          "buildDeps": [
            {
              "name": "node_org"
            }
          ],
          "moduleSpecifier": "https://raw.githubusercontent.com/metatypedev/ghjk/v0.2.1/ports/npmi.ts"
        },
        "packageName": "@bytecodealliance/jco"
      },
      "bciqifvrtbr5a6nomogpnbn7jxwscqpepdgh67lrsjpkh6t2odnjrnma": {
        "version": "3.7.1",
        "port": {
          "ty": "denoWorker@v1",
          "name": "cargobi_cratesio",
          "platforms": [
            "x86_64-linux",
            "aarch64-linux",
            "x86_64-darwin",
            "aarch64-darwin",
            "x86_64-windows",
            "aarch64-windows",
            "x86_64-freebsd",
            "aarch64-freebsd",
            "x86_64-netbsd",
            "aarch64-netbsd",
            "x86_64-aix",
            "aarch64-aix",
            "x86_64-solaris",
            "aarch64-solaris",
            "x86_64-illumos",
            "aarch64-illumos",
            "x86_64-android",
            "aarch64-android"
          ],
          "version": "0.1.0",
          "buildDeps": [
            {
              "name": "cargo_binstall_ghrel"
            },
            {
              "name": "rust_rustup"
            }
          ],
          "moduleSpecifier": "https://raw.githubusercontent.com/metatypedev/ghjk/v0.2.1/ports/cargobi.ts"
        },
        "crateName": "protobuf-codegen"
      },
      "bciqezkigmtx5tweeflmn27yofgwybmgbat7g6jg4xmxamomsdpvenay": {
        "version": "nightly-2024-05-26",
        "port": {
          "ty": "denoWorker@v1",
          "name": "rust_rustup",
          "platforms": [
            "x86_64-linux",
            "aarch64-linux",
            "x86_64-darwin",
            "aarch64-darwin",
            "x86_64-windows",
            "aarch64-windows",
            "x86_64-freebsd",
            "aarch64-freebsd",
            "x86_64-netbsd",
            "aarch64-netbsd",
            "x86_64-aix",
            "aarch64-aix",
            "x86_64-solaris",
            "aarch64-solaris",
            "x86_64-illumos",
            "aarch64-illumos",
            "x86_64-android",
            "aarch64-android"
          ],
          "version": "0.1.0",
          "buildDeps": [
            {
              "name": "rustup_rustlang"
            }
          ],
          "moduleSpecifier": "https://raw.githubusercontent.com/metatypedev/ghjk/v0.2.1/ports/rust.ts"
        },
        "profile": "minimal"
      },
      "bciqiknd2vbwhxng2oy5d7qjpor7jq74pulaeijfrywyggv4mw3wngsi": {
        "version": "0.1.47",
        "port": {
          "ty": "denoWorker@v1",
          "name": "cargobi_cratesio",
          "platforms": [
            "x86_64-linux",
            "aarch64-linux",
            "x86_64-darwin",
            "aarch64-darwin",
            "x86_64-windows",
            "aarch64-windows",
            "x86_64-freebsd",
            "aarch64-freebsd",
            "x86_64-netbsd",
            "aarch64-netbsd",
            "x86_64-aix",
            "aarch64-aix",
            "x86_64-solaris",
            "aarch64-solaris",
            "x86_64-illumos",
            "aarch64-illumos",
            "x86_64-android",
            "aarch64-android"
          ],
          "version": "0.1.0",
          "buildDeps": [
            {
              "name": "cargo_binstall_ghrel"
            },
            {
              "name": "rust_rustup"
            }
          ],
          "moduleSpecifier": "https://raw.githubusercontent.com/metatypedev/ghjk/v0.2.1/ports/cargobi.ts"
        },
        "crateName": "cargo-udeps",
        "locked": true
      }
    }
  }
}<|MERGE_RESOLUTION|>--- conflicted
+++ resolved
@@ -724,13 +724,6 @@
           "crateName": "cargo-udeps",
           "locked": true,
           "specifiedVersion": true
-<<<<<<< HEAD
-        },
-        "bciqb53vnbgb6fcovjas7p4vhxkqbqicchrmz4g6cz2c2ffj2lqaog3i": {
-          "version": "v9.15.0",
-          "buildDepConfigs": {},
-          "portRef": "pnpm_ghrel@0.1.0",
-          "specifiedVersion": true
         },
         "bciqg5gzspxjw7zvrubuyyqskh2244x6mkoxfwugnrx3clyadlegvidi": {
           "version": "v2.0.6",
@@ -792,50 +785,6 @@
             "wasm32-wasi"
           ],
           "specifiedVersion": true
-        },
-        "bciqn2ct4mwrwyise3qlnabpine33dzt3lvnrhrbnkw4pnyryfe5is5a": {
-          "version": "3.7.1",
-          "buildDepConfigs": {
-            "cargo_binstall_ghrel": {
-              "version": "v1.10.9",
-              "buildDepConfigs": {},
-              "portRef": "cargo_binstall_ghrel@0.1.0",
-              "specifiedVersion": false
-            },
-            "rust_rustup": {
-              "version": "1.82.0",
-              "buildDepConfigs": {
-                "rustup_rustlang": {
-                  "version": "1.27.1",
-                  "buildDepConfigs": {
-                    "git_aa": {
-                      "version": "2.34.1",
-                      "buildDepConfigs": {},
-                      "portRef": "git_aa@0.1.0",
-                      "specifiedVersion": false
-                    }
-                  },
-                  "portRef": "rustup_rustlang@0.1.0",
-                  "specifiedVersion": false
-                }
-              },
-              "portRef": "rust_rustup@0.1.0",
-              "profile": "default",
-              "components": [
-                "rust-src"
-              ],
-              "targets": [
-                "wasm32-unknown-unknown",
-                "wasm32-wasi"
-              ],
-              "specifiedVersion": true
-            }
-          },
-          "portRef": "cargobi_cratesio@0.1.0",
-          "crateName": "protobuf-codegen",
-          "specifiedVersion": true
-=======
->>>>>>> 68cfb17b
         }
       }
     },
