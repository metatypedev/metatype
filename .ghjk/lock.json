{
  "version": "0",
  "platform": "x86_64-linux",
  "moduleEntries": {
    "ports": {
      "version": "0",
      "configResolutions": {
        "bciqf3eso3sdsxu4og5w6igw3mphr3ipbntahdnhe2kwlgci6osntcfq": {
          "version": "v1.45.2",
          "buildDepConfigs": {},
          "portRef": "deno_ghrel@0.1.0",
          "specifiedVersion": true
        },
        "bciqfcvnsjinhk2s3seiixi2brdmlyt25m5cpllbjivcfbvrhkzr57bq": {
          "version": "v24.1",
          "buildDepConfigs": {},
          "portRef": "protoc_ghrel@0.1.0",
          "specifiedVersion": true
        },
        "bciqmpujkkyxmzdz7sxpvi2pmajzfmg6gofplyqn43av2styxu2ng7sy": {
          "version": "8.9.0",
          "buildDepConfigs": {},
          "portRef": "curl_aa@0.1.0",
          "specifiedVersion": false
        },
        "bciqngfjdds2gmnwhriiif3fjgqw2hhpm3ssqxlnq4kiwyk53uesmzgy": {
          "version": "3.30.2",
          "buildDepConfigs": {
            "curl_aa": {
              "version": "8.9.0",
              "buildDepConfigs": {},
              "portRef": "curl_aa@0.1.0",
              "specifiedVersion": false
            },
            "git_aa": {
              "version": "2.46.0",
              "buildDepConfigs": {},
              "portRef": "git_aa@0.1.0",
              "specifiedVersion": false
            },
            "asdf_plugin_git": {
              "version": "d631481e96",
              "buildDepConfigs": {
                "git_aa": {
                  "version": "2.46.0",
                  "buildDepConfigs": {},
                  "portRef": "git_aa@0.1.0",
                  "specifiedVersion": false
                }
              },
              "portRef": "asdf_plugin_git@0.1.0",
              "pluginRepo": "https://github.com/asdf-community/asdf-cmake",
              "specifiedVersion": false
            }
          },
          "resolutionDepConfigs": {
            "asdf_plugin_git": {
              "pluginRepo": "https://github.com/asdf-community/asdf-cmake",
              "portRef": "asdf_plugin_git@0.1.0"
            }
          },
          "portRef": "asdf@0.1.0",
          "pluginRepo": "https://github.com/asdf-community/asdf-cmake",
          "installType": "version",
          "specifiedVersion": false
        },
        "bciqay4m4kmzfduj5t2clgejxgpe5zwper6lyyaxt7rhbjalaqd32nhq": {
          "version": "2.46.0",
          "buildDepConfigs": {},
          "portRef": "git_aa@0.1.0",
          "specifiedVersion": false
        },
        "bciqj77qfidghicv6joxixetnt5j3pdpo4j42exeghzsotetd5yhmpui": {
          "version": "d631481e96",
          "buildDepConfigs": {
            "git_aa": {
              "version": "2.46.0",
              "buildDepConfigs": {},
              "portRef": "git_aa@0.1.0",
              "specifiedVersion": false
            }
          },
          "portRef": "asdf_plugin_git@0.1.0",
          "pluginRepo": "https://github.com/asdf-community/asdf-cmake",
          "specifiedVersion": false
        },
        "bciqdryp66ydidszpw3nbjwf7d5lnyvw7xujujby4bnx5mdgdjabxcvi": {
          "version": "2.46.0",
          "buildDepConfigs": {},
          "portRef": "git_aa@0.1.0",
          "specifiedVersion": true
        },
        "bciqkv7foyoio4wpti4yf2qrw5nphkgk2din6ba7mjv2w7hmgrv725ja": {
          "version": "v2.4.0",
          "buildDepConfigs": {
            "tar_aa": {
              "version": "1.35",
              "buildDepConfigs": {},
              "portRef": "tar_aa@0.1.0",
              "specifiedVersion": false
            }
          },
          "portRef": "mold_ghrel@0.1.0",
          "replaceLd": true,
          "specifiedVersion": true
        },
        "bciqj4p5hoqweghbuvz52rupja7sqze34z63dd62nz632c5zxikv6ezy": {
          "version": "1.35",
          "buildDepConfigs": {},
          "portRef": "tar_aa@0.1.0",
          "specifiedVersion": false
        },
        "bciqjlw6cxddajjmznoemlmnu7mgbbm7a3hfmnd2x5oivwajmiqui5ey": {
          "version": "v0.2.65",
          "buildDepConfigs": {},
          "portRef": "act_ghrel@0.1.0",
          "specifiedVersion": false
        },
        "bciqkdikxlnvysolt3rirxozdyaovts5jo7e6zdhto7pjgxss4rkjeui": {
          "version": "0.5.0",
          "buildDepConfigs": {
            "cargo_binstall_ghrel": {
              "version": "v1.10.2",
              "buildDepConfigs": {},
              "portRef": "cargo_binstall_ghrel@0.1.0",
              "specifiedVersion": false
            },
            "rust_rustup": {
              "version": "1.79.0",
              "buildDepConfigs": {
                "rustup_rustlang": {
                  "version": "1.27.1",
                  "buildDepConfigs": {
                    "git_aa": {
                      "version": "2.46.0",
                      "buildDepConfigs": {},
                      "portRef": "git_aa@0.1.0",
                      "specifiedVersion": false
                    }
                  },
                  "portRef": "rustup_rustlang@0.1.0",
                  "specifiedVersion": false
                }
              },
              "portRef": "rust_rustup@0.1.0",
              "profile": "minimal",
              "specifiedVersion": true
            }
          },
          "portRef": "cargobi_cratesio@0.1.0",
          "crateName": "whiz",
          "locked": true,
          "specifiedVersion": false
        },
        "bciqeal5okt5zj763vhgsmf3afr5thrkqaitv6pb3wwegcwyb74gdyjq": {
          "version": "v1.10.2",
          "buildDepConfigs": {},
          "portRef": "cargo_binstall_ghrel@0.1.0",
          "specifiedVersion": false
        },
        "bciqdm4ezstna7wryjatl75thl72622466u4ht2y25dkhvgu76kcnemi": {
          "version": "1.79.0",
          "buildDepConfigs": {
            "rustup_rustlang": {
              "version": "1.27.1",
              "buildDepConfigs": {
                "git_aa": {
                  "version": "2.46.0",
                  "buildDepConfigs": {},
                  "portRef": "git_aa@0.1.0",
                  "specifiedVersion": false
                }
              },
              "portRef": "rustup_rustlang@0.1.0",
              "specifiedVersion": false
            }
          },
          "portRef": "rust_rustup@0.1.0",
          "profile": "minimal",
          "specifiedVersion": true
        },
        "bciqewpyjyfnnk4rbd6bbu5who2w6ve7dyt3inal72zg23cs4qnln32q": {
          "version": "1.27.1",
          "buildDepConfigs": {
            "git_aa": {
              "version": "2.46.0",
              "buildDepConfigs": {},
              "portRef": "git_aa@0.1.0",
              "specifiedVersion": false
            }
          },
          "portRef": "rustup_rustlang@0.1.0",
          "specifiedVersion": false
        },
        "bciqg6addm4t4fpqgkcpukqvbdrkscd56popl3at6aljs4tfnsfl3iki": {
          "version": "0.3.4",
          "buildDepConfigs": {
            "cargo_binstall_ghrel": {
              "version": "v1.10.2",
              "buildDepConfigs": {},
              "portRef": "cargo_binstall_ghrel@0.1.0",
              "specifiedVersion": false
            },
            "rust_rustup": {
              "version": "1.79.0",
              "buildDepConfigs": {
                "rustup_rustlang": {
                  "version": "1.27.1",
                  "buildDepConfigs": {
                    "git_aa": {
                      "version": "2.46.0",
                      "buildDepConfigs": {},
                      "portRef": "git_aa@0.1.0",
                      "specifiedVersion": false
                    }
                  },
                  "portRef": "rustup_rustlang@0.1.0",
                  "specifiedVersion": false
                }
              },
              "portRef": "rust_rustup@0.1.0",
              "profile": "minimal",
              "specifiedVersion": true
            }
          },
          "portRef": "cargobi_cratesio@0.1.0",
          "crateName": "wit-deps-cli",
          "locked": true,
          "specifiedVersion": false
        },
        "bciqjt35de5uwbp3qv3idkj7or2pu2gcun5jjkdttfupyuseslmjny5i": {
          "version": "2.4.0",
          "buildDepConfigs": {
            "cargo_binstall_ghrel": {
              "version": "v1.10.2",
              "buildDepConfigs": {},
              "portRef": "cargo_binstall_ghrel@0.1.0",
              "specifiedVersion": false
            },
            "rust_rustup": {
              "version": "1.79.0",
              "buildDepConfigs": {
                "rustup_rustlang": {
                  "version": "1.27.1",
                  "buildDepConfigs": {
                    "git_aa": {
                      "version": "2.46.0",
                      "buildDepConfigs": {},
                      "portRef": "git_aa@0.1.0",
                      "specifiedVersion": false
                    }
                  },
                  "portRef": "rustup_rustlang@0.1.0",
                  "specifiedVersion": false
                }
              },
              "portRef": "rust_rustup@0.1.0",
              "profile": "minimal",
              "specifiedVersion": true
            }
          },
          "portRef": "cargobi_cratesio@0.1.0",
          "crateName": "git-cliff",
          "locked": true,
          "specifiedVersion": false
        },
        "bciqaptuytx6h5lrjrb4xyeg2b5wjh5d3kawubwf6mssdgpntoqtxeha": {
          "version": "3.7.1",
          "buildDepConfigs": {
            "cpy_bs_ghrel": {
              "version": "3.12.2",
              "buildDepConfigs": {
                "tar_aa": {
                  "version": "1.35",
                  "buildDepConfigs": {},
                  "portRef": "tar_aa@0.1.0",
                  "specifiedVersion": false
                },
                "zstd_aa": {
                  "version": "v1.5.6,",
                  "buildDepConfigs": {},
                  "portRef": "zstd_aa@0.1.0",
                  "specifiedVersion": false
                }
              },
              "portRef": "cpy_bs_ghrel@0.1.0",
              "releaseTag": "20240224",
              "specifiedVersion": true
            }
          },
          "portRef": "pipi_pypi@0.1.0",
          "packageName": "pre-commit",
          "specifiedVersion": true
        },
        "bciqfoek3nbk2jfcgfx5323wcco2bmml75tgrsjgxbdhxe5dn3isgjgi": {
          "version": "3.12.2",
          "buildDepConfigs": {
            "tar_aa": {
              "version": "1.35",
              "buildDepConfigs": {},
              "portRef": "tar_aa@0.1.0",
              "specifiedVersion": false
            },
            "zstd_aa": {
              "version": "v1.5.6,",
              "buildDepConfigs": {},
              "portRef": "zstd_aa@0.1.0",
              "specifiedVersion": false
            }
          },
          "portRef": "cpy_bs_ghrel@0.1.0",
          "releaseTag": "20240224",
          "specifiedVersion": true
        },
        "bciqe6fwheayositrdk7rkr2ngdr4wizldakex23tgivss7w6z7g3q3y": {
          "version": "v1.5.6,",
          "buildDepConfigs": {},
          "portRef": "zstd_aa@0.1.0",
          "specifiedVersion": false
        },
        "bciqbbuzvdy4qweoxykn6kcqp3xyoi2ehdbdv3xbir4inj6i3m72wcsa": {
          "version": "v0.13.1",
          "buildDepConfigs": {},
          "portRef": "temporal_cli_ghrel@0.1.0",
          "specifiedVersion": true
        },
        "bciqnvknjnd6ivod4sz4usxxbxmhhyp4kiahvyy4yn6erblbzfu2s7na": {
          "version": "1.33.0",
          "buildDepConfigs": {
            "cargo_binstall_ghrel": {
              "version": "v1.10.2",
              "buildDepConfigs": {},
              "portRef": "cargo_binstall_ghrel@0.1.0",
              "specifiedVersion": false
            },
            "rust_rustup": {
              "version": "1.79.0",
              "buildDepConfigs": {
                "rustup_rustlang": {
                  "version": "1.27.1",
                  "buildDepConfigs": {
                    "git_aa": {
                      "version": "2.46.0",
                      "buildDepConfigs": {},
                      "portRef": "git_aa@0.1.0",
                      "specifiedVersion": false
                    }
                  },
                  "portRef": "rustup_rustlang@0.1.0",
                  "specifiedVersion": false
                }
              },
              "portRef": "rust_rustup@0.1.0",
              "profile": "minimal",
              "specifiedVersion": true
            }
          },
          "portRef": "cargobi_cratesio@0.1.0",
          "crateName": "cargo-insta",
          "locked": true,
          "specifiedVersion": true
        },
        "bciqgustga36b3bmjpi76xcde43z3efxo2czwmvotcxlktxkhcizywiq": {
          "version": "0.2.5",
          "buildDepConfigs": {
            "cargo_binstall_ghrel": {
              "version": "v1.10.2",
              "buildDepConfigs": {},
              "portRef": "cargo_binstall_ghrel@0.1.0",
              "specifiedVersion": false
            },
            "rust_rustup": {
              "version": "1.79.0",
              "buildDepConfigs": {
                "rustup_rustlang": {
                  "version": "1.27.1",
                  "buildDepConfigs": {
                    "git_aa": {
                      "version": "2.46.0",
                      "buildDepConfigs": {},
                      "portRef": "git_aa@0.1.0",
                      "specifiedVersion": false
                    }
                  },
                  "portRef": "rustup_rustlang@0.1.0",
                  "specifiedVersion": false
                }
              },
              "portRef": "rust_rustup@0.1.0",
              "profile": "minimal",
              "specifiedVersion": true
            }
          },
          "portRef": "cargobi_cratesio@0.1.0",
          "crateName": "cross",
          "locked": true,
          "specifiedVersion": true
        },
        "bciqen7oo7yiny6lbip32ieyt5e2z6gum6ytzdx5krgkoe3zbvwyvdsq": {
          "version": "3.8.18",
          "buildDepConfigs": {
            "tar_aa": {
              "version": "1.35",
              "buildDepConfigs": {},
              "portRef": "tar_aa@0.1.0",
              "specifiedVersion": false
            },
            "zstd_aa": {
              "version": "v1.5.6,",
              "buildDepConfigs": {},
              "portRef": "zstd_aa@0.1.0",
              "specifiedVersion": false
            }
          },
          "portRef": "cpy_bs_ghrel@0.1.0",
          "releaseTag": "20240224",
          "specifiedVersion": true
        },
        "bciqftkwrm7ms3vsx7nw3euw3wotzed3dlhvycqnk7mhg7gsbhz26khi": {
          "version": "0.4.7",
          "buildDepConfigs": {
            "cpy_bs_ghrel": {
              "version": "3.12.2",
              "buildDepConfigs": {
                "tar_aa": {
                  "version": "1.35",
                  "buildDepConfigs": {},
                  "portRef": "tar_aa@0.1.0",
                  "specifiedVersion": false
                },
                "zstd_aa": {
                  "version": "v1.5.6,",
                  "buildDepConfigs": {},
                  "portRef": "zstd_aa@0.1.0",
                  "specifiedVersion": false
                }
              },
              "portRef": "cpy_bs_ghrel@0.1.0",
              "releaseTag": "20240224",
              "specifiedVersion": true
            }
          },
          "portRef": "pipi_pypi@0.1.0",
          "packageName": "ruff",
          "specifiedVersion": true
        },
        "bciqotghtiwpobhzxxovjztcffrnlwxrfkluqe57tdwk2qyit67ayyni": {
          "version": "1.7.0",
          "buildDepConfigs": {
            "cpy_bs_ghrel": {
              "version": "3.12.2",
              "buildDepConfigs": {
                "tar_aa": {
                  "version": "1.35",
                  "buildDepConfigs": {},
                  "portRef": "tar_aa@0.1.0",
                  "specifiedVersion": false
                },
                "zstd_aa": {
                  "version": "v1.5.6,",
                  "buildDepConfigs": {},
                  "portRef": "zstd_aa@0.1.0",
                  "specifiedVersion": false
                }
              },
              "portRef": "cpy_bs_ghrel@0.1.0",
              "releaseTag": "20240224",
              "specifiedVersion": true
            }
          },
          "portRef": "pipi_pypi@0.1.0",
          "packageName": "poetry",
          "specifiedVersion": true
        },
        "bciqigrb324p62juzwmsfnb5oz3ffwa4dj4i3cjqn2vegarnxv427i4i": {
          "version": "v20.8.0",
          "buildDepConfigs": {
            "tar_aa": {
              "version": "1.35",
              "buildDepConfigs": {},
              "portRef": "tar_aa@0.1.0",
              "specifiedVersion": false
            }
          },
          "portRef": "node_org@0.1.0",
          "specifiedVersion": true
        },
        "bciqcph72sicdlw4p47fufwrlg32rgxrnkunrofr3eyql5zmnsjguk4q": {
          "version": "v9.4.0",
          "buildDepConfigs": {},
          "portRef": "pnpm_ghrel@0.1.0",
          "specifiedVersion": true
        },
        "bciqchyssdrikfkpksvaf332htzx3ztqnu2a7nolskedqc6ggzw6lg6a": {
          "version": "10.0.1",
          "buildDepConfigs": {
            "node_org": {
              "version": "v20.8.0",
              "buildDepConfigs": {
                "tar_aa": {
                  "version": "1.35",
                  "buildDepConfigs": {},
                  "portRef": "tar_aa@0.1.0",
                  "specifiedVersion": false
                }
              },
              "portRef": "node_org@0.1.0",
              "specifiedVersion": true
            }
          },
          "portRef": "npmi_npm@0.1.0",
          "packageName": "node-gyp",
          "specifiedVersion": true
        },
        "bciqow7vi5yxnhumjr3am67ct5pnavar2e55wp2vlddesl43oyppw5kq": {
          "version": "0.116.1",
          "buildDepConfigs": {
            "cargo_binstall_ghrel": {
              "version": "v1.10.2",
              "buildDepConfigs": {},
              "portRef": "cargo_binstall_ghrel@0.1.0",
              "specifiedVersion": false
            },
            "rust_rustup": {
              "version": "1.79.0",
              "buildDepConfigs": {
                "rustup_rustlang": {
                  "version": "1.27.1",
                  "buildDepConfigs": {
                    "git_aa": {
                      "version": "2.46.0",
                      "buildDepConfigs": {},
                      "portRef": "git_aa@0.1.0",
                      "specifiedVersion": false
                    }
                  },
                  "portRef": "rustup_rustlang@0.1.0",
                  "specifiedVersion": false
                }
              },
              "portRef": "rust_rustup@0.1.0",
              "profile": "minimal",
              "specifiedVersion": true
            }
          },
          "portRef": "cargobi_cratesio@0.1.0",
          "crateName": "wasm-opt",
          "locked": true,
          "specifiedVersion": true
        },
        "bciqgrinxolr2jfyj4smh3w5vwz6n4aacistocxbat5pz2fwf23glslq": {
          "version": "1.208.1",
          "buildDepConfigs": {
            "cargo_binstall_ghrel": {
              "version": "v1.10.2",
              "buildDepConfigs": {},
              "portRef": "cargo_binstall_ghrel@0.1.0",
              "specifiedVersion": false
            },
            "rust_rustup": {
              "version": "1.79.0",
              "buildDepConfigs": {
                "rustup_rustlang": {
                  "version": "1.27.1",
                  "buildDepConfigs": {
                    "git_aa": {
                      "version": "2.46.0",
                      "buildDepConfigs": {},
                      "portRef": "git_aa@0.1.0",
                      "specifiedVersion": false
                    }
                  },
                  "portRef": "rustup_rustlang@0.1.0",
                  "specifiedVersion": false
                }
              },
              "portRef": "rust_rustup@0.1.0",
              "profile": "minimal",
              "specifiedVersion": true
            }
          },
          "portRef": "cargobi_cratesio@0.1.0",
          "crateName": "wasm-tools",
          "locked": true,
          "specifiedVersion": true
        },
        "bciqghgb2rje3epckvbdexyfqud7yw6wbu32vt3h6iglfsytgvyqiosy": {
          "version": "0.13.4",
          "buildDepConfigs": {
            "cpy_bs_ghrel": {
              "version": "3.12.2",
              "buildDepConfigs": {
                "tar_aa": {
                  "version": "1.35",
                  "buildDepConfigs": {},
                  "portRef": "tar_aa@0.1.0",
                  "specifiedVersion": false
                },
                "zstd_aa": {
                  "version": "v1.5.6,",
                  "buildDepConfigs": {},
                  "portRef": "zstd_aa@0.1.0",
                  "specifiedVersion": false
                }
              },
              "portRef": "cpy_bs_ghrel@0.1.0",
              "releaseTag": "20240224",
              "specifiedVersion": true
            }
          },
          "portRef": "pipi_pypi@0.1.0",
          "packageName": "componentize-py",
          "specifiedVersion": true
        },
        "bciqb6acvw45s2pagycoulvy6e5n5ukmbi6j4lrwe2nr5vu5txe333mi": {
          "version": "1.3.0",
          "buildDepConfigs": {
            "node_org": {
              "version": "v20.8.0",
              "buildDepConfigs": {
                "tar_aa": {
                  "version": "1.35",
                  "buildDepConfigs": {},
                  "portRef": "tar_aa@0.1.0",
                  "specifiedVersion": false
                }
              },
              "portRef": "node_org@0.1.0",
              "specifiedVersion": true
            }
          },
          "portRef": "npmi_npm@0.1.0",
          "packageName": "@bytecodealliance/jco",
          "specifiedVersion": true
        },
        "bciqe6sahnduk5kofaohmecai2ip7ipjakg7rn32ezstllzr5nixmhyi": {
          "version": "nightly-2024-05-26",
          "buildDepConfigs": {
            "rustup_rustlang": {
              "version": "1.27.1",
              "buildDepConfigs": {
                "git_aa": {
                  "version": "2.46.0",
                  "buildDepConfigs": {},
                  "portRef": "git_aa@0.1.0",
                  "specifiedVersion": false
                }
              },
              "portRef": "rustup_rustlang@0.1.0",
              "specifiedVersion": false
            }
          },
          "portRef": "rust_rustup@0.1.0",
          "profile": "minimal",
          "specifiedVersion": true
        },
        "bciqmdyyew3oomtpx6rnfqnnehe4inls4wf26fq6nat6uxd3oqjwlmyi": {
          "version": "0.1.47",
          "buildDepConfigs": {
            "cargo_binstall_ghrel": {
              "version": "v1.10.2",
              "buildDepConfigs": {},
              "portRef": "cargo_binstall_ghrel@0.1.0",
              "specifiedVersion": false
            },
            "rust_rustup": {
              "version": "1.79.0",
              "buildDepConfigs": {
                "rustup_rustlang": {
                  "version": "1.27.1",
                  "buildDepConfigs": {
                    "git_aa": {
                      "version": "2.46.0",
                      "buildDepConfigs": {},
                      "portRef": "git_aa@0.1.0",
                      "specifiedVersion": false
                    }
                  },
                  "portRef": "rustup_rustlang@0.1.0",
                  "specifiedVersion": false
                }
              },
              "portRef": "rust_rustup@0.1.0",
              "profile": "minimal",
              "specifiedVersion": true
            }
          },
          "portRef": "cargobi_cratesio@0.1.0",
          "crateName": "cargo-udeps",
          "locked": true,
          "specifiedVersion": true
        },
        "bciqogkh34iffsgpjzg5m2tuyvt5e2phqsbbo6wh6nckxaojckmmasga": {
          "version": "v1.46.1",
          "buildDepConfigs": {},
          "portRef": "deno_ghrel@0.1.0",
          "specifiedVersion": true
        },
        "bciqjrdkuk366snl5rgzvkskacsphzernzelmhhu3sgkbpst6yptbpnq": {
          "version": "1.8.3",
          "buildDepConfigs": {
            "cpy_bs_ghrel": {
              "version": "3.12.2",
              "buildDepConfigs": {
                "tar_aa": {
                  "version": "1.35",
                  "buildDepConfigs": {},
                  "portRef": "tar_aa@0.1.0",
                  "specifiedVersion": false
                },
                "zstd_aa": {
                  "version": "v1.5.6,",
                  "buildDepConfigs": {},
                  "portRef": "zstd_aa@0.1.0",
                  "specifiedVersion": false
                }
              },
              "portRef": "cpy_bs_ghrel@0.1.0",
              "releaseTag": "20240224",
              "specifiedVersion": true
            }
          },
          "portRef": "pipi_pypi@0.1.0",
          "packageName": "poetry",
          "specifiedVersion": true
        },
        "bciqeuydb323bsxomz437z6xv7imxxgiecyhqheaw2nvm2u5cmgdd4vy": {
          "version": "3.9.19",
          "buildDepConfigs": {
            "tar_aa": {
              "version": "1.35",
              "buildDepConfigs": {},
              "portRef": "tar_aa@0.1.0",
              "specifiedVersion": false
            },
            "zstd_aa": {
              "version": "v1.5.6,",
              "buildDepConfigs": {},
              "portRef": "zstd_aa@0.1.0",
              "specifiedVersion": false
            }
          },
          "portRef": "cpy_bs_ghrel@0.1.0",
          "releaseTag": "20240814",
          "specifiedVersion": true
        },
        "bciqe6tpdv6hffdbc7hql52w3ivpdls47lgpuhsa3hzsryrwx7ty5dgy": {
          "version": "3.30.3",
          "buildDepConfigs": {
            "cpy_bs_ghrel": {
              "version": "3.12.5",
              "buildDepConfigs": {
                "tar_aa": {
                  "version": "1.35",
                  "buildDepConfigs": {},
                  "portRef": "tar_aa@0.1.0",
                  "specifiedVersion": false
                },
                "zstd_aa": {
                  "version": "v1.5.6,",
                  "buildDepConfigs": {},
                  "portRef": "zstd_aa@0.1.0",
                  "specifiedVersion": false
                }
              },
              "portRef": "cpy_bs_ghrel@0.1.0",
              "releaseTag": "20240814",
              "specifiedVersion": true
            }
          },
          "portRef": "pipi_pypi@0.1.0",
          "packageName": "cmake",
          "specifiedVersion": false
        },
        "bciqcsylkfsdlyzx76glxvivu4r236ivoynoaogmawn7wesftq4lht3a": {
          "version": "3.12.5",
          "buildDepConfigs": {
            "tar_aa": {
              "version": "1.35",
              "buildDepConfigs": {},
              "portRef": "tar_aa@0.1.0",
              "specifiedVersion": false
            },
            "zstd_aa": {
              "version": "v1.5.6,",
              "buildDepConfigs": {},
              "portRef": "zstd_aa@0.1.0",
              "specifiedVersion": false
            }
          },
          "portRef": "cpy_bs_ghrel@0.1.0",
          "releaseTag": "20240814",
          "specifiedVersion": true
        },
        "bciqfoh6rcv3bhze6nzb3edufogn5usavol623q7hw6lfuq3du3fe3ry": {
          "version": "v28.2",
          "buildDepConfigs": {},
          "portRef": "protoc_ghrel@0.1.0",
          "specifiedVersion": true
        },
        "bciqh6lifl6dl5jftfpd4qqvb4q4yx4c2jgycqzz5fcg2gsp5zocuedi": {
          "version": "v1.46.3",
          "buildDepConfigs": {},
          "portRef": "deno_ghrel@0.1.0",
          "specifiedVersion": true
        },
        "bciqc4tel4mvul3drcx6kljgvy5avxnglgkhzdeo2ri5olbpcwukx4jy": {
          "version": "3.6.0",
          "buildDepConfigs": {
            "cargo_binstall_ghrel": {
              "version": "v1.10.2",
              "buildDepConfigs": {},
              "portRef": "cargo_binstall_ghrel@0.1.0",
              "specifiedVersion": false
            },
            "rust_rustup": {
              "version": "1.80.1",
              "buildDepConfigs": {
                "rustup_rustlang": {
                  "version": "1.27.1",
                  "buildDepConfigs": {
                    "git_aa": {
                      "version": "2.46.0",
                      "buildDepConfigs": {},
                      "portRef": "git_aa@0.1.0",
                      "specifiedVersion": false
                    }
                  },
                  "portRef": "rustup_rustlang@0.1.0",
                  "specifiedVersion": false
                }
              },
              "portRef": "rust_rustup@0.1.0",
              "profile": "minimal",
              "specifiedVersion": true
            }
          },
          "portRef": "cargobi_cratesio@0.1.0",
          "crateName": "protobuf-codegen",
          "specifiedVersion": true
        },
        "bciqdxxrdxv7gdhguk43f7tqbzpamv3evrwffw2c6wujly5ijvanb24q": {
          "version": "1.80.1",
          "buildDepConfigs": {
            "rustup_rustlang": {
              "version": "1.27.1",
              "buildDepConfigs": {
                "git_aa": {
                  "version": "2.46.0",
                  "buildDepConfigs": {},
                  "portRef": "git_aa@0.1.0",
                  "specifiedVersion": false
                }
              },
              "portRef": "rustup_rustlang@0.1.0",
              "specifiedVersion": false
            }
          },
          "portRef": "rust_rustup@0.1.0",
          "profile": "minimal",
          "specifiedVersion": true
        },
        "bciqad6aisdl5shqpoyngeaoclm3akepy6wf7vtbmdhyduegz6yxbjdi": {
          "version": "3.5.1",
          "buildDepConfigs": {
            "cargo_binstall_ghrel": {
              "version": "v1.10.2",
              "buildDepConfigs": {},
              "portRef": "cargo_binstall_ghrel@0.1.0",
              "specifiedVersion": false
            },
            "rust_rustup": {
              "version": "1.80.1",
              "buildDepConfigs": {
                "rustup_rustlang": {
                  "version": "1.27.1",
                  "buildDepConfigs": {
                    "git_aa": {
                      "version": "2.46.0",
                      "buildDepConfigs": {},
                      "portRef": "git_aa@0.1.0",
                      "specifiedVersion": false
                    }
                  },
                  "portRef": "rustup_rustlang@0.1.0",
                  "specifiedVersion": false
                }
              },
              "portRef": "rust_rustup@0.1.0",
              "profile": "minimal",
              "specifiedVersion": true
            }
          },
          "portRef": "cargobi_cratesio@0.1.0",
          "crateName": "protobuf-codegen",
          "specifiedVersion": true
        }
      }
    },
    "tasks": {
      "version": "0"
    },
    "envs": {
      "version": "0"
    }
  },
  "config": {
    "modules": [
      {
        "id": "ports",
        "config": {
          "sets": {
            "ghjkEnvProvInstSet___main": {
              "installs": [
                "bciqminqcmgw3fbbhibwc7tf6mrupttheic7kpiykadbowqmnzhmzo5a"
              ],
              "allowedBuildDeps": "bciqek3tmrhm4iohl6tvdzlhxwhv7b52makvvgehltxv52d3l7rbki3y"
            },
            "ghjkEnvProvInstSet____rust": {
              "installs": [
                "bciqfjvqemdy7d6axvwkywcm6v66wogddvk7k6e6rps4e6zidkjvm4fy",
                "bciqlubbahrp4pxohyffmn5yj52atjgmn5nxepmkdev6wtmvpbx7kr7y",
                "bciqminqcmgw3fbbhibwc7tf6mrupttheic7kpiykadbowqmnzhmzo5a"
              ],
              "allowedBuildDeps": "bciqek3tmrhm4iohl6tvdzlhxwhv7b52makvvgehltxv52d3l7rbki3y"
            },
            "ghjkEnvProvInstSet___dev": {
              "installs": [
                "bciqbx637744bfiyvprs77xdnvdt7uuwmtlntfjpwmkda672gklkbpmi",
                "bciqdoqocirh7aseu5o5hfqaj3sb3pfd3z3rlvig26xttmcmsoljuz6i",
                "bciqjsjvkjm6xvoovs6y3y6me32422zr5wc5njs4kwfmmyf6nt6jzv2i",
                "bciqdf7jtq3zzhn676t2dr7fyve47fj7coajtymmye353lrrluskjk7q",
                "bciqeaqeduyhykw7s7gq6ney6ci7deheq3etgdwkvg55mwbzdhz2opra",
                "bciqdtuhf425g6prb5fyupbcokttmkill6wyqk7bkphx3ueltl5mvu4q",
                "bciqmvgsg7h3ohj3m7das4bznahgt6tyq7mamta3n2vorulqvml7mywq",
                "bciqicdqw36v63cbrscwsgtu2htrmwmgtfoxexv4rx5d2y24vytxbuma",
                "bciqe33uhsuaesrjk6luzxrbbimwg5ydt6x2lrieelwbr7aft4g2qwsy",
                "bciqfjvqemdy7d6axvwkywcm6v66wogddvk7k6e6rps4e6zidkjvm4fy",
                "bciqlubbahrp4pxohyffmn5yj52atjgmn5nxepmkdev6wtmvpbx7kr7y",
                "bciqminqcmgw3fbbhibwc7tf6mrupttheic7kpiykadbowqmnzhmzo5a",
                "bciqfpjzi6gguk7dafyicfjpzpwtybgyc2dsnxg2zxkcmyinzy7abpla",
                "bciqkgncxbauys2qfguplxcz2auxrcyamj4b6htqk2fqvohfm3afd7sa",
                "bciqihcmo6l5uwzih3e3ujc55curep4arfomo6rzkdsfim74unxexiqy",
                "bciqezep4ufkgwesldlm5etyfkgdsiickfudx7cosydcz6xtgeorn2hy",
                "bciqaixkkacuuligsvtjcfdfgjgl65owtyspiiljb3vmutlgymecsiwq",
                "bciqlt27ioikxnpkqq37hma7ibn5e5wpzfarbvoh77zwdkarwghtvzxa",
                "bciqojan3zglnfctnmqyxvnxaha46yrnlhj77j3kw4mxadvauqepqdba",
                "bciqcnbruy2q6trpvia52n2yis4t27taoz4mxkeguqz5aif7ex6rp26y",
                "bciqpu7gxs3zm7i4gwp3m3cfdxwz27ixvsykdnbxrl5m5mt3xbb3b4la",
                "bciqjme7csfq43oenkrsakdhaha34hgy6vdwkfffki2ank3kf6mjcguq"
              ],
              "allowedBuildDeps": "bciqek3tmrhm4iohl6tvdzlhxwhv7b52makvvgehltxv52d3l7rbki3y"
            },
            "ghjkEnvProvInstSet___oci": {
              "installs": [
                "bciqbx637744bfiyvprs77xdnvdt7uuwmtlntfjpwmkda672gklkbpmi",
                "bciqfjvqemdy7d6axvwkywcm6v66wogddvk7k6e6rps4e6zidkjvm4fy",
                "bciqlubbahrp4pxohyffmn5yj52atjgmn5nxepmkdev6wtmvpbx7kr7y",
                "bciqminqcmgw3fbbhibwc7tf6mrupttheic7kpiykadbowqmnzhmzo5a",
                "bciqojan3zglnfctnmqyxvnxaha46yrnlhj77j3kw4mxadvauqepqdba",
                "bciqcnbruy2q6trpvia52n2yis4t27taoz4mxkeguqz5aif7ex6rp26y",
                "bciqpu7gxs3zm7i4gwp3m3cfdxwz27ixvsykdnbxrl5m5mt3xbb3b4la",
                "bciqjme7csfq43oenkrsakdhaha34hgy6vdwkfffki2ank3kf6mjcguq"
              ],
              "allowedBuildDeps": "bciqek3tmrhm4iohl6tvdzlhxwhv7b52makvvgehltxv52d3l7rbki3y"
            },
            "ghjkEnvProvInstSet____ecma": {
              "installs": [
                "bciqezep4ufkgwesldlm5etyfkgdsiickfudx7cosydcz6xtgeorn2hy",
                "bciqaixkkacuuligsvtjcfdfgjgl65owtyspiiljb3vmutlgymecsiwq",
                "bciqlt27ioikxnpkqq37hma7ibn5e5wpzfarbvoh77zwdkarwghtvzxa",
                "bciqminqcmgw3fbbhibwc7tf6mrupttheic7kpiykadbowqmnzhmzo5a"
              ],
              "allowedBuildDeps": "bciqek3tmrhm4iohl6tvdzlhxwhv7b52makvvgehltxv52d3l7rbki3y"
            },
            "ghjkEnvProvInstSet____python": {
              "installs": [
                "bciqfpjzi6gguk7dafyicfjpzpwtybgyc2dsnxg2zxkcmyinzy7abpla",
                "bciqkgncxbauys2qfguplxcz2auxrcyamj4b6htqk2fqvohfm3afd7sa",
                "bciqihcmo6l5uwzih3e3ujc55curep4arfomo6rzkdsfim74unxexiqy",
                "bciqminqcmgw3fbbhibwc7tf6mrupttheic7kpiykadbowqmnzhmzo5a"
              ],
              "allowedBuildDeps": "bciqek3tmrhm4iohl6tvdzlhxwhv7b52makvvgehltxv52d3l7rbki3y"
            },
            "ghjkEnvProvInstSet____wasm": {
              "installs": [
                "bciqojan3zglnfctnmqyxvnxaha46yrnlhj77j3kw4mxadvauqepqdba",
                "bciqcnbruy2q6trpvia52n2yis4t27taoz4mxkeguqz5aif7ex6rp26y",
                "bciqpu7gxs3zm7i4gwp3m3cfdxwz27ixvsykdnbxrl5m5mt3xbb3b4la",
                "bciqjme7csfq43oenkrsakdhaha34hgy6vdwkfffki2ank3kf6mjcguq",
                "bciqminqcmgw3fbbhibwc7tf6mrupttheic7kpiykadbowqmnzhmzo5a"
              ],
              "allowedBuildDeps": "bciqek3tmrhm4iohl6tvdzlhxwhv7b52makvvgehltxv52d3l7rbki3y"
            },
            "ghjkEnvProvInstSet___ci": {
              "installs": [
                "bciqdtuhf425g6prb5fyupbcokttmkill6wyqk7bkphx3ueltl5mvu4q",
                "bciqmvgsg7h3ohj3m7das4bznahgt6tyq7mamta3n2vorulqvml7mywq",
                "bciqicdqw36v63cbrscwsgtu2htrmwmgtfoxexv4rx5d2y24vytxbuma",
                "bciqe33uhsuaesrjk6luzxrbbimwg5ydt6x2lrieelwbr7aft4g2qwsy",
                "bciqfjvqemdy7d6axvwkywcm6v66wogddvk7k6e6rps4e6zidkjvm4fy",
                "bciqlubbahrp4pxohyffmn5yj52atjgmn5nxepmkdev6wtmvpbx7kr7y",
                "bciqminqcmgw3fbbhibwc7tf6mrupttheic7kpiykadbowqmnzhmzo5a",
                "bciqfpjzi6gguk7dafyicfjpzpwtybgyc2dsnxg2zxkcmyinzy7abpla",
                "bciqkgncxbauys2qfguplxcz2auxrcyamj4b6htqk2fqvohfm3afd7sa",
                "bciqihcmo6l5uwzih3e3ujc55curep4arfomo6rzkdsfim74unxexiqy",
                "bciqezep4ufkgwesldlm5etyfkgdsiickfudx7cosydcz6xtgeorn2hy",
                "bciqaixkkacuuligsvtjcfdfgjgl65owtyspiiljb3vmutlgymecsiwq",
                "bciqlt27ioikxnpkqq37hma7ibn5e5wpzfarbvoh77zwdkarwghtvzxa",
                "bciqojan3zglnfctnmqyxvnxaha46yrnlhj77j3kw4mxadvauqepqdba",
                "bciqcnbruy2q6trpvia52n2yis4t27taoz4mxkeguqz5aif7ex6rp26y",
                "bciqpu7gxs3zm7i4gwp3m3cfdxwz27ixvsykdnbxrl5m5mt3xbb3b4la",
                "bciqjme7csfq43oenkrsakdhaha34hgy6vdwkfffki2ank3kf6mjcguq"
              ],
              "allowedBuildDeps": "bciqek3tmrhm4iohl6tvdzlhxwhv7b52makvvgehltxv52d3l7rbki3y"
            },
            "ghjkEnvProvInstSet_______task_env_gen-subs-protoc": {
              "installs": [
                "bciqm2rvnfe77sj6jekrm65oayuywt5lbrw33qezqjcg5rzaioc6uszy",
                "bciqfjvqemdy7d6axvwkywcm6v66wogddvk7k6e6rps4e6zidkjvm4fy",
                "bciqlubbahrp4pxohyffmn5yj52atjgmn5nxepmkdev6wtmvpbx7kr7y",
                "bciqminqcmgw3fbbhibwc7tf6mrupttheic7kpiykadbowqmnzhmzo5a"
              ],
              "allowedBuildDeps": "bciqek3tmrhm4iohl6tvdzlhxwhv7b52makvvgehltxv52d3l7rbki3y"
            },
            "ghjkEnvProvInstSet_______task_env_lint-udeps": {
              "installs": [
                "bciqezkigmtx5tweeflmn27yofgwybmgbat7g6jg4xmxamomsdpvenay",
                "bciqiknd2vbwhxng2oy5d7qjpor7jq74pulaeijfrywyggv4mw3wngsi",
                "bciqminqcmgw3fbbhibwc7tf6mrupttheic7kpiykadbowqmnzhmzo5a"
              ],
              "allowedBuildDeps": "bciqek3tmrhm4iohl6tvdzlhxwhv7b52makvvgehltxv52d3l7rbki3y"
            },
            "ghjkEnvProvInstSet_______task_env_dev-website": {
              "installs": [
                "bciqezep4ufkgwesldlm5etyfkgdsiickfudx7cosydcz6xtgeorn2hy",
                "bciqaixkkacuuligsvtjcfdfgjgl65owtyspiiljb3vmutlgymecsiwq",
                "bciqlt27ioikxnpkqq37hma7ibn5e5wpzfarbvoh77zwdkarwghtvzxa",
                "bciqminqcmgw3fbbhibwc7tf6mrupttheic7kpiykadbowqmnzhmzo5a",
                "bciqfpjzi6gguk7dafyicfjpzpwtybgyc2dsnxg2zxkcmyinzy7abpla",
                "bciqkgncxbauys2qfguplxcz2auxrcyamj4b6htqk2fqvohfm3afd7sa",
                "bciqihcmo6l5uwzih3e3ujc55curep4arfomo6rzkdsfim74unxexiqy"
              ],
              "allowedBuildDeps": "bciqek3tmrhm4iohl6tvdzlhxwhv7b52makvvgehltxv52d3l7rbki3y"
            },
            "ghjkEnvProvInstSet_______task_env_test-rust": {
              "installs": [
                "bciqfjvqemdy7d6axvwkywcm6v66wogddvk7k6e6rps4e6zidkjvm4fy",
                "bciqlubbahrp4pxohyffmn5yj52atjgmn5nxepmkdev6wtmvpbx7kr7y",
                "bciqminqcmgw3fbbhibwc7tf6mrupttheic7kpiykadbowqmnzhmzo5a",
                "bciqezep4ufkgwesldlm5etyfkgdsiickfudx7cosydcz6xtgeorn2hy",
                "bciqaixkkacuuligsvtjcfdfgjgl65owtyspiiljb3vmutlgymecsiwq",
                "bciqlt27ioikxnpkqq37hma7ibn5e5wpzfarbvoh77zwdkarwghtvzxa",
                "bciqfpjzi6gguk7dafyicfjpzpwtybgyc2dsnxg2zxkcmyinzy7abpla",
                "bciqkgncxbauys2qfguplxcz2auxrcyamj4b6htqk2fqvohfm3afd7sa",
                "bciqihcmo6l5uwzih3e3ujc55curep4arfomo6rzkdsfim74unxexiqy"
              ],
              "allowedBuildDeps": "bciqek3tmrhm4iohl6tvdzlhxwhv7b52makvvgehltxv52d3l7rbki3y"
            },
            "ghjkEnvProvInstSet_______task_env_dev-eg-tgraphs": {
              "installs": [
                "bciqfjvqemdy7d6axvwkywcm6v66wogddvk7k6e6rps4e6zidkjvm4fy",
                "bciqlubbahrp4pxohyffmn5yj52atjgmn5nxepmkdev6wtmvpbx7kr7y",
                "bciqminqcmgw3fbbhibwc7tf6mrupttheic7kpiykadbowqmnzhmzo5a",
                "bciqezep4ufkgwesldlm5etyfkgdsiickfudx7cosydcz6xtgeorn2hy",
                "bciqaixkkacuuligsvtjcfdfgjgl65owtyspiiljb3vmutlgymecsiwq",
                "bciqlt27ioikxnpkqq37hma7ibn5e5wpzfarbvoh77zwdkarwghtvzxa",
                "bciqfpjzi6gguk7dafyicfjpzpwtybgyc2dsnxg2zxkcmyinzy7abpla",
                "bciqkgncxbauys2qfguplxcz2auxrcyamj4b6htqk2fqvohfm3afd7sa",
                "bciqihcmo6l5uwzih3e3ujc55curep4arfomo6rzkdsfim74unxexiqy"
              ],
              "allowedBuildDeps": "bciqek3tmrhm4iohl6tvdzlhxwhv7b52makvvgehltxv52d3l7rbki3y"
            },
            "ghjkEnvProvInstSet_______task_env_build-tgraph-core": {
              "installs": [
                "bciqfjvqemdy7d6axvwkywcm6v66wogddvk7k6e6rps4e6zidkjvm4fy",
                "bciqlubbahrp4pxohyffmn5yj52atjgmn5nxepmkdev6wtmvpbx7kr7y",
                "bciqminqcmgw3fbbhibwc7tf6mrupttheic7kpiykadbowqmnzhmzo5a",
                "bciqojan3zglnfctnmqyxvnxaha46yrnlhj77j3kw4mxadvauqepqdba",
                "bciqcnbruy2q6trpvia52n2yis4t27taoz4mxkeguqz5aif7ex6rp26y",
                "bciqpu7gxs3zm7i4gwp3m3cfdxwz27ixvsykdnbxrl5m5mt3xbb3b4la",
                "bciqjme7csfq43oenkrsakdhaha34hgy6vdwkfffki2ank3kf6mjcguq"
              ],
              "allowedBuildDeps": "bciqek3tmrhm4iohl6tvdzlhxwhv7b52makvvgehltxv52d3l7rbki3y"
            },
            "ghjkEnvProvInstSet_______task_env_build-tgraph-py": {
              "installs": [
                "bciqfjvqemdy7d6axvwkywcm6v66wogddvk7k6e6rps4e6zidkjvm4fy",
                "bciqlubbahrp4pxohyffmn5yj52atjgmn5nxepmkdev6wtmvpbx7kr7y",
                "bciqminqcmgw3fbbhibwc7tf6mrupttheic7kpiykadbowqmnzhmzo5a",
                "bciqojan3zglnfctnmqyxvnxaha46yrnlhj77j3kw4mxadvauqepqdba",
                "bciqcnbruy2q6trpvia52n2yis4t27taoz4mxkeguqz5aif7ex6rp26y",
                "bciqpu7gxs3zm7i4gwp3m3cfdxwz27ixvsykdnbxrl5m5mt3xbb3b4la",
                "bciqjme7csfq43oenkrsakdhaha34hgy6vdwkfffki2ank3kf6mjcguq",
                "bciqfpjzi6gguk7dafyicfjpzpwtybgyc2dsnxg2zxkcmyinzy7abpla",
                "bciqkgncxbauys2qfguplxcz2auxrcyamj4b6htqk2fqvohfm3afd7sa",
                "bciqihcmo6l5uwzih3e3ujc55curep4arfomo6rzkdsfim74unxexiqy"
              ],
              "allowedBuildDeps": "bciqek3tmrhm4iohl6tvdzlhxwhv7b52makvvgehltxv52d3l7rbki3y"
            },
            "ghjkEnvProvInstSet_______task_env_build-tgraph-ts": {
              "installs": [
                "bciqfjvqemdy7d6axvwkywcm6v66wogddvk7k6e6rps4e6zidkjvm4fy",
                "bciqlubbahrp4pxohyffmn5yj52atjgmn5nxepmkdev6wtmvpbx7kr7y",
                "bciqminqcmgw3fbbhibwc7tf6mrupttheic7kpiykadbowqmnzhmzo5a",
                "bciqojan3zglnfctnmqyxvnxaha46yrnlhj77j3kw4mxadvauqepqdba",
                "bciqcnbruy2q6trpvia52n2yis4t27taoz4mxkeguqz5aif7ex6rp26y",
                "bciqpu7gxs3zm7i4gwp3m3cfdxwz27ixvsykdnbxrl5m5mt3xbb3b4la",
                "bciqjme7csfq43oenkrsakdhaha34hgy6vdwkfffki2ank3kf6mjcguq",
                "bciqezep4ufkgwesldlm5etyfkgdsiickfudx7cosydcz6xtgeorn2hy",
                "bciqaixkkacuuligsvtjcfdfgjgl65owtyspiiljb3vmutlgymecsiwq",
                "bciqlt27ioikxnpkqq37hma7ibn5e5wpzfarbvoh77zwdkarwghtvzxa"
              ],
              "allowedBuildDeps": "bciqek3tmrhm4iohl6tvdzlhxwhv7b52makvvgehltxv52d3l7rbki3y"
            },
            "ghjkEnvProvInstSet_______task_env_build-sys-tgraphs": {
              "installs": [
                "bciqfjvqemdy7d6axvwkywcm6v66wogddvk7k6e6rps4e6zidkjvm4fy",
                "bciqlubbahrp4pxohyffmn5yj52atjgmn5nxepmkdev6wtmvpbx7kr7y",
                "bciqminqcmgw3fbbhibwc7tf6mrupttheic7kpiykadbowqmnzhmzo5a",
                "bciqfpjzi6gguk7dafyicfjpzpwtybgyc2dsnxg2zxkcmyinzy7abpla",
                "bciqkgncxbauys2qfguplxcz2auxrcyamj4b6htqk2fqvohfm3afd7sa",
                "bciqihcmo6l5uwzih3e3ujc55curep4arfomo6rzkdsfim74unxexiqy"
              ],
              "allowedBuildDeps": "bciqek3tmrhm4iohl6tvdzlhxwhv7b52makvvgehltxv52d3l7rbki3y"
            }
          }
        }
      },
      {
        "id": "tasks",
        "config": {
          "tasks": {
            "clean-rust": {
              "ty": "denoFile@v1",
              "key": "clean-rust",
              "desc": "Clean cache of all cargo workspaces in repo.",
              "envKey": "bciqp6dugoxl3avklj2uwl77sfbiixbo2vzduaohoeusqjktc63dshzy"
            },
            "version-bump": {
              "ty": "denoFile@v1",
              "key": "version-bump",
              "envKey": "bciqipocpp2avwxmyj6rxrkpukmkjgwtzafiwnqwtlum62mho2mtcbgq"
            },
            "version-print": {
              "ty": "denoFile@v1",
              "key": "version-print",
              "desc": "Print $METATYPE_VERSION",
              "envKey": "bciqipocpp2avwxmyj6rxrkpukmkjgwtzafiwnqwtlum62mho2mtcbgq"
            },
            "test-lsp": {
              "ty": "denoFile@v1",
              "key": "test-lsp",
              "envKey": "bciqcm5whsy4tzjafjheomwtxzjxz2avqxwgb6ss5kav6fxmmy3lu4ma"
            },
            "test-rust": {
              "ty": "denoFile@v1",
              "key": "test-rust",
              "envKey": "bciqcctzik23xr7nadelnnusqesxpvkau6f5inuhqaggouuczqgevxfq"
            },
            "test-website": {
              "ty": "denoFile@v1",
              "key": "test-website",
              "workingDir": "./docs/metatype.dev",
              "envKey": "bciqcm5whsy4tzjafjheomwtxzjxz2avqxwgb6ss5kav6fxmmy3lu4ma"
            },
            "test-e2e": {
              "ty": "denoFile@v1",
              "key": "test-e2e",
              "desc": "Shorthand for `tools/test.ts`",
              "envKey": "bciqniih3pp536jhouqduhilkpdas6uoesz6b2ckvstng6t7rlxz7jjq"
            },
            "lock-sed": {
              "ty": "denoFile@v1",
              "key": "lock-sed",
              "desc": "Update versions",
              "envKey": "bciqipocpp2avwxmyj6rxrkpukmkjgwtzafiwnqwtlum62mho2mtcbgq"
            },
            "lint-deno": {
              "ty": "denoFile@v1",
              "key": "lint-deno",
              "envKey": "bciqipocpp2avwxmyj6rxrkpukmkjgwtzafiwnqwtlum62mho2mtcbgq"
            },
            "lint-udeps": {
              "ty": "denoFile@v1",
              "key": "lint-udeps",
              "desc": "Check for unused cargo depenencies",
              "envKey": "bciqhppphe2gyonum75xce4zlcglvswdte32hlpm6eulnwtuzc665tgq"
            },
            "install-wasi-adapter": {
              "ty": "denoFile@v1",
              "key": "install-wasi-adapter",
              "envKey": "bciqipocpp2avwxmyj6rxrkpukmkjgwtzafiwnqwtlum62mho2mtcbgq"
            },
            "install-lsp": {
              "ty": "denoFile@v1",
              "key": "install-lsp",
              "envKey": "bciqcm5whsy4tzjafjheomwtxzjxz2avqxwgb6ss5kav6fxmmy3lu4ma"
            },
            "install-website": {
              "ty": "denoFile@v1",
              "key": "install-website",
              "envKey": "bciqcm5whsy4tzjafjheomwtxzjxz2avqxwgb6ss5kav6fxmmy3lu4ma"
            },
            "install-ts": {
              "ty": "denoFile@v1",
              "key": "install-ts",
              "envKey": "bciqcm5whsy4tzjafjheomwtxzjxz2avqxwgb6ss5kav6fxmmy3lu4ma"
            },
            "install-py": {
              "ty": "denoFile@v1",
              "key": "install-py",
              "envKey": "bciqea2qrlw3rmfp2edgo2o7utf5ahjpa4r6y4nrw2pbmqm2g2rabviy"
            },
            "install-sys": {
              "ty": "denoFile@v1",
              "key": "install-sys",
              "desc": "Print a command you can use to install system items",
              "envKey": "bciqipocpp2avwxmyj6rxrkpukmkjgwtzafiwnqwtlum62mho2mtcbgq"
            },
            "gen-subs-protoc": {
              "ty": "denoFile@v1",
              "key": "gen-subs-protoc",
              "workingDir": "src/substantial",
              "desc": "Regenerate substantial types",
              "envKey": "bciqpunhgxn3npmv6lwplhckwyn5zls7crj3vodn6we6ihuhu4y7djcy"
            },
            "gen-pyrt-bind": {
              "ty": "denoFile@v1",
              "key": "gen-pyrt-bind",
              "envKey": "bciqdpiup27tflfkq26oirbutkz53wrp34entiq423upf47za7zoq4za"
            },
            "build-pyrt": {
              "ty": "denoFile@v1",
              "key": "build-pyrt",
              "dependsOn": [
                "gen-pyrt-bind"
              ],
              "envKey": "bciqdpiup27tflfkq26oirbutkz53wrp34entiq423upf47za7zoq4za"
            },
            "fetch-deno": {
              "ty": "denoFile@v1",
              "key": "fetch-deno",
              "desc": "Cache remote deno modules.",
              "envKey": "bciqcm5whsy4tzjafjheomwtxzjxz2avqxwgb6ss5kav6fxmmy3lu4ma"
            },
            "dev-website": {
              "ty": "denoFile@v1",
              "key": "dev-website",
              "workingDir": "./docs/metatype.dev",
              "desc": "Launch the website",
              "envKey": "bciqmkhbtdu3anjuk2oyegq2sb3ogzeljgadytenbtt6izyzfqinxdna"
            },
            "dev-gate6": {
              "ty": "denoFile@v1",
              "key": "dev-gate6",
              "desc": "Launch the typegate from a locally found meta bin.",
              "envKey": "bciqd6zbaarkdhf3u74bcxlzvmi2ywirr2sjtrzh7thrbnc3ijz3sq4q"
            },
            "dev-gate5": {
              "ty": "denoFile@v1",
              "key": "dev-gate5",
              "desc": "Launch the typegate from the latests published image.",
              "envKey": "bciqd6zbaarkdhf3u74bcxlzvmi2ywirr2sjtrzh7thrbnc3ijz3sq4q"
            },
            "dev-gate4": {
              "ty": "denoFile@v1",
              "key": "dev-gate4",
              "desc": "Launch the typegate from the locally built typegate image.",
              "envKey": "bciqd6zbaarkdhf3u74bcxlzvmi2ywirr2sjtrzh7thrbnc3ijz3sq4q"
            },
            "dev-gate3": {
              "ty": "denoFile@v1",
              "key": "dev-gate3",
              "desc": "Launch the typegate from meta-cli cmd.",
              "envKey": "bciqd6zbaarkdhf3u74bcxlzvmi2ywirr2sjtrzh7thrbnc3ijz3sq4q"
            },
            "dev-gate2": {
              "ty": "denoFile@v1",
              "key": "dev-gate2",
              "desc": "Launch the typegate in sync mode.",
              "envKey": "bciqgjkrsledgw64yjp4hkj2lpf26pnamtuhsyho7bd55742yprtyv4y"
            },
            "dev-gate1": {
              "ty": "denoFile@v1",
              "key": "dev-gate1",
              "desc": "Launch the typegate in single-instance mode.",
              "envKey": "bciqd6zbaarkdhf3u74bcxlzvmi2ywirr2sjtrzh7thrbnc3ijz3sq4q"
            },
            "dev-eg-tgraphs": {
              "ty": "denoFile@v1",
              "key": "dev-eg-tgraphs",
              "desc": "meta dev example/typegraphs",
              "envKey": "bciqns7jnxsdugrzboolqtwsh4ohiq5u3p46dezn7huqgo5rq4ps2gja"
            },
            "dev-compose": {
              "ty": "denoFile@v1",
              "key": "dev-compose",
              "desc": "Wrapper around docker compose to manage runtime dependencies",
              "envKey": "bciqipocpp2avwxmyj6rxrkpukmkjgwtzafiwnqwtlum62mho2mtcbgq"
            },
            "dev": {
              "ty": "denoFile@v1",
              "key": "dev",
              "desc": "Execute tools/*.ts scripts.",
              "envKey": "bciqipocpp2avwxmyj6rxrkpukmkjgwtzafiwnqwtlum62mho2mtcbgq"
            },
            "build-tgraph-ts-jsr": {
              "ty": "denoFile@v1",
              "key": "build-tgraph-ts-jsr",
              "envKey": "bciqipocpp2avwxmyj6rxrkpukmkjgwtzafiwnqwtlum62mho2mtcbgq"
            },
            "build-tgraph-core": {
              "ty": "denoFile@v1",
              "key": "build-tgraph-core",
<<<<<<< HEAD
              "envKey": "bciqljrticrx4avsq4dj2w6yzmtp4ej6oqlmdktvpm543545nynw22hq"
=======
              "envKey": "bciqgqffklh7r5setenk7bkrqoyingrbbjbrcj4jka3rttr56ybxruqi"
>>>>>>> 7d817c88
            },
            "build-tgraph-py": {
              "ty": "denoFile@v1",
              "key": "build-tgraph-py",
              "dependsOn": [
                "build-tgraph-core"
              ],
<<<<<<< HEAD
              "envKey": "bciqd4vu3ow7qhvwax2avvtae6cj47rib7ediw2yuf3bvf6lplulopmq"
=======
              "envKey": "bciqmqhamsvcr6i7ol37s5kizxnoawcecho4kzqiwxgodztarzdapawa"
>>>>>>> 7d817c88
            },
            "build-tgraph-ts": {
              "ty": "denoFile@v1",
              "key": "build-tgraph-ts",
              "dependsOn": [
                "build-tgraph-core"
              ],
<<<<<<< HEAD
              "envKey": "bciqju5apwjfuuc7s5oeakmswydtsnjzgsvdkk6hfx5wyp74df2xv7mi"
=======
              "envKey": "bciqp4x2tqplttorqy7ixw4rltvd7i5dknke6f3ba3uzbgymrp3s7aya"
>>>>>>> 7d817c88
            },
            "build-tgraph-ts-node": {
              "ty": "denoFile@v1",
              "key": "build-tgraph-ts-node",
              "dependsOn": [
                "build-tgraph-ts"
              ],
<<<<<<< HEAD
              "envKey": "bciqju5apwjfuuc7s5oeakmswydtsnjzgsvdkk6hfx5wyp74df2xv7mi"
=======
              "envKey": "bciqp4x2tqplttorqy7ixw4rltvd7i5dknke6f3ba3uzbgymrp3s7aya"
>>>>>>> 7d817c88
            },
            "build-tgraph": {
              "ty": "denoFile@v1",
              "key": "build-tgraph",
              "dependsOn": [
                "build-tgraph-py",
                "build-tgraph-ts-node"
              ],
              "envKey": "bciqipocpp2avwxmyj6rxrkpukmkjgwtzafiwnqwtlum62mho2mtcbgq"
            },
            "build-sys-tgraphs": {
              "ty": "denoFile@v1",
              "key": "build-sys-tgraphs",
              "envKey": "bciqont2hfpi4wf7ul7acfxfdzwt4q4xm4sqpt2x6rvfc3kxxrtguj6i"
            }
          },
          "tasksNamed": [
            "clean-rust",
            "version-bump",
            "version-print",
            "test-lsp",
            "test-rust",
            "test-website",
            "test-e2e",
            "lock-sed",
            "lint-deno",
            "lint-udeps",
            "install-wasi-adapter",
            "install-lsp",
            "install-website",
            "install-ts",
            "install-py",
            "install-sys",
            "gen-subs-protoc",
            "gen-pyrt-bind",
            "build-pyrt",
            "fetch-deno",
            "dev-website",
            "dev-gate6",
            "dev-gate5",
            "dev-gate4",
            "dev-gate3",
            "dev-gate2",
            "dev-gate1",
            "dev-eg-tgraphs",
            "dev-compose",
            "dev",
            "build-tgraph-ts-jsr",
            "build-tgraph-core",
            "build-tgraph-py",
            "build-tgraph-ts",
            "build-tgraph-ts-node",
            "build-tgraph",
            "build-sys-tgraphs"
          ]
        }
      },
      {
        "id": "envs",
        "config": {
          "envs": {
            "bciqiaaqxx3azvrkvlj2eknjj6awsczu4gdcohccrvjpwk3vmkrnyfpi": {
              "desc": "the default default environment.",
              "provides": [
                {
                  "ty": "posix.envVar",
                  "key": "RUST_LOG",
                  "val": "info,typegate=debug,deno=warn,swc_ecma_codegen=off,tracing::span=off"
                },
                {
                  "ty": "posix.envVar",
                  "key": "TYPEGRAPH_VERSION",
                  "val": "0.0.3"
                },
                {
                  "ty": "posix.envVar",
                  "key": "CLICOLOR_FORCE",
                  "val": "1"
                },
                {
                  "ty": "posix.envVar",
                  "key": "CROSS_CONFIG",
                  "val": "tools/Cross.toml"
                },
                {
                  "ty": "posix.envVar",
                  "key": "GIT_CLIFF_CONFIG",
                  "val": "tools/cliff.toml"
                },
                {
                  "ty": "ghjk.ports.InstallSetRef",
                  "setId": "ghjkEnvProvInstSet___main"
                }
              ]
            },
            "bciqipocpp2avwxmyj6rxrkpukmkjgwtzafiwnqwtlum62mho2mtcbgq": {
              "provides": [
                {
                  "ty": "posix.envVar",
                  "key": "RUST_LOG",
                  "val": "info,typegate=debug,deno=warn,swc_ecma_codegen=off,tracing::span=off"
                },
                {
                  "ty": "posix.envVar",
                  "key": "TYPEGRAPH_VERSION",
                  "val": "0.0.3"
                },
                {
                  "ty": "posix.envVar",
                  "key": "CLICOLOR_FORCE",
                  "val": "1"
                },
                {
                  "ty": "posix.envVar",
                  "key": "CROSS_CONFIG",
                  "val": "tools/Cross.toml"
                },
                {
                  "ty": "posix.envVar",
                  "key": "GIT_CLIFF_CONFIG",
                  "val": "tools/cliff.toml"
                },
                {
                  "ty": "ghjk.ports.InstallSetRef",
                  "setId": "ghjkEnvProvInstSet___main"
                }
              ]
            },
            "bciqhppphe2gyonum75xce4zlcglvswdte32hlpm6eulnwtuzc665tgq": {
              "provides": [
                {
                  "ty": "posix.envVar",
                  "key": "RUST_LOG",
                  "val": "info,typegate=debug,deno=warn,swc_ecma_codegen=off,tracing::span=off"
                },
                {
                  "ty": "posix.envVar",
                  "key": "TYPEGRAPH_VERSION",
                  "val": "0.0.3"
                },
                {
                  "ty": "posix.envVar",
                  "key": "CLICOLOR_FORCE",
                  "val": "1"
                },
                {
                  "ty": "posix.envVar",
                  "key": "CROSS_CONFIG",
                  "val": "tools/Cross.toml"
                },
                {
                  "ty": "posix.envVar",
                  "key": "GIT_CLIFF_CONFIG",
                  "val": "tools/cliff.toml"
                },
                {
                  "ty": "ghjk.ports.InstallSetRef",
                  "setId": "ghjkEnvProvInstSet_______task_env_lint-udeps"
                }
              ]
            },
            "bciqdpiup27tflfkq26oirbutkz53wrp34entiq423upf47za7zoq4za": {
              "provides": [
                {
                  "ty": "posix.envVar",
                  "key": "RUST_LOG",
                  "val": "info,typegate=debug,deno=warn,swc_ecma_codegen=off,tracing::span=off"
                },
                {
                  "ty": "posix.envVar",
                  "key": "TYPEGRAPH_VERSION",
                  "val": "0.0.3"
                },
                {
                  "ty": "posix.envVar",
                  "key": "CLICOLOR_FORCE",
                  "val": "1"
                },
                {
                  "ty": "posix.envVar",
                  "key": "CROSS_CONFIG",
                  "val": "tools/Cross.toml"
                },
                {
                  "ty": "posix.envVar",
                  "key": "GIT_CLIFF_CONFIG",
                  "val": "tools/cliff.toml"
                },
                {
                  "ty": "ghjk.ports.InstallSetRef",
                  "setId": "ghjkEnvProvInstSet____wasm"
                }
              ]
            },
            "bciqea2qrlw3rmfp2edgo2o7utf5ahjpa4r6y4nrw2pbmqm2g2rabviy": {
              "provides": [
                {
                  "ty": "posix.envVar",
                  "key": "RUST_LOG",
                  "val": "info,typegate=debug,deno=warn,swc_ecma_codegen=off,tracing::span=off"
                },
                {
                  "ty": "posix.envVar",
                  "key": "TYPEGRAPH_VERSION",
                  "val": "0.0.3"
                },
                {
                  "ty": "posix.envVar",
                  "key": "CLICOLOR_FORCE",
                  "val": "1"
                },
                {
                  "ty": "posix.envVar",
                  "key": "CROSS_CONFIG",
                  "val": "tools/Cross.toml"
                },
                {
                  "ty": "posix.envVar",
                  "key": "GIT_CLIFF_CONFIG",
                  "val": "tools/cliff.toml"
                },
                {
                  "ty": "ghjk.ports.InstallSetRef",
                  "setId": "ghjkEnvProvInstSet____python"
                }
              ]
            },
            "bciqcm5whsy4tzjafjheomwtxzjxz2avqxwgb6ss5kav6fxmmy3lu4ma": {
              "provides": [
                {
                  "ty": "posix.envVar",
                  "key": "RUST_LOG",
                  "val": "info,typegate=debug,deno=warn,swc_ecma_codegen=off,tracing::span=off"
                },
                {
                  "ty": "posix.envVar",
                  "key": "TYPEGRAPH_VERSION",
                  "val": "0.0.3"
                },
                {
                  "ty": "posix.envVar",
                  "key": "CLICOLOR_FORCE",
                  "val": "1"
                },
                {
                  "ty": "posix.envVar",
                  "key": "CROSS_CONFIG",
                  "val": "tools/Cross.toml"
                },
                {
                  "ty": "posix.envVar",
                  "key": "GIT_CLIFF_CONFIG",
                  "val": "tools/cliff.toml"
                },
                {
                  "ty": "ghjk.ports.InstallSetRef",
                  "setId": "ghjkEnvProvInstSet____ecma"
                }
              ]
            },
            "bciqmkhbtdu3anjuk2oyegq2sb3ogzeljgadytenbtt6izyzfqinxdna": {
              "provides": [
                {
                  "ty": "posix.envVar",
                  "key": "RUST_LOG",
                  "val": "info,typegate=debug,deno=warn,swc_ecma_codegen=off,tracing::span=off"
                },
                {
                  "ty": "posix.envVar",
                  "key": "TYPEGRAPH_VERSION",
                  "val": "0.0.3"
                },
                {
                  "ty": "posix.envVar",
                  "key": "CLICOLOR_FORCE",
                  "val": "1"
                },
                {
                  "ty": "posix.envVar",
                  "key": "CROSS_CONFIG",
                  "val": "tools/Cross.toml"
                },
                {
                  "ty": "posix.envVar",
                  "key": "GIT_CLIFF_CONFIG",
                  "val": "tools/cliff.toml"
                },
                {
                  "ty": "posix.envVar",
                  "key": "TG_URL",
                  "val": "http://localhost:7890"
                },
                {
                  "ty": "ghjk.ports.InstallSetRef",
                  "setId": "ghjkEnvProvInstSet_______task_env_dev-website"
                }
              ]
            },
            "bciqp6dugoxl3avklj2uwl77sfbiixbo2vzduaohoeusqjktc63dshzy": {
              "provides": [
                {
                  "ty": "posix.envVar",
                  "key": "RUST_LOG",
                  "val": "info,typegate=debug,deno=warn,swc_ecma_codegen=off,tracing::span=off"
                },
                {
                  "ty": "posix.envVar",
                  "key": "TYPEGRAPH_VERSION",
                  "val": "0.0.3"
                },
                {
                  "ty": "posix.envVar",
                  "key": "CLICOLOR_FORCE",
                  "val": "1"
                },
                {
                  "ty": "posix.envVar",
                  "key": "CROSS_CONFIG",
                  "val": "tools/Cross.toml"
                },
                {
                  "ty": "posix.envVar",
                  "key": "GIT_CLIFF_CONFIG",
                  "val": "tools/cliff.toml"
                },
                {
                  "ty": "ghjk.ports.InstallSetRef",
                  "setId": "ghjkEnvProvInstSet____rust"
                }
              ]
            },
            "bciqcctzik23xr7nadelnnusqesxpvkau6f5inuhqaggouuczqgevxfq": {
              "provides": [
                {
                  "ty": "posix.envVar",
                  "key": "RUST_LOG",
                  "val": "info,typegate=debug,deno=warn,swc_ecma_codegen=off,tracing::span=off"
                },
                {
                  "ty": "posix.envVar",
                  "key": "TYPEGRAPH_VERSION",
                  "val": "0.0.3"
                },
                {
                  "ty": "posix.envVar",
                  "key": "CLICOLOR_FORCE",
                  "val": "1"
                },
                {
                  "ty": "posix.envVar",
                  "key": "CROSS_CONFIG",
                  "val": "tools/Cross.toml"
                },
                {
                  "ty": "posix.envVar",
                  "key": "GIT_CLIFF_CONFIG",
                  "val": "tools/cliff.toml"
                },
                {
                  "ty": "ghjk.ports.InstallSetRef",
                  "setId": "ghjkEnvProvInstSet_______task_env_test-rust"
                }
              ]
            },
            "bciqpunhgxn3npmv6lwplhckwyn5zls7crj3vodn6we6ihuhu4y7djcy": {
              "provides": [
                {
                  "ty": "posix.envVar",
                  "key": "RUST_LOG",
                  "val": "info,typegate=debug,deno=warn,swc_ecma_codegen=off,tracing::span=off"
                },
                {
                  "ty": "posix.envVar",
                  "key": "TYPEGRAPH_VERSION",
                  "val": "0.0.3"
                },
                {
                  "ty": "posix.envVar",
                  "key": "CLICOLOR_FORCE",
                  "val": "1"
                },
                {
                  "ty": "posix.envVar",
                  "key": "CROSS_CONFIG",
                  "val": "tools/Cross.toml"
                },
                {
                  "ty": "posix.envVar",
                  "key": "GIT_CLIFF_CONFIG",
                  "val": "tools/cliff.toml"
                },
                {
                  "ty": "ghjk.ports.InstallSetRef",
                  "setId": "ghjkEnvProvInstSet_______task_env_gen-subs-protoc"
                }
              ]
            },
            "bciqd6zbaarkdhf3u74bcxlzvmi2ywirr2sjtrzh7thrbnc3ijz3sq4q": {
              "provides": [
                {
                  "ty": "posix.envVar",
                  "key": "RUST_LOG",
                  "val": "info,typegate=debug,deno=warn,swc_ecma_codegen=off,tracing::span=off"
                },
                {
                  "ty": "posix.envVar",
                  "key": "TYPEGRAPH_VERSION",
                  "val": "0.0.3"
                },
                {
                  "ty": "posix.envVar",
                  "key": "CLICOLOR_FORCE",
                  "val": "1"
                },
                {
                  "ty": "posix.envVar",
                  "key": "CROSS_CONFIG",
                  "val": "tools/Cross.toml"
                },
                {
                  "ty": "posix.envVar",
                  "key": "GIT_CLIFF_CONFIG",
                  "val": "tools/cliff.toml"
                },
                {
                  "ty": "posix.envVar",
                  "key": "PACKAGED",
                  "val": "false"
                },
                {
                  "ty": "posix.envVar",
                  "key": "LOG_LEVEL",
                  "val": "DEBUG"
                },
                {
                  "ty": "posix.envVar",
                  "key": "DEBUG",
                  "val": "true"
                },
                {
                  "ty": "posix.envVar",
                  "key": "REDIS_URL",
                  "val": "redis://:password@localhost:6379/0"
                },
                {
                  "ty": "posix.envVar",
                  "key": "TG_SECRET",
                  "val": "a4lNi0PbEItlFZbus1oeH/+wyIxi9uH6TpL8AIqIaMBNvp7SESmuUBbfUwC0prxhGhZqHw8vMDYZAGMhSZ4fLw=="
                },
                {
                  "ty": "posix.envVar",
                  "key": "TG_ADMIN_PASSWORD",
                  "val": "password"
                },
                {
                  "ty": "posix.envVar",
                  "key": "TG_PORT",
                  "val": "7891"
                },
                {
                  "ty": "ghjk.ports.InstallSetRef",
                  "setId": "ghjkEnvProvInstSet____rust"
                }
              ]
            },
            "bciqgjkrsledgw64yjp4hkj2lpf26pnamtuhsyho7bd55742yprtyv4y": {
              "provides": [
                {
                  "ty": "posix.envVar",
                  "key": "RUST_LOG",
                  "val": "info,typegate=debug,deno=warn,swc_ecma_codegen=off,tracing::span=off"
                },
                {
                  "ty": "posix.envVar",
                  "key": "TYPEGRAPH_VERSION",
                  "val": "0.0.3"
                },
                {
                  "ty": "posix.envVar",
                  "key": "CLICOLOR_FORCE",
                  "val": "1"
                },
                {
                  "ty": "posix.envVar",
                  "key": "CROSS_CONFIG",
                  "val": "tools/Cross.toml"
                },
                {
                  "ty": "posix.envVar",
                  "key": "GIT_CLIFF_CONFIG",
                  "val": "tools/cliff.toml"
                },
                {
                  "ty": "posix.envVar",
                  "key": "PACKAGED",
                  "val": "false"
                },
                {
                  "ty": "posix.envVar",
                  "key": "LOG_LEVEL",
                  "val": "DEBUG"
                },
                {
                  "ty": "posix.envVar",
                  "key": "DEBUG",
                  "val": "true"
                },
                {
                  "ty": "posix.envVar",
                  "key": "REDIS_URL",
                  "val": "redis://:password@localhost:6379/0"
                },
                {
                  "ty": "posix.envVar",
                  "key": "TG_SECRET",
                  "val": "a4lNi0PbEItlFZbus1oeH/+wyIxi9uH6TpL8AIqIaMBNvp7SESmuUBbfUwC0prxhGhZqHw8vMDYZAGMhSZ4fLw=="
                },
                {
                  "ty": "posix.envVar",
                  "key": "TG_ADMIN_PASSWORD",
                  "val": "password"
                },
                {
                  "ty": "posix.envVar",
                  "key": "TG_PORT",
                  "val": "7892"
                },
                {
                  "ty": "posix.envVar",
                  "key": "SYNC_ENABLED",
                  "val": "true"
                },
                {
                  "ty": "posix.envVar",
                  "key": "SYNC_REDIS_URL",
                  "val": "redis://:password@localhost:6379/0"
                },
                {
                  "ty": "posix.envVar",
                  "key": "SYNC_S3_HOST",
                  "val": "http://localhost:9000"
                },
                {
                  "ty": "posix.envVar",
                  "key": "SYNC_S3_REGION",
                  "val": "local"
                },
                {
                  "ty": "posix.envVar",
                  "key": "SYNC_S3_ACCESS_KEY",
                  "val": "minio"
                },
                {
                  "ty": "posix.envVar",
                  "key": "SYNC_S3_SECRET_KEY",
                  "val": "password"
                },
                {
                  "ty": "posix.envVar",
                  "key": "SYNC_S3_BUCKET",
                  "val": "gate2"
                },
                {
                  "ty": "ghjk.ports.InstallSetRef",
                  "setId": "ghjkEnvProvInstSet____rust"
                }
              ]
            },
            "bciqns7jnxsdugrzboolqtwsh4ohiq5u3p46dezn7huqgo5rq4ps2gja": {
              "provides": [
                {
                  "ty": "posix.envVar",
                  "key": "RUST_LOG",
                  "val": "info,typegate=debug,deno=warn,swc_ecma_codegen=off,tracing::span=off"
                },
                {
                  "ty": "posix.envVar",
                  "key": "TYPEGRAPH_VERSION",
                  "val": "0.0.3"
                },
                {
                  "ty": "posix.envVar",
                  "key": "CLICOLOR_FORCE",
                  "val": "1"
                },
                {
                  "ty": "posix.envVar",
                  "key": "CROSS_CONFIG",
                  "val": "tools/Cross.toml"
                },
                {
                  "ty": "posix.envVar",
                  "key": "GIT_CLIFF_CONFIG",
                  "val": "tools/cliff.toml"
                },
                {
                  "ty": "ghjk.ports.InstallSetRef",
                  "setId": "ghjkEnvProvInstSet_______task_env_dev-eg-tgraphs"
                }
              ]
            },
<<<<<<< HEAD
            "bciqljrticrx4avsq4dj2w6yzmtp4ej6oqlmdktvpm543545nynw22hq": {
=======
            "bciqgqffklh7r5setenk7bkrqoyingrbbjbrcj4jka3rttr56ybxruqi": {
>>>>>>> 7d817c88
              "provides": [
                {
                  "ty": "posix.envVar",
                  "key": "RUST_LOG",
                  "val": "info,typegate=debug,deno=warn,swc_ecma_codegen=off,tracing::span=off"
                },
                {
                  "ty": "posix.envVar",
                  "key": "TYPEGRAPH_VERSION",
                  "val": "0.0.3"
                },
                {
                  "ty": "posix.envVar",
                  "key": "CLICOLOR_FORCE",
                  "val": "1"
                },
                {
                  "ty": "posix.envVar",
                  "key": "CROSS_CONFIG",
                  "val": "tools/Cross.toml"
                },
                {
                  "ty": "posix.envVar",
                  "key": "GIT_CLIFF_CONFIG",
                  "val": "tools/cliff.toml"
                },
                {
                  "ty": "posix.envVar",
                  "key": "WASM_FILE",
                  "val": "target/wasm/debug/typegraph_core.wasm"
                },
                {
                  "ty": "ghjk.ports.InstallSetRef",
                  "setId": "ghjkEnvProvInstSet_______task_env_build-tgraph-core"
                }
              ]
            },
<<<<<<< HEAD
            "bciqd4vu3ow7qhvwax2avvtae6cj47rib7ediw2yuf3bvf6lplulopmq": {
=======
            "bciqmqhamsvcr6i7ol37s5kizxnoawcecho4kzqiwxgodztarzdapawa": {
>>>>>>> 7d817c88
              "provides": [
                {
                  "ty": "posix.envVar",
                  "key": "RUST_LOG",
                  "val": "info,typegate=debug,deno=warn,swc_ecma_codegen=off,tracing::span=off"
                },
                {
                  "ty": "posix.envVar",
                  "key": "TYPEGRAPH_VERSION",
                  "val": "0.0.3"
                },
                {
                  "ty": "posix.envVar",
                  "key": "CLICOLOR_FORCE",
                  "val": "1"
                },
                {
                  "ty": "posix.envVar",
                  "key": "CROSS_CONFIG",
                  "val": "tools/Cross.toml"
                },
                {
                  "ty": "posix.envVar",
                  "key": "GIT_CLIFF_CONFIG",
                  "val": "tools/cliff.toml"
                },
                {
                  "ty": "posix.envVar",
                  "key": "WASM_FILE",
                  "val": "target/wasm/debug/typegraph_core.wasm"
                },
                {
                  "ty": "ghjk.ports.InstallSetRef",
                  "setId": "ghjkEnvProvInstSet_______task_env_build-tgraph-py"
                }
              ]
            },
<<<<<<< HEAD
            "bciqju5apwjfuuc7s5oeakmswydtsnjzgsvdkk6hfx5wyp74df2xv7mi": {
=======
            "bciqp4x2tqplttorqy7ixw4rltvd7i5dknke6f3ba3uzbgymrp3s7aya": {
>>>>>>> 7d817c88
              "provides": [
                {
                  "ty": "posix.envVar",
                  "key": "RUST_LOG",
                  "val": "info,typegate=debug,deno=warn,swc_ecma_codegen=off,tracing::span=off"
                },
                {
                  "ty": "posix.envVar",
                  "key": "TYPEGRAPH_VERSION",
                  "val": "0.0.3"
                },
                {
                  "ty": "posix.envVar",
                  "key": "CLICOLOR_FORCE",
                  "val": "1"
                },
                {
                  "ty": "posix.envVar",
                  "key": "CROSS_CONFIG",
                  "val": "tools/Cross.toml"
                },
                {
                  "ty": "posix.envVar",
                  "key": "GIT_CLIFF_CONFIG",
                  "val": "tools/cliff.toml"
                },
                {
                  "ty": "posix.envVar",
                  "key": "WASM_FILE",
                  "val": "target/wasm/debug/typegraph_core.wasm"
                },
                {
                  "ty": "ghjk.ports.InstallSetRef",
                  "setId": "ghjkEnvProvInstSet_______task_env_build-tgraph-ts"
                }
              ]
            },
            "bciqont2hfpi4wf7ul7acfxfdzwt4q4xm4sqpt2x6rvfc3kxxrtguj6i": {
              "provides": [
                {
                  "ty": "posix.envVar",
                  "key": "RUST_LOG",
                  "val": "info,typegate=debug,deno=warn,swc_ecma_codegen=off,tracing::span=off"
                },
                {
                  "ty": "posix.envVar",
                  "key": "TYPEGRAPH_VERSION",
                  "val": "0.0.3"
                },
                {
                  "ty": "posix.envVar",
                  "key": "CLICOLOR_FORCE",
                  "val": "1"
                },
                {
                  "ty": "posix.envVar",
                  "key": "CROSS_CONFIG",
                  "val": "tools/Cross.toml"
                },
                {
                  "ty": "posix.envVar",
                  "key": "GIT_CLIFF_CONFIG",
                  "val": "tools/cliff.toml"
                },
                {
                  "ty": "ghjk.ports.InstallSetRef",
                  "setId": "ghjkEnvProvInstSet_______task_env_build-sys-tgraphs"
                }
              ]
            },
            "bciqniih3pp536jhouqduhilkpdas6uoesz6b2ckvstng6t7rlxz7jjq": {
              "provides": [
                {
                  "ty": "posix.envVar",
                  "key": "RUST_LOG",
                  "val": "info,typegate=debug,deno=warn,swc_ecma_codegen=off,tracing::span=off"
                },
                {
                  "ty": "posix.envVar",
                  "key": "TYPEGRAPH_VERSION",
                  "val": "0.0.3"
                },
                {
                  "ty": "posix.envVar",
                  "key": "CLICOLOR_FORCE",
                  "val": "1"
                },
                {
                  "ty": "posix.envVar",
                  "key": "CROSS_CONFIG",
                  "val": "tools/Cross.toml"
                },
                {
                  "ty": "posix.envVar",
                  "key": "GIT_CLIFF_CONFIG",
                  "val": "tools/cliff.toml"
                },
                {
                  "ty": "ghjk.ports.InstallSetRef",
                  "setId": "ghjkEnvProvInstSet___ci"
                }
              ]
            },
            "bciqcsmfpk6r2kxk4hruhogwj2ddpjmaoftdxu2vtjsfjyawvvb5t5ga": {
              "provides": [
                {
                  "ty": "posix.envVar",
                  "key": "RUST_LOG",
                  "val": "info,typegate=debug,deno=warn,swc_ecma_codegen=off,tracing::span=off"
                },
                {
                  "ty": "posix.envVar",
                  "key": "TYPEGRAPH_VERSION",
                  "val": "0.0.3"
                },
                {
                  "ty": "posix.envVar",
                  "key": "CLICOLOR_FORCE",
                  "val": "1"
                },
                {
                  "ty": "posix.envVar",
                  "key": "CROSS_CONFIG",
                  "val": "tools/Cross.toml"
                },
                {
                  "ty": "posix.envVar",
                  "key": "GIT_CLIFF_CONFIG",
                  "val": "tools/cliff.toml"
                },
                {
                  "ty": "posix.envVar",
                  "key": "V8_FORCE_DEBUG",
                  "val": "true"
                },
                {
                  "ty": "ghjk.ports.InstallSetRef",
                  "setId": "ghjkEnvProvInstSet___dev"
                }
              ]
            },
            "bciqajdl35eujx4j3ufkysnsqzaisaqtu247kaydoi2x7tvsqig6bzmq": {
              "provides": [
                {
                  "ty": "posix.envVar",
                  "key": "RUST_LOG",
                  "val": "info,typegate=debug,deno=warn,swc_ecma_codegen=off,tracing::span=off"
                },
                {
                  "ty": "posix.envVar",
                  "key": "TYPEGRAPH_VERSION",
                  "val": "0.0.3"
                },
                {
                  "ty": "posix.envVar",
                  "key": "CLICOLOR_FORCE",
                  "val": "1"
                },
                {
                  "ty": "posix.envVar",
                  "key": "CROSS_CONFIG",
                  "val": "tools/Cross.toml"
                },
                {
                  "ty": "posix.envVar",
                  "key": "GIT_CLIFF_CONFIG",
                  "val": "tools/cliff.toml"
                },
                {
                  "ty": "ghjk.ports.InstallSetRef",
                  "setId": "ghjkEnvProvInstSet___oci"
                }
              ]
            }
          },
          "defaultEnv": "dev",
          "envsNamed": {
            "main": "bciqiaaqxx3azvrkvlj2eknjj6awsczu4gdcohccrvjpwk3vmkrnyfpi",
            "_wasm": "bciqdpiup27tflfkq26oirbutkz53wrp34entiq423upf47za7zoq4za",
            "_python": "bciqea2qrlw3rmfp2edgo2o7utf5ahjpa4r6y4nrw2pbmqm2g2rabviy",
            "_ecma": "bciqcm5whsy4tzjafjheomwtxzjxz2avqxwgb6ss5kav6fxmmy3lu4ma",
            "_rust": "bciqp6dugoxl3avklj2uwl77sfbiixbo2vzduaohoeusqjktc63dshzy",
            "ci": "bciqniih3pp536jhouqduhilkpdas6uoesz6b2ckvstng6t7rlxz7jjq",
            "dev": "bciqcsmfpk6r2kxk4hruhogwj2ddpjmaoftdxu2vtjsfjyawvvb5t5ga",
            "oci": "bciqajdl35eujx4j3ufkysnsqzaisaqtu247kaydoi2x7tvsqig6bzmq"
          }
        }
      }
    ],
    "blackboard": {
      "bciqminqcmgw3fbbhibwc7tf6mrupttheic7kpiykadbowqmnzhmzo5a": {
        "version": "1.46.3",
        "port": {
          "ty": "denoWorker@v1",
          "name": "deno_ghrel",
          "platforms": [
            "aarch64-linux",
            "x86_64-linux",
            "aarch64-darwin",
            "x86_64-darwin",
            "aarch64-windows",
            "x86_64-windows"
          ],
          "version": "0.1.0",
          "moduleSpecifier": "https://raw.githubusercontent.com/metatypedev/ghjk/v0.2.1/ports/deno_ghrel.ts"
        }
      },
      "bciqb6ua63xodzwxngnbjq35hfikiwzb3dclbqkc7e6xgjdt5jin4pia": {
        "manifest": {
          "ty": "ambientAccess@v1",
          "name": "tar_aa",
          "platforms": [
            "aarch64-linux",
            "x86_64-linux",
            "aarch64-darwin",
            "x86_64-darwin"
          ],
          "version": "0.1.0",
          "execName": "tar",
          "versionExtractFlag": "--version",
          "versionExtractRegex": "(\\d+\\.\\d+)",
          "versionExtractRegexFlags": ""
        },
        "defaultInst": {
          "portRef": "tar_aa@0.1.0"
        }
      },
      "bciqfl5s36w335ducrb6f6gwb3vuwup7vzqwwg67pq42xtkngsnxqobi": {
        "manifest": {
          "ty": "ambientAccess@v1",
          "name": "git_aa",
          "platforms": [
            "x86_64-linux",
            "aarch64-linux",
            "x86_64-darwin",
            "aarch64-darwin",
            "x86_64-windows",
            "aarch64-windows",
            "x86_64-freebsd",
            "aarch64-freebsd",
            "x86_64-netbsd",
            "aarch64-netbsd",
            "x86_64-aix",
            "aarch64-aix",
            "x86_64-solaris",
            "aarch64-solaris",
            "x86_64-illumos",
            "aarch64-illumos",
            "x86_64-android",
            "aarch64-android"
          ],
          "version": "0.1.0",
          "execName": "git",
          "versionExtractFlag": "--version",
          "versionExtractRegex": "(\\d+\\.\\d+\\.\\d+)",
          "versionExtractRegexFlags": ""
        },
        "defaultInst": {
          "portRef": "git_aa@0.1.0"
        }
      },
      "bciqcfe7qyxmokpn6pgtaj35r5qg74jkehuu6cvyrtcsnegvwlm64oqy": {
        "manifest": {
          "ty": "ambientAccess@v1",
          "name": "curl_aa",
          "platforms": [
            "x86_64-linux",
            "aarch64-linux",
            "x86_64-darwin",
            "aarch64-darwin",
            "x86_64-windows",
            "aarch64-windows",
            "x86_64-freebsd",
            "aarch64-freebsd",
            "x86_64-netbsd",
            "aarch64-netbsd",
            "x86_64-aix",
            "aarch64-aix",
            "x86_64-solaris",
            "aarch64-solaris",
            "x86_64-illumos",
            "aarch64-illumos",
            "x86_64-android",
            "aarch64-android"
          ],
          "version": "0.1.0",
          "execName": "curl",
          "versionExtractFlag": "--version",
          "versionExtractRegex": "(\\d+\\.\\d+\\.\\d+)",
          "versionExtractRegexFlags": ""
        },
        "defaultInst": {
          "portRef": "curl_aa@0.1.0"
        }
      },
      "bciqgkpwxjmo5phw5se4ugyiz4xua3xrd54quzmk7wdwpq3vghglogjy": {
        "manifest": {
          "ty": "ambientAccess@v1",
          "name": "unzip_aa",
          "platforms": [
            "aarch64-linux",
            "x86_64-linux",
            "aarch64-darwin",
            "x86_64-darwin",
            "aarch64-windows",
            "x86_64-windows"
          ],
          "version": "0.1.0",
          "execName": "unzip",
          "versionExtractFlag": "-v",
          "versionExtractRegex": "(\\d+\\.\\d+)",
          "versionExtractRegexFlags": ""
        },
        "defaultInst": {
          "portRef": "unzip_aa@0.1.0"
        }
      },
      "bciqmcvyepuficjj3mwshsbfecwdmzch5gwxqo557icnq4zujtdllh4a": {
        "manifest": {
          "ty": "ambientAccess@v1",
          "name": "zstd_aa",
          "platforms": [
            "aarch64-linux",
            "x86_64-linux",
            "aarch64-darwin",
            "x86_64-darwin"
          ],
          "version": "0.1.0",
          "execName": "zstd",
          "versionExtractFlag": "--version",
          "versionExtractRegex": "v(\\d+\\.\\d+\\.\\d+),",
          "versionExtractRegexFlags": ""
        },
        "defaultInst": {
          "portRef": "zstd_aa@0.1.0"
        }
      },
      "bciqbbs5l2j72vleufdba2nj4k4dnp3akxv4w74rhhpnz5buoixxnuqy": {
        "manifest": {
          "ty": "denoWorker@v1",
          "name": "rustup_rustlang",
          "platforms": [
            "x86_64-darwin",
            "aarch64-darwin",
            "x86_64-linux",
            "aarch64-linux",
            "x86_64-windows",
            "x86_64-illumos",
            "x86_64-freebsd",
            "x86_64-netbsd"
          ],
          "version": "0.1.0",
          "buildDeps": [
            {
              "name": "git_aa"
            }
          ],
          "resolutionDeps": [
            {
              "name": "git_aa"
            }
          ],
          "moduleSpecifier": "https://raw.githubusercontent.com/metatypedev/ghjk/v0.2.1/ports/rustup.ts"
        },
        "defaultInst": {
          "portRef": "rustup_rustlang@0.1.0"
        }
      },
      "bciqcdq3yzvmrmpyfrp3lahxiphozjqdkbexn5see75o363q45jkin6i": {
        "manifest": {
          "ty": "denoWorker@v1",
          "name": "rust_rustup",
          "platforms": [
            "x86_64-linux",
            "aarch64-linux",
            "x86_64-darwin",
            "aarch64-darwin",
            "x86_64-windows",
            "aarch64-windows",
            "x86_64-freebsd",
            "aarch64-freebsd",
            "x86_64-netbsd",
            "aarch64-netbsd",
            "x86_64-aix",
            "aarch64-aix",
            "x86_64-solaris",
            "aarch64-solaris",
            "x86_64-illumos",
            "aarch64-illumos",
            "x86_64-android",
            "aarch64-android"
          ],
          "version": "0.1.0",
          "buildDeps": [
            {
              "name": "rustup_rustlang"
            }
          ],
          "moduleSpecifier": "https://raw.githubusercontent.com/metatypedev/ghjk/v0.2.1/ports/rust.ts"
        },
        "defaultInst": {
          "version": "1.80.1",
          "portRef": "rust_rustup@0.1.0",
          "profile": "minimal"
        }
      },
      "bciqj25jnt3hzhwfm6z2tkpfyxt7cpb2dbwavf75doh5d5qnwwdugljy": {
        "manifest": {
          "ty": "denoWorker@v1",
          "name": "cargo_binstall_ghrel",
          "platforms": [
            "aarch64-linux",
            "x86_64-linux",
            "aarch64-darwin",
            "x86_64-darwin"
          ],
          "version": "0.1.0",
          "moduleSpecifier": "https://raw.githubusercontent.com/metatypedev/ghjk/v0.2.1/ports/cargo-binstall.ts"
        },
        "defaultInst": {
          "portRef": "cargo_binstall_ghrel@0.1.0"
        }
      },
      "bciqfr2ubzsw3lefwt7mwuzlkct2cbwvo4l44hrrigfzx64uocww5rki": {
        "manifest": {
          "ty": "denoWorker@v1",
          "name": "pnpm_ghrel",
          "platforms": [
            "aarch64-linux",
            "x86_64-linux",
            "aarch64-darwin",
            "x86_64-darwin",
            "aarch64-windows",
            "x86_64-windows"
          ],
          "version": "0.1.0",
          "moduleSpecifier": "https://raw.githubusercontent.com/metatypedev/ghjk/v0.2.1/ports/pnpm.ts"
        },
        "defaultInst": {
          "portRef": "pnpm_ghrel@0.1.0"
        }
      },
      "bciqhiohdon4chnr3oagakks2xii27bgc7eb56pglnr5gelp6p2rpw4i": {
        "manifest": {
          "ty": "denoWorker@v1",
          "name": "asdf_plugin_git",
          "platforms": [
            "aarch64-linux",
            "x86_64-linux",
            "aarch64-darwin",
            "x86_64-darwin",
            "aarch64-windows",
            "x86_64-windows"
          ],
          "version": "0.1.0",
          "buildDeps": [
            {
              "name": "git_aa"
            }
          ],
          "resolutionDeps": [
            {
              "name": "git_aa"
            }
          ],
          "moduleSpecifier": "https://raw.githubusercontent.com/metatypedev/ghjk/v0.2.1/ports/asdf_plugin_git.ts"
        },
        "defaultInst": {
          "portRef": "asdf_plugin_git@0.1.0"
        }
      },
      "bciqfjhy4uuhkcogsnxxs5fv4ml7m5ykvfm4my45npfyoap2efbfsmby": {
        "manifest": {
          "ty": "denoWorker@v1",
          "name": "cpy_bs_ghrel",
          "platforms": [
            "x86_64-linux",
            "aarch64-linux",
            "x86_64-darwin",
            "aarch64-darwin",
            "x86_64-windows",
            "aarch64-windows"
          ],
          "version": "0.1.0",
          "buildDeps": [
            {
              "name": "tar_aa"
            },
            {
              "name": "zstd_aa"
            }
          ],
          "moduleSpecifier": "https://raw.githubusercontent.com/metatypedev/ghjk/v0.2.1/ports/cpy_bs.ts"
        },
        "defaultInst": {
          "version": "3.12.5",
          "portRef": "cpy_bs_ghrel@0.1.0",
          "releaseTag": "20240814"
        }
      },
      "bciqexpmyf75pimfmu3czcedptwynipi6pztai4ixm6kdj6wwlymesby": {
        "manifest": {
          "ty": "denoWorker@v1",
          "name": "node_org",
          "platforms": [
            "aarch64-linux",
            "x86_64-linux",
            "aarch64-darwin",
            "x86_64-darwin",
            "aarch64-windows",
            "x86_64-windows"
          ],
          "version": "0.1.0",
          "buildDeps": [
            {
              "name": "tar_aa"
            }
          ],
          "moduleSpecifier": "https://raw.githubusercontent.com/metatypedev/ghjk/v0.2.1/ports/node.ts"
        },
        "defaultInst": {
          "version": "20.8.0",
          "portRef": "node_org@0.1.0"
        }
      },
      "bciqek3tmrhm4iohl6tvdzlhxwhv7b52makvvgehltxv52d3l7rbki3y": {
        "tar_aa": "bciqb6ua63xodzwxngnbjq35hfikiwzb3dclbqkc7e6xgjdt5jin4pia",
        "git_aa": "bciqfl5s36w335ducrb6f6gwb3vuwup7vzqwwg67pq42xtkngsnxqobi",
        "curl_aa": "bciqcfe7qyxmokpn6pgtaj35r5qg74jkehuu6cvyrtcsnegvwlm64oqy",
        "unzip_aa": "bciqgkpwxjmo5phw5se4ugyiz4xua3xrd54quzmk7wdwpq3vghglogjy",
        "zstd_aa": "bciqmcvyepuficjj3mwshsbfecwdmzch5gwxqo557icnq4zujtdllh4a",
        "rustup_rustlang": "bciqbbs5l2j72vleufdba2nj4k4dnp3akxv4w74rhhpnz5buoixxnuqy",
        "rust_rustup": "bciqcdq3yzvmrmpyfrp3lahxiphozjqdkbexn5see75o363q45jkin6i",
        "cargo_binstall_ghrel": "bciqj25jnt3hzhwfm6z2tkpfyxt7cpb2dbwavf75doh5d5qnwwdugljy",
        "pnpm_ghrel": "bciqfr2ubzsw3lefwt7mwuzlkct2cbwvo4l44hrrigfzx64uocww5rki",
        "asdf_plugin_git": "bciqhiohdon4chnr3oagakks2xii27bgc7eb56pglnr5gelp6p2rpw4i",
        "cpy_bs_ghrel": "bciqfjhy4uuhkcogsnxxs5fv4ml7m5ykvfm4my45npfyoap2efbfsmby",
        "node_org": "bciqexpmyf75pimfmu3czcedptwynipi6pztai4ixm6kdj6wwlymesby"
      },
      "bciqfjvqemdy7d6axvwkywcm6v66wogddvk7k6e6rps4e6zidkjvm4fy": {
        "version": "v28.2",
        "port": {
          "ty": "denoWorker@v1",
          "name": "protoc_ghrel",
          "platforms": [
            "aarch64-linux",
            "x86_64-linux",
            "aarch64-darwin",
            "x86_64-darwin"
          ],
          "version": "0.1.0",
          "moduleSpecifier": "https://raw.githubusercontent.com/metatypedev/ghjk/v0.2.1/ports/protoc.ts"
        }
      },
      "bciqlubbahrp4pxohyffmn5yj52atjgmn5nxepmkdev6wtmvpbx7kr7y": {
        "buildDepConfigs": {
          "asdf_plugin_git": {
            "pluginRepo": "https://github.com/asdf-community/asdf-cmake",
            "portRef": "asdf_plugin_git@0.1.0"
          }
        },
        "resolutionDepConfigs": {
          "asdf_plugin_git": {
            "pluginRepo": "https://github.com/asdf-community/asdf-cmake",
            "portRef": "asdf_plugin_git@0.1.0"
          }
        },
        "port": {
          "ty": "denoWorker@v1",
          "name": "asdf",
          "platforms": [
            "x86_64-linux",
            "aarch64-linux",
            "x86_64-darwin",
            "aarch64-darwin"
          ],
          "version": "0.1.0",
          "buildDeps": [
            {
              "name": "curl_aa"
            },
            {
              "name": "git_aa"
            },
            {
              "name": "asdf_plugin_git"
            }
          ],
          "resolutionDeps": [
            {
              "name": "curl_aa"
            },
            {
              "name": "git_aa"
            },
            {
              "name": "asdf_plugin_git"
            }
          ],
          "moduleSpecifier": "https://raw.githubusercontent.com/metatypedev/ghjk/v0.2.1/ports/asdf.ts"
        },
        "pluginRepo": "https://github.com/asdf-community/asdf-cmake",
        "installType": "version"
      },
      "bciqbx637744bfiyvprs77xdnvdt7uuwmtlntfjpwmkda672gklkbpmi": {
        "version": "v2.4.0",
        "port": {
          "ty": "denoWorker@v1",
          "name": "mold_ghrel",
          "platforms": [
            "aarch64-linux",
            "x86_64-linux"
          ],
          "version": "0.1.0",
          "buildDeps": [
            {
              "name": "tar_aa"
            }
          ],
          "moduleSpecifier": "https://raw.githubusercontent.com/metatypedev/ghjk/v0.2.1/ports/mold.ts"
        },
        "replaceLd": true
      },
      "bciqdoqocirh7aseu5o5hfqaj3sb3pfd3z3rlvig26xttmcmsoljuz6i": {
        "port": {
          "ty": "denoWorker@v1",
          "name": "act_ghrel",
          "platforms": [
            "aarch64-linux",
            "x86_64-linux",
            "aarch64-darwin",
            "x86_64-darwin",
            "aarch64-windows",
            "x86_64-windows"
          ],
          "version": "0.1.0",
          "moduleSpecifier": "https://raw.githubusercontent.com/metatypedev/ghjk/v0.2.1/ports/act.ts"
        }
      },
      "bciqjsjvkjm6xvoovs6y3y6me32422zr5wc5njs4kwfmmyf6nt6jzv2i": {
        "port": {
          "ty": "denoWorker@v1",
          "name": "cargobi_cratesio",
          "platforms": [
            "x86_64-linux",
            "aarch64-linux",
            "x86_64-darwin",
            "aarch64-darwin",
            "x86_64-windows",
            "aarch64-windows",
            "x86_64-freebsd",
            "aarch64-freebsd",
            "x86_64-netbsd",
            "aarch64-netbsd",
            "x86_64-aix",
            "aarch64-aix",
            "x86_64-solaris",
            "aarch64-solaris",
            "x86_64-illumos",
            "aarch64-illumos",
            "x86_64-android",
            "aarch64-android"
          ],
          "version": "0.1.0",
          "buildDeps": [
            {
              "name": "cargo_binstall_ghrel"
            },
            {
              "name": "rust_rustup"
            }
          ],
          "moduleSpecifier": "https://raw.githubusercontent.com/metatypedev/ghjk/v0.2.1/ports/cargobi.ts"
        },
        "crateName": "whiz",
        "locked": true
      },
      "bciqdf7jtq3zzhn676t2dr7fyve47fj7coajtymmye353lrrluskjk7q": {
        "port": {
          "ty": "denoWorker@v1",
          "name": "cargobi_cratesio",
          "platforms": [
            "x86_64-linux",
            "aarch64-linux",
            "x86_64-darwin",
            "aarch64-darwin",
            "x86_64-windows",
            "aarch64-windows",
            "x86_64-freebsd",
            "aarch64-freebsd",
            "x86_64-netbsd",
            "aarch64-netbsd",
            "x86_64-aix",
            "aarch64-aix",
            "x86_64-solaris",
            "aarch64-solaris",
            "x86_64-illumos",
            "aarch64-illumos",
            "x86_64-android",
            "aarch64-android"
          ],
          "version": "0.1.0",
          "buildDeps": [
            {
              "name": "cargo_binstall_ghrel"
            },
            {
              "name": "rust_rustup"
            }
          ],
          "moduleSpecifier": "https://raw.githubusercontent.com/metatypedev/ghjk/v0.2.1/ports/cargobi.ts"
        },
        "crateName": "wit-deps-cli",
        "locked": true
      },
      "bciqeaqeduyhykw7s7gq6ney6ci7deheq3etgdwkvg55mwbzdhz2opra": {
        "port": {
          "ty": "denoWorker@v1",
          "name": "cargobi_cratesio",
          "platforms": [
            "x86_64-linux",
            "aarch64-linux",
            "x86_64-darwin",
            "aarch64-darwin",
            "x86_64-windows",
            "aarch64-windows",
            "x86_64-freebsd",
            "aarch64-freebsd",
            "x86_64-netbsd",
            "aarch64-netbsd",
            "x86_64-aix",
            "aarch64-aix",
            "x86_64-solaris",
            "aarch64-solaris",
            "x86_64-illumos",
            "aarch64-illumos",
            "x86_64-android",
            "aarch64-android"
          ],
          "version": "0.1.0",
          "buildDeps": [
            {
              "name": "cargo_binstall_ghrel"
            },
            {
              "name": "rust_rustup"
            }
          ],
          "moduleSpecifier": "https://raw.githubusercontent.com/metatypedev/ghjk/v0.2.1/ports/cargobi.ts"
        },
        "crateName": "git-cliff",
        "locked": true
      },
      "bciqdtuhf425g6prb5fyupbcokttmkill6wyqk7bkphx3ueltl5mvu4q": {
        "version": "3.7.1",
        "port": {
          "ty": "denoWorker@v1",
          "name": "pipi_pypi",
          "platforms": [
            "x86_64-linux",
            "aarch64-linux",
            "x86_64-darwin",
            "aarch64-darwin",
            "x86_64-windows",
            "aarch64-windows",
            "x86_64-freebsd",
            "aarch64-freebsd",
            "x86_64-netbsd",
            "aarch64-netbsd",
            "x86_64-aix",
            "aarch64-aix",
            "x86_64-solaris",
            "aarch64-solaris",
            "x86_64-illumos",
            "aarch64-illumos",
            "x86_64-android",
            "aarch64-android"
          ],
          "version": "0.1.0",
          "buildDeps": [
            {
              "name": "cpy_bs_ghrel"
            }
          ],
          "moduleSpecifier": "https://raw.githubusercontent.com/metatypedev/ghjk/v0.2.1/ports/pipi.ts"
        },
        "packageName": "pre-commit"
      },
      "bciqmvgsg7h3ohj3m7das4bznahgt6tyq7mamta3n2vorulqvml7mywq": {
        "version": "v0.13.1",
        "port": {
          "ty": "denoWorker@v1",
          "name": "temporal_cli_ghrel",
          "platforms": [
            "aarch64-linux",
            "x86_64-linux",
            "aarch64-darwin",
            "x86_64-darwin",
            "aarch64-windows",
            "x86_64-windows"
          ],
          "version": "0.1.0",
          "moduleSpecifier": "https://raw.githubusercontent.com/metatypedev/ghjk/v0.2.1/ports/temporal_cli.ts"
        }
      },
      "bciqicdqw36v63cbrscwsgtu2htrmwmgtfoxexv4rx5d2y24vytxbuma": {
        "version": "1.33.0",
        "port": {
          "ty": "denoWorker@v1",
          "name": "cargobi_cratesio",
          "platforms": [
            "x86_64-linux",
            "aarch64-linux",
            "x86_64-darwin",
            "aarch64-darwin",
            "x86_64-windows",
            "aarch64-windows",
            "x86_64-freebsd",
            "aarch64-freebsd",
            "x86_64-netbsd",
            "aarch64-netbsd",
            "x86_64-aix",
            "aarch64-aix",
            "x86_64-solaris",
            "aarch64-solaris",
            "x86_64-illumos",
            "aarch64-illumos",
            "x86_64-android",
            "aarch64-android"
          ],
          "version": "0.1.0",
          "buildDeps": [
            {
              "name": "cargo_binstall_ghrel"
            },
            {
              "name": "rust_rustup"
            }
          ],
          "moduleSpecifier": "https://raw.githubusercontent.com/metatypedev/ghjk/v0.2.1/ports/cargobi.ts"
        },
        "crateName": "cargo-insta",
        "locked": true
      },
      "bciqe33uhsuaesrjk6luzxrbbimwg5ydt6x2lrieelwbr7aft4g2qwsy": {
        "version": "0.2.5",
        "port": {
          "ty": "denoWorker@v1",
          "name": "cargobi_cratesio",
          "platforms": [
            "x86_64-linux",
            "aarch64-linux",
            "x86_64-darwin",
            "aarch64-darwin",
            "x86_64-windows",
            "aarch64-windows",
            "x86_64-freebsd",
            "aarch64-freebsd",
            "x86_64-netbsd",
            "aarch64-netbsd",
            "x86_64-aix",
            "aarch64-aix",
            "x86_64-solaris",
            "aarch64-solaris",
            "x86_64-illumos",
            "aarch64-illumos",
            "x86_64-android",
            "aarch64-android"
          ],
          "version": "0.1.0",
          "buildDeps": [
            {
              "name": "cargo_binstall_ghrel"
            },
            {
              "name": "rust_rustup"
            }
          ],
          "moduleSpecifier": "https://raw.githubusercontent.com/metatypedev/ghjk/v0.2.1/ports/cargobi.ts"
        },
        "crateName": "cross",
        "locked": true
      },
      "bciqfpjzi6gguk7dafyicfjpzpwtybgyc2dsnxg2zxkcmyinzy7abpla": {
        "version": "3.9.19",
        "port": {
          "ty": "denoWorker@v1",
          "name": "cpy_bs_ghrel",
          "platforms": [
            "x86_64-linux",
            "aarch64-linux",
            "x86_64-darwin",
            "aarch64-darwin",
            "x86_64-windows",
            "aarch64-windows"
          ],
          "version": "0.1.0",
          "buildDeps": [
            {
              "name": "tar_aa"
            },
            {
              "name": "zstd_aa"
            }
          ],
          "moduleSpecifier": "https://raw.githubusercontent.com/metatypedev/ghjk/v0.2.1/ports/cpy_bs.ts"
        },
        "releaseTag": "20240814"
      },
      "bciqkgncxbauys2qfguplxcz2auxrcyamj4b6htqk2fqvohfm3afd7sa": {
        "version": "0.4.7",
        "port": {
          "ty": "denoWorker@v1",
          "name": "pipi_pypi",
          "platforms": [
            "x86_64-linux",
            "aarch64-linux",
            "x86_64-darwin",
            "aarch64-darwin",
            "x86_64-windows",
            "aarch64-windows",
            "x86_64-freebsd",
            "aarch64-freebsd",
            "x86_64-netbsd",
            "aarch64-netbsd",
            "x86_64-aix",
            "aarch64-aix",
            "x86_64-solaris",
            "aarch64-solaris",
            "x86_64-illumos",
            "aarch64-illumos",
            "x86_64-android",
            "aarch64-android"
          ],
          "version": "0.1.0",
          "buildDeps": [
            {
              "name": "cpy_bs_ghrel"
            }
          ],
          "moduleSpecifier": "https://raw.githubusercontent.com/metatypedev/ghjk/v0.2.1/ports/pipi.ts"
        },
        "packageName": "ruff"
      },
      "bciqihcmo6l5uwzih3e3ujc55curep4arfomo6rzkdsfim74unxexiqy": {
        "version": "1.8.3",
        "port": {
          "ty": "denoWorker@v1",
          "name": "pipi_pypi",
          "platforms": [
            "x86_64-linux",
            "aarch64-linux",
            "x86_64-darwin",
            "aarch64-darwin",
            "x86_64-windows",
            "aarch64-windows",
            "x86_64-freebsd",
            "aarch64-freebsd",
            "x86_64-netbsd",
            "aarch64-netbsd",
            "x86_64-aix",
            "aarch64-aix",
            "x86_64-solaris",
            "aarch64-solaris",
            "x86_64-illumos",
            "aarch64-illumos",
            "x86_64-android",
            "aarch64-android"
          ],
          "version": "0.1.0",
          "buildDeps": [
            {
              "name": "cpy_bs_ghrel"
            }
          ],
          "moduleSpecifier": "https://raw.githubusercontent.com/metatypedev/ghjk/v0.2.1/ports/pipi.ts"
        },
        "packageName": "poetry"
      },
      "bciqezep4ufkgwesldlm5etyfkgdsiickfudx7cosydcz6xtgeorn2hy": {
        "version": "20.8.0",
        "port": {
          "ty": "denoWorker@v1",
          "name": "node_org",
          "platforms": [
            "aarch64-linux",
            "x86_64-linux",
            "aarch64-darwin",
            "x86_64-darwin",
            "aarch64-windows",
            "x86_64-windows"
          ],
          "version": "0.1.0",
          "buildDeps": [
            {
              "name": "tar_aa"
            }
          ],
          "moduleSpecifier": "https://raw.githubusercontent.com/metatypedev/ghjk/v0.2.1/ports/node.ts"
        }
      },
      "bciqaixkkacuuligsvtjcfdfgjgl65owtyspiiljb3vmutlgymecsiwq": {
        "version": "v9.4.0",
        "port": {
          "ty": "denoWorker@v1",
          "name": "pnpm_ghrel",
          "platforms": [
            "aarch64-linux",
            "x86_64-linux",
            "aarch64-darwin",
            "x86_64-darwin",
            "aarch64-windows",
            "x86_64-windows"
          ],
          "version": "0.1.0",
          "moduleSpecifier": "https://raw.githubusercontent.com/metatypedev/ghjk/v0.2.1/ports/pnpm.ts"
        }
      },
      "bciqlt27ioikxnpkqq37hma7ibn5e5wpzfarbvoh77zwdkarwghtvzxa": {
        "version": "10.0.1",
        "port": {
          "ty": "denoWorker@v1",
          "name": "npmi_npm",
          "platforms": [
            "x86_64-linux",
            "aarch64-linux",
            "x86_64-darwin",
            "aarch64-darwin",
            "x86_64-windows",
            "aarch64-windows",
            "x86_64-freebsd",
            "aarch64-freebsd",
            "x86_64-netbsd",
            "aarch64-netbsd",
            "x86_64-aix",
            "aarch64-aix",
            "x86_64-solaris",
            "aarch64-solaris",
            "x86_64-illumos",
            "aarch64-illumos",
            "x86_64-android",
            "aarch64-android"
          ],
          "version": "0.1.0",
          "buildDeps": [
            {
              "name": "node_org"
            }
          ],
          "moduleSpecifier": "https://raw.githubusercontent.com/metatypedev/ghjk/v0.2.1/ports/npmi.ts"
        },
        "packageName": "node-gyp"
      },
      "bciqojan3zglnfctnmqyxvnxaha46yrnlhj77j3kw4mxadvauqepqdba": {
        "version": "0.116.1",
        "port": {
          "ty": "denoWorker@v1",
          "name": "cargobi_cratesio",
          "platforms": [
            "x86_64-linux",
            "aarch64-linux",
            "x86_64-darwin",
            "aarch64-darwin",
            "x86_64-windows",
            "aarch64-windows",
            "x86_64-freebsd",
            "aarch64-freebsd",
            "x86_64-netbsd",
            "aarch64-netbsd",
            "x86_64-aix",
            "aarch64-aix",
            "x86_64-solaris",
            "aarch64-solaris",
            "x86_64-illumos",
            "aarch64-illumos",
            "x86_64-android",
            "aarch64-android"
          ],
          "version": "0.1.0",
          "buildDeps": [
            {
              "name": "cargo_binstall_ghrel"
            },
            {
              "name": "rust_rustup"
            }
          ],
          "moduleSpecifier": "https://raw.githubusercontent.com/metatypedev/ghjk/v0.2.1/ports/cargobi.ts"
        },
        "crateName": "wasm-opt",
        "locked": true
      },
      "bciqcnbruy2q6trpvia52n2yis4t27taoz4mxkeguqz5aif7ex6rp26y": {
        "version": "1.208.1",
        "port": {
          "ty": "denoWorker@v1",
          "name": "cargobi_cratesio",
          "platforms": [
            "x86_64-linux",
            "aarch64-linux",
            "x86_64-darwin",
            "aarch64-darwin",
            "x86_64-windows",
            "aarch64-windows",
            "x86_64-freebsd",
            "aarch64-freebsd",
            "x86_64-netbsd",
            "aarch64-netbsd",
            "x86_64-aix",
            "aarch64-aix",
            "x86_64-solaris",
            "aarch64-solaris",
            "x86_64-illumos",
            "aarch64-illumos",
            "x86_64-android",
            "aarch64-android"
          ],
          "version": "0.1.0",
          "buildDeps": [
            {
              "name": "cargo_binstall_ghrel"
            },
            {
              "name": "rust_rustup"
            }
          ],
          "moduleSpecifier": "https://raw.githubusercontent.com/metatypedev/ghjk/v0.2.1/ports/cargobi.ts"
        },
        "crateName": "wasm-tools",
        "locked": true
      },
      "bciqpu7gxs3zm7i4gwp3m3cfdxwz27ixvsykdnbxrl5m5mt3xbb3b4la": {
        "version": "0.13.4",
        "port": {
          "ty": "denoWorker@v1",
          "name": "pipi_pypi",
          "platforms": [
            "x86_64-linux",
            "aarch64-linux",
            "x86_64-darwin",
            "aarch64-darwin",
            "x86_64-windows",
            "aarch64-windows",
            "x86_64-freebsd",
            "aarch64-freebsd",
            "x86_64-netbsd",
            "aarch64-netbsd",
            "x86_64-aix",
            "aarch64-aix",
            "x86_64-solaris",
            "aarch64-solaris",
            "x86_64-illumos",
            "aarch64-illumos",
            "x86_64-android",
            "aarch64-android"
          ],
          "version": "0.1.0",
          "buildDeps": [
            {
              "name": "cpy_bs_ghrel"
            }
          ],
          "moduleSpecifier": "https://raw.githubusercontent.com/metatypedev/ghjk/v0.2.1/ports/pipi.ts"
        },
        "packageName": "componentize-py"
      },
      "bciqjme7csfq43oenkrsakdhaha34hgy6vdwkfffki2ank3kf6mjcguq": {
        "version": "1.3.0",
        "port": {
          "ty": "denoWorker@v1",
          "name": "npmi_npm",
          "platforms": [
            "x86_64-linux",
            "aarch64-linux",
            "x86_64-darwin",
            "aarch64-darwin",
            "x86_64-windows",
            "aarch64-windows",
            "x86_64-freebsd",
            "aarch64-freebsd",
            "x86_64-netbsd",
            "aarch64-netbsd",
            "x86_64-aix",
            "aarch64-aix",
            "x86_64-solaris",
            "aarch64-solaris",
            "x86_64-illumos",
            "aarch64-illumos",
            "x86_64-android",
            "aarch64-android"
          ],
          "version": "0.1.0",
          "buildDeps": [
            {
              "name": "node_org"
            }
          ],
          "moduleSpecifier": "https://raw.githubusercontent.com/metatypedev/ghjk/v0.2.1/ports/npmi.ts"
        },
        "packageName": "@bytecodealliance/jco"
      },
      "bciqm2rvnfe77sj6jekrm65oayuywt5lbrw33qezqjcg5rzaioc6uszy": {
        "version": "3.5.1",
        "port": {
          "ty": "denoWorker@v1",
          "name": "cargobi_cratesio",
          "platforms": [
            "x86_64-linux",
            "aarch64-linux",
            "x86_64-darwin",
            "aarch64-darwin",
            "x86_64-windows",
            "aarch64-windows",
            "x86_64-freebsd",
            "aarch64-freebsd",
            "x86_64-netbsd",
            "aarch64-netbsd",
            "x86_64-aix",
            "aarch64-aix",
            "x86_64-solaris",
            "aarch64-solaris",
            "x86_64-illumos",
            "aarch64-illumos",
            "x86_64-android",
            "aarch64-android"
          ],
          "version": "0.1.0",
          "buildDeps": [
            {
              "name": "cargo_binstall_ghrel"
            },
            {
              "name": "rust_rustup"
            }
          ],
          "moduleSpecifier": "https://raw.githubusercontent.com/metatypedev/ghjk/v0.2.1/ports/cargobi.ts"
        },
        "crateName": "protobuf-codegen"
      },
      "bciqezkigmtx5tweeflmn27yofgwybmgbat7g6jg4xmxamomsdpvenay": {
        "version": "nightly-2024-05-26",
        "port": {
          "ty": "denoWorker@v1",
          "name": "rust_rustup",
          "platforms": [
            "x86_64-linux",
            "aarch64-linux",
            "x86_64-darwin",
            "aarch64-darwin",
            "x86_64-windows",
            "aarch64-windows",
            "x86_64-freebsd",
            "aarch64-freebsd",
            "x86_64-netbsd",
            "aarch64-netbsd",
            "x86_64-aix",
            "aarch64-aix",
            "x86_64-solaris",
            "aarch64-solaris",
            "x86_64-illumos",
            "aarch64-illumos",
            "x86_64-android",
            "aarch64-android"
          ],
          "version": "0.1.0",
          "buildDeps": [
            {
              "name": "rustup_rustlang"
            }
          ],
          "moduleSpecifier": "https://raw.githubusercontent.com/metatypedev/ghjk/v0.2.1/ports/rust.ts"
        },
        "profile": "minimal"
      },
      "bciqiknd2vbwhxng2oy5d7qjpor7jq74pulaeijfrywyggv4mw3wngsi": {
        "version": "0.1.47",
        "port": {
          "ty": "denoWorker@v1",
          "name": "cargobi_cratesio",
          "platforms": [
            "x86_64-linux",
            "aarch64-linux",
            "x86_64-darwin",
            "aarch64-darwin",
            "x86_64-windows",
            "aarch64-windows",
            "x86_64-freebsd",
            "aarch64-freebsd",
            "x86_64-netbsd",
            "aarch64-netbsd",
            "x86_64-aix",
            "aarch64-aix",
            "x86_64-solaris",
            "aarch64-solaris",
            "x86_64-illumos",
            "aarch64-illumos",
            "x86_64-android",
            "aarch64-android"
          ],
          "version": "0.1.0",
          "buildDeps": [
            {
              "name": "cargo_binstall_ghrel"
            },
            {
              "name": "rust_rustup"
            }
          ],
          "moduleSpecifier": "https://raw.githubusercontent.com/metatypedev/ghjk/v0.2.1/ports/cargobi.ts"
        },
        "crateName": "cargo-udeps",
        "locked": true
      }
    }
  }
}<|MERGE_RESOLUTION|>--- conflicted
+++ resolved
@@ -1313,11 +1313,7 @@
             "build-tgraph-core": {
               "ty": "denoFile@v1",
               "key": "build-tgraph-core",
-<<<<<<< HEAD
-              "envKey": "bciqljrticrx4avsq4dj2w6yzmtp4ej6oqlmdktvpm543545nynw22hq"
-=======
-              "envKey": "bciqgqffklh7r5setenk7bkrqoyingrbbjbrcj4jka3rttr56ybxruqi"
->>>>>>> 7d817c88
+              "envKey": "bciqnnlkz4mxxxy6i5lzaxsfzm4selbqo4hlp4s4jmqzektguqnmczoq"
             },
             "build-tgraph-py": {
               "ty": "denoFile@v1",
@@ -1325,11 +1321,7 @@
               "dependsOn": [
                 "build-tgraph-core"
               ],
-<<<<<<< HEAD
-              "envKey": "bciqd4vu3ow7qhvwax2avvtae6cj47rib7ediw2yuf3bvf6lplulopmq"
-=======
-              "envKey": "bciqmqhamsvcr6i7ol37s5kizxnoawcecho4kzqiwxgodztarzdapawa"
->>>>>>> 7d817c88
+              "envKey": "bciqakxuvobzx73i4hja67zmphm5jv7gzt2ezbxtbfeq6w2cqc3lfwri"
             },
             "build-tgraph-ts": {
               "ty": "denoFile@v1",
@@ -1337,11 +1329,7 @@
               "dependsOn": [
                 "build-tgraph-core"
               ],
-<<<<<<< HEAD
-              "envKey": "bciqju5apwjfuuc7s5oeakmswydtsnjzgsvdkk6hfx5wyp74df2xv7mi"
-=======
-              "envKey": "bciqp4x2tqplttorqy7ixw4rltvd7i5dknke6f3ba3uzbgymrp3s7aya"
->>>>>>> 7d817c88
+              "envKey": "bciqj3vffkagnspk7gt7eghgpqyyeaadndnae5awvge7avkskxud2q6y"
             },
             "build-tgraph-ts-node": {
               "ty": "denoFile@v1",
@@ -1349,11 +1337,7 @@
               "dependsOn": [
                 "build-tgraph-ts"
               ],
-<<<<<<< HEAD
-              "envKey": "bciqju5apwjfuuc7s5oeakmswydtsnjzgsvdkk6hfx5wyp74df2xv7mi"
-=======
-              "envKey": "bciqp4x2tqplttorqy7ixw4rltvd7i5dknke6f3ba3uzbgymrp3s7aya"
->>>>>>> 7d817c88
+              "envKey": "bciqj3vffkagnspk7gt7eghgpqyyeaadndnae5awvge7avkskxud2q6y"
             },
             "build-tgraph": {
               "ty": "denoFile@v1",
@@ -1955,11 +1939,7 @@
                 }
               ]
             },
-<<<<<<< HEAD
-            "bciqljrticrx4avsq4dj2w6yzmtp4ej6oqlmdktvpm543545nynw22hq": {
-=======
-            "bciqgqffklh7r5setenk7bkrqoyingrbbjbrcj4jka3rttr56ybxruqi": {
->>>>>>> 7d817c88
+            "bciqnnlkz4mxxxy6i5lzaxsfzm4selbqo4hlp4s4jmqzektguqnmczoq": {
               "provides": [
                 {
                   "ty": "posix.envVar",
@@ -1997,11 +1977,7 @@
                 }
               ]
             },
-<<<<<<< HEAD
-            "bciqd4vu3ow7qhvwax2avvtae6cj47rib7ediw2yuf3bvf6lplulopmq": {
-=======
-            "bciqmqhamsvcr6i7ol37s5kizxnoawcecho4kzqiwxgodztarzdapawa": {
->>>>>>> 7d817c88
+            "bciqakxuvobzx73i4hja67zmphm5jv7gzt2ezbxtbfeq6w2cqc3lfwri": {
               "provides": [
                 {
                   "ty": "posix.envVar",
@@ -2039,11 +2015,7 @@
                 }
               ]
             },
-<<<<<<< HEAD
-            "bciqju5apwjfuuc7s5oeakmswydtsnjzgsvdkk6hfx5wyp74df2xv7mi": {
-=======
-            "bciqp4x2tqplttorqy7ixw4rltvd7i5dknke6f3ba3uzbgymrp3s7aya": {
->>>>>>> 7d817c88
+            "bciqj3vffkagnspk7gt7eghgpqyyeaadndnae5awvge7avkskxud2q6y": {
               "provides": [
                 {
                   "ty": "posix.envVar",
