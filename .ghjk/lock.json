{
  "version": "0",
  "platform": "x86_64-linux",
  "moduleEntries": {
    "ports": {
      "version": "0",
      "configResolutions": {
        "5155b24a1a756a5b91108ba34188d8bc4f5d6744f5ac29454450d6275663df86": {
          "version": "v24.1",
          "depConfigs": {},
          "portRef": "protoc_ghrel@0.1.0"
        },
        "a686ca4668445f0e4ba9b8c1b2342ded13e44e78cf86211a8e43c7fd3a2de97c": {
          "version": "3.28.0-rc6",
          "depConfigs": {
            "curl_aa": {
              "version": "8.2.1",
              "depConfigs": {},
              "portRef": "curl_aa@0.1.0"
            },
            "git_aa": {
              "version": "2.40.1",
              "depConfigs": {},
              "portRef": "git_aa@0.1.0"
            },
            "asdf_plugin_git": {
              "version": "d631481e96",
              "depConfigs": {
                "git_aa": {
                  "version": "2.40.1",
                  "depConfigs": {},
                  "portRef": "git_aa@0.1.0"
                }
              },
              "portRef": "asdf_plugin_git@0.1.0",
              "pluginRepo": "https://github.com/asdf-community/asdf-cmake"
            }
          },
          "resolutionDepConfigs": {
            "asdf_plugin_git": {
              "pluginRepo": "https://github.com/asdf-community/asdf-cmake",
              "portRef": "asdf_plugin_git@0.1.0"
            }
          },
          "portRef": "asdf@0.1.0",
          "pluginRepo": "https://github.com/asdf-community/asdf-cmake",
          "installType": "version"
        },
        "c7d12a562ecc8f3f95df5469ec0272561bc6715ebc41bcd82ba94f17a69a6fcb": {
          "version": "8.2.1",
          "depConfigs": {},
          "portRef": "curl_aa@0.1.0"
        },
        "0c719c533251d13d9e84b3113733c9dcd9e48f978c02f3fc4e14816080f7a69e": {
          "version": "2.40.1",
          "depConfigs": {},
          "portRef": "git_aa@0.1.0"
        },
        "9ffe0540cc740abe4bae8b926d9f53b78deee279a25c863e64e99263ee0ec7d1": {
          "version": "d631481e96",
          "depConfigs": {
            "git_aa": {
              "version": "2.40.1",
              "depConfigs": {},
              "portRef": "git_aa@0.1.0"
            }
          },
          "portRef": "asdf_plugin_git@0.1.0",
          "pluginRepo": "https://github.com/asdf-community/asdf-cmake"
        },
        "402fae54fb94ffdba9cd2617602c7b33c55002275f3c3bb588615b01ff0c3c26": {
          "version": "v1.6.4",
          "depConfigs": {},
          "portRef": "cargo_binstall_ghrel@0.1.0"
        },
        "1c1870c8d78ff6ec1621711218174deb5ddb2b4133b30d390dda5fa223978dba": {
          "version": "v0.10.7",
          "depConfigs": {},
          "portRef": "temporal_cli_ghrel@0.1.0"
        },
        "80635b3a3967246789cc5f09137a8334fcfae9e96d507b6f8143d385093f024f": {
          "version": "0.116.0",
          "depConfigs": {
            "cargo_binstall_ghrel": {
              "version": "v1.6.4",
              "depConfigs": {},
              "portRef": "cargo_binstall_ghrel@0.1.0"
            },
            "rust_rustup": {
              "version": "1.77.2",
              "depConfigs": {
                "rustup_rustlang": {
                  "version": "1.27.0",
                  "depConfigs": {
                    "git_aa": {
                      "version": "2.40.1",
                      "depConfigs": {},
                      "portRef": "git_aa@0.1.0"
                    }
                  },
                  "portRef": "rustup_rustlang@0.1.0"
                }
              },
              "portRef": "rust_rustup@0.1.0",
              "profile": "minimal"
            }
          },
          "portRef": "cargobi_cratesio@0.1.0",
          "crateName": "wasm-opt",
          "locked": true
        },
        "4a077ef5a23a541cc6e372186951d640da541f7c4eba2613c2a1c427a5d95a5c": {
          "version": "1.77.2",
          "depConfigs": {
            "rustup_rustlang": {
              "version": "1.27.0",
              "depConfigs": {
                "git_aa": {
                  "version": "2.40.1",
                  "depConfigs": {},
                  "portRef": "git_aa@0.1.0"
                }
              },
              "portRef": "rustup_rustlang@0.1.0"
            }
          },
          "portRef": "rust_rustup@0.1.0",
          "profile": "minimal"
        },
        "4b3f09c15ad572211f821a76c776adea93e3c4f686817fd64dad8a5c8356ddea": {
          "version": "1.27.0",
          "depConfigs": {
            "git_aa": {
              "version": "2.40.1",
              "depConfigs": {},
              "portRef": "git_aa@0.1.0"
            }
          },
          "portRef": "rustup_rustlang@0.1.0"
        },
        "b0b40c14303632f7116dbf59b759f16cbe1b3da2b1e364b12beb90518f2994ef": {
          "version": "1.0.53",
          "depConfigs": {
            "cargo_binstall_ghrel": {
              "version": "v1.6.4",
              "depConfigs": {},
              "portRef": "cargo_binstall_ghrel@0.1.0"
            },
            "rust_rustup": {
              "version": "1.77.2",
              "depConfigs": {
                "rustup_rustlang": {
                  "version": "1.27.0",
                  "depConfigs": {
                    "git_aa": {
                      "version": "2.40.1",
                      "depConfigs": {},
                      "portRef": "git_aa@0.1.0"
                    }
                  },
                  "portRef": "rustup_rustlang@0.1.0"
                }
              },
              "portRef": "rust_rustup@0.1.0",
              "profile": "minimal"
            }
          },
          "portRef": "cargobi_cratesio@0.1.0",
          "crateName": "wasm-tools",
          "locked": true
        },
        "341e0ef3c576b133b7dfeed1b425256fa5a6bf7143a3964e7376ec34de47f2bd": {
          "version": "1.33.0",
          "depConfigs": {
            "cargo_binstall_ghrel": {
              "version": "v1.6.4",
              "depConfigs": {},
              "portRef": "cargo_binstall_ghrel@0.1.0"
            },
            "rust_rustup": {
              "version": "1.77.2",
              "depConfigs": {
                "rustup_rustlang": {
                  "version": "1.27.0",
                  "depConfigs": {
                    "git_aa": {
                      "version": "2.40.1",
                      "depConfigs": {},
                      "portRef": "git_aa@0.1.0"
                    }
                  },
                  "portRef": "rustup_rustlang@0.1.0"
                }
              },
              "portRef": "rust_rustup@0.1.0",
              "profile": "minimal"
            }
          },
          "portRef": "cargobi_cratesio@0.1.0",
          "crateName": "cargo-insta",
          "locked": true
        },
        "83443bd71fed2699b3245687aececa5b03834f11b1260dd5486045b7af35f471": {
          "version": "v20.8.0",
          "depConfigs": {
            "tar_aa": {
              "version": "1.34",
              "depConfigs": {},
              "portRef": "tar_aa@0.1.0"
            }
          },
          "portRef": "node_org@0.1.0"
        },
        "9e3fa7742c431c34ae7ba8d1e907e50c937ccfb631fb4dcfb7a1773742abe267": {
          "version": "1.34",
          "depConfigs": {},
          "portRef": "tar_aa@0.1.0"
        },
        "66212eb79fbcb37961450d5dfffdaedc0b949e0e7c9257c3c63093d009a5fc75": {
          "version": "v9.0.5",
          "depConfigs": {},
          "portRef": "pnpm_ghrel@0.1.0"
        },
        "ccbb2ac8f781def74efa6c813c6fdde39ccbcf2ff9f5fde36afa37107f4f58c4": {
          "version": "1.0.0",
          "depConfigs": {
            "node_org": {
              "version": "v20.8.0",
              "depConfigs": {
                "tar_aa": {
                  "version": "1.34",
                  "depConfigs": {},
                  "portRef": "tar_aa@0.1.0"
                }
              },
              "portRef": "node_org@0.1.0"
            }
          },
          "portRef": "npmi_npm@0.1.0",
          "packageName": "@bytecodealliance/jco"
        },
        "23e2521c50a2a9ea95405def479e6fbcce0da681f6b97251070178c6cdbcb378": {
          "version": "10.0.1",
          "depConfigs": {
            "node_org": {
              "version": "v20.8.0",
              "depConfigs": {
                "tar_aa": {
                  "version": "1.34",
                  "depConfigs": {},
                  "portRef": "tar_aa@0.1.0"
                }
              },
              "portRef": "node_org@0.1.0"
            }
          },
          "portRef": "npmi_npm@0.1.0",
          "packageName": "node-gyp"
        },
        "6d6bdaabeee201ce9b33f9c531e3d0ba24437297f49157e22c757d45c88b86e9": {
          "version": "v2.4.0",
          "depConfigs": {
            "tar_aa": {
              "version": "1.34",
              "depConfigs": {},
              "portRef": "tar_aa@0.1.0"
            }
          },
          "portRef": "mold_ghrel@0.1.0",
          "replaceLd": false
        },
        "46fdcefe10dc796143f7a41313e9359f1a8cf62791dfaa8994e26f21adb151ca": {
          "version": "3.8.18",
          "depConfigs": {
            "tar_aa": {
              "version": "1.34",
              "depConfigs": {},
              "portRef": "tar_aa@0.1.0"
            },
            "zstd_aa": {
              "version": "v1.5.5,",
              "depConfigs": {},
              "portRef": "zstd_aa@0.1.0"
            }
          },
          "portRef": "cpy_bs_ghrel@0.1.0",
          "releaseTag": "20240224"
        },
        "4f16c72030e922711abf15474d30e3cb232b18144beb73322b297edecfcdb86f": {
          "version": "v1.5.5,",
          "depConfigs": {},
          "portRef": "zstd_aa@0.1.0"
        },
        "e998f3459ee09f37bbaa9ccc452c5abb5e2552e90277f31d95a86113f7c18c35": {
          "version": "1.7.0",
          "depConfigs": {
            "cpy_bs_ghrel": {
              "version": "3.12.2",
              "depConfigs": {
                "tar_aa": {
                  "version": "1.34",
                  "depConfigs": {},
                  "portRef": "tar_aa@0.1.0"
                },
                "zstd_aa": {
                  "version": "v1.5.5,",
                  "depConfigs": {},
                  "portRef": "zstd_aa@0.1.0"
                }
              },
              "portRef": "cpy_bs_ghrel@0.1.0",
              "releaseTag": "20240224"
            }
          },
          "portRef": "pipi_pypi@0.1.0",
          "packageName": "poetry"
        },
        "89e00ff07918653b9c495b0fa4d554960ce8e30ac79e85eddf3e283baa5cc6b3": {
          "version": "3.12.2",
          "depConfigs": {
            "tar_aa": {
              "version": "1.34",
              "depConfigs": {},
              "portRef": "tar_aa@0.1.0"
            },
            "zstd_aa": {
              "version": "v1.5.5,",
              "depConfigs": {},
              "portRef": "zstd_aa@0.1.0"
            }
          },
          "portRef": "cpy_bs_ghrel@0.1.0",
          "releaseTag": "20240224"
        },
        "076a5b8ee3bdc68ebf20a696378458465042bb7dc1e49ac2dc98e5fa0dab3e25": {
          "version": "3.7.0",
          "depConfigs": {
            "cpy_bs_ghrel": {
              "version": "3.12.2",
              "depConfigs": {
                "tar_aa": {
                  "version": "1.34",
                  "depConfigs": {},
                  "portRef": "tar_aa@0.1.0"
                },
                "zstd_aa": {
                  "version": "v1.5.5,",
                  "depConfigs": {},
                  "portRef": "zstd_aa@0.1.0"
                }
              },
              "portRef": "cpy_bs_ghrel@0.1.0",
              "releaseTag": "20240224"
            }
          },
          "portRef": "pipi_pypi@0.1.0",
          "packageName": "pre-commit"
        },
        "95dbc2b8c604a5996b88c5b1b4fb0c10b3e0d9cac68f57eb915b012c44288e93": {
          "version": "v0.2.61",
          "depConfigs": {},
          "portRef": "act_ghrel@0.1.0"
        },
        "d6f8a6022488bb710cf0d94ebd37c56e7953f7f31a4d1d0689881f936a45445b": {
          "version": "0.5.0",
          "depConfigs": {
            "cargo_binstall_ghrel": {
              "version": "v1.6.4",
              "depConfigs": {},
              "portRef": "cargo_binstall_ghrel@0.1.0"
            },
            "rust_rustup": {
              "version": "1.77.2",
              "depConfigs": {
                "rustup_rustlang": {
                  "version": "1.27.0",
                  "depConfigs": {
                    "git_aa": {
                      "version": "2.40.1",
                      "depConfigs": {},
                      "portRef": "git_aa@0.1.0"
                    }
                  },
                  "portRef": "rustup_rustlang@0.1.0"
                }
              },
              "portRef": "rust_rustup@0.1.0",
              "profile": "minimal"
            }
          },
          "portRef": "cargobi_cratesio@0.1.0",
          "crateName": "whiz",
          "locked": true
        },
        "3552829e559260faef01394d084d1c64d8da0b0fde33000127ae676322402254": {
          "version": "0.13.3",
          "depConfigs": {
            "cpy_bs_ghrel": {
              "version": "3.12.2",
              "depConfigs": {
                "tar_aa": {
                  "version": "1.34",
                  "depConfigs": {},
                  "portRef": "tar_aa@0.1.0"
                },
                "zstd_aa": {
                  "version": "v1.5.5,",
                  "depConfigs": {},
                  "portRef": "zstd_aa@0.1.0"
                }
              },
              "portRef": "cpy_bs_ghrel@0.1.0",
              "releaseTag": "20240224"
            }
          },
          "portRef": "pipi_pypi@0.1.0",
          "packageName": "componentize-py"
        },
        "84ecde630296f01e7cb8443c58d1596d668c357a0d9837c0a678b8a541ed0a39": {
          "version": "3.12.3",
          "depConfigs": {
            "tar_aa": {
              "version": "1.34",
              "depConfigs": {},
              "portRef": "tar_aa@0.1.0"
            },
            "zstd_aa": {
              "version": "v1.5.5,",
              "depConfigs": {},
              "portRef": "zstd_aa@0.1.0"
            }
          },
          "portRef": "cpy_bs_ghrel@0.1.0"
        }
      }
    },
    "tasks": {
      "version": "0"
    }
  },
  "config": {
    "modules": [
      {
        "id": "ports",
        "config": {
          "installs": [
            "db5b506ba0936c6713a2efef3ee82df7ea271b06",
            "651e1043d59561e4e71e5fb0775daf746467a028",
            "e7b2f3414caa4c4441240c02dcb8f7c781fd01ee",
            "af5c6b39c783d32544799829316564ffe51861a9",
            "a24f45ef0b2064658d87264a95d31fe4694f6f4e",
            "57da4ca242ec52ba50359a7fd78653e6bf253df0",
            "67d371eb0c4ae641830a955975d7134f7ee9a864",
            "4ca29edff5e070fd0885680b178ed6948d7a4c7f",
            "a12d1020fe585e5ea75d9a2035bdcbde8dd90044",
            "4d1916871a40b6ac730709f7721f740df192c84d",
            "4df902463d60efc5b8e760ea4899f6ab6df0f16e",
            "88f6aa5ddb513712623d31a17096ea26286064da",
            "185be72d02330f9b3dfa3d0791274feb958e119d",
            "5549508f1f5eddf9cb2465f07cf0c7603dc0c849",
            "5c041a4209ae50657ea5acacc26683688f2913a9",
            "d0bcae26fcc8ca53ffbdb66de5735c608858a313",
            "ca8e4bf52171b6a173a6ba349f33721806b86d48",
            "be7e967b2420f3d6a8af7d3ff11192362ee4b5c8"
          ],
          "allowedDeps": {
            "tar_aa": "e0d1f160d2d7755765f6f01a27a0c33a02ff98d2",
            "git_aa": "9d26d0d90f6ecdd69d0705a042b01a344aa626ee",
            "curl_aa": "3c447f912abf18883bd05314f946740975ee0dd3",
            "unzip_aa": "dfb0f5e74666817e6ab8cbceca0c9da271142bca",
            "zstd_aa": "d9122eff1fe3ef56872e53dae725ff3ccb37472e",
            "rustup_rustlang": "89f6529a87b3d47e2ebdc50486bf0ed2f39049d4",
            "rust_rustup": "201f72d1b59c9377240c3d5008d835ea83d0ba74",
            "cargo_binstall_ghrel": "c8084cf4c423d1862a1d783c70b8221c0cf9d73c",
            "pnpm_ghrel": "422c26d0e74744b87f0f6f0eefa25e54a1188e08",
            "asdf_plugin_git": "f77828fcb8896a0df3511920d0055d0f89bfdec9",
            "cpy_bs_ghrel": "ff0a30a4efc90a6a49611e273e167ac3d3444441",
            "node_org": "601d3ac573271b2e2fb3c453ccd54f22d151c64e"
          }
        }
      },
      {
        "id": "tasks",
        "config": {
          "tasks": {
            "clean-deno-lock": {
              "name": "clean-deno-lock",
              "dependsOn": [],
              "env": {
                "installs": [],
                "env": {},
                "allowedPortDeps": [
                  "e0d1f160d2d7755765f6f01a27a0c33a02ff98d2",
                  "9d26d0d90f6ecdd69d0705a042b01a344aa626ee",
                  "3c447f912abf18883bd05314f946740975ee0dd3",
                  "dfb0f5e74666817e6ab8cbceca0c9da271142bca",
                  "d9122eff1fe3ef56872e53dae725ff3ccb37472e",
                  "89f6529a87b3d47e2ebdc50486bf0ed2f39049d4",
                  "201f72d1b59c9377240c3d5008d835ea83d0ba74",
                  "c8084cf4c423d1862a1d783c70b8221c0cf9d73c",
                  "422c26d0e74744b87f0f6f0eefa25e54a1188e08",
                  "f77828fcb8896a0df3511920d0055d0f89bfdec9"
                ]
              }
            },
<<<<<<< HEAD
            "gen-pyrt-bind": {
              "name": "gen-pyrt-bind",
              "dependsOn": [],
              "env": {
                "installs": [
                  "be7e967b2420f3d6a8af7d3ff11192362ee4b5c8",
                  "5dfbf570fa87f14a3524560c40bd08d0d62a7526"
                ],
                "env": {},
                "allowedPortDeps": [
                  "e0d1f160d2d7755765f6f01a27a0c33a02ff98d2",
                  "9d26d0d90f6ecdd69d0705a042b01a344aa626ee",
                  "3c447f912abf18883bd05314f946740975ee0dd3",
                  "dfb0f5e74666817e6ab8cbceca0c9da271142bca",
                  "d9122eff1fe3ef56872e53dae725ff3ccb37472e",
                  "89f6529a87b3d47e2ebdc50486bf0ed2f39049d4",
                  "201f72d1b59c9377240c3d5008d835ea83d0ba74",
                  "c8084cf4c423d1862a1d783c70b8221c0cf9d73c",
                  "422c26d0e74744b87f0f6f0eefa25e54a1188e08",
                  "f77828fcb8896a0df3511920d0055d0f89bfdec9",
                  "46f2cbb62e80bc1b748292c57cc18ff18b94ba06",
                  "601d3ac573271b2e2fb3c453ccd54f22d151c64e"
                ]
              }
            },
            "build-pyrt": {
              "name": "build-pyrt",
              "dependsOn": [
                "gen-pyrt-bind"
              ],
              "env": {
                "installs": [
                  "be7e967b2420f3d6a8af7d3ff11192362ee4b5c8",
                  "5dfbf570fa87f14a3524560c40bd08d0d62a7526",
                  "a24f45ef0b2064658d87264a95d31fe4694f6f4e"
                ],
                "env": {},
                "allowedPortDeps": [
                  "e0d1f160d2d7755765f6f01a27a0c33a02ff98d2",
                  "9d26d0d90f6ecdd69d0705a042b01a344aa626ee",
                  "3c447f912abf18883bd05314f946740975ee0dd3",
                  "dfb0f5e74666817e6ab8cbceca0c9da271142bca",
                  "d9122eff1fe3ef56872e53dae725ff3ccb37472e",
                  "89f6529a87b3d47e2ebdc50486bf0ed2f39049d4",
                  "201f72d1b59c9377240c3d5008d835ea83d0ba74",
                  "c8084cf4c423d1862a1d783c70b8221c0cf9d73c",
                  "422c26d0e74744b87f0f6f0eefa25e54a1188e08",
                  "f77828fcb8896a0df3511920d0055d0f89bfdec9",
                  "46f2cbb62e80bc1b748292c57cc18ff18b94ba06",
                  "601d3ac573271b2e2fb3c453ccd54f22d151c64e"
                ]
=======
            "dev": {
              "name": "dev",
              "dependsOn": [],
              "env": {
                "installs": [],
                "env": {},
                "allowedPortDeps": []
>>>>>>> be89ada0
              }
            }
          }
        }
      }
    ],
    "globalEnv": {
      "installs": {
        "db5b506ba0936c6713a2efef3ee82df7ea271b06": {
          "version": "v24.1",
          "port": {
            "ty": "denoWorker@v1",
            "name": "protoc_ghrel",
            "platforms": [
              "aarch64-linux",
              "x86_64-linux",
              "aarch64-darwin",
              "x86_64-darwin"
            ],
            "version": "0.1.0",
            "moduleSpecifier": "https://raw.githubusercontent.com/metatypedev/ghjk/423d38e/ports/protoc.ts"
          }
        },
        "651e1043d59561e4e71e5fb0775daf746467a028": {
          "version": "3.28.0-rc6",
          "depConfigs": {
            "asdf_plugin_git": {
              "pluginRepo": "https://github.com/asdf-community/asdf-cmake",
              "portRef": "asdf_plugin_git@0.1.0"
            }
          },
          "resolutionDepConfigs": {
            "asdf_plugin_git": {
              "pluginRepo": "https://github.com/asdf-community/asdf-cmake",
              "portRef": "asdf_plugin_git@0.1.0"
            }
          },
          "port": {
            "ty": "denoWorker@v1",
            "name": "asdf",
            "platforms": [
              "x86_64-linux",
              "aarch64-linux",
              "x86_64-darwin",
              "aarch64-darwin"
            ],
            "version": "0.1.0",
            "deps": [
              {
                "name": "curl_aa"
              },
              {
                "name": "git_aa"
              },
              {
                "name": "asdf_plugin_git"
              }
            ],
            "resolutionDeps": [
              {
                "name": "curl_aa"
              },
              {
                "name": "git_aa"
              },
              {
                "name": "asdf_plugin_git"
              }
            ],
            "moduleSpecifier": "https://raw.githubusercontent.com/metatypedev/ghjk/423d38e/ports/asdf.ts"
          },
          "pluginRepo": "https://github.com/asdf-community/asdf-cmake",
          "installType": "version"
        },
        "e7b2f3414caa4c4441240c02dcb8f7c781fd01ee": {
          "port": {
            "ty": "denoWorker@v1",
            "name": "cargo_binstall_ghrel",
            "platforms": [
              "aarch64-linux",
              "x86_64-linux",
              "aarch64-darwin",
              "x86_64-darwin"
            ],
            "version": "0.1.0",
            "moduleSpecifier": "https://raw.githubusercontent.com/metatypedev/ghjk/423d38e/ports/cargo-binstall.ts"
          }
        },
        "af5c6b39c783d32544799829316564ffe51861a9": {
          "version": "0.10.7",
          "port": {
            "ty": "denoWorker@v1",
            "name": "temporal_cli_ghrel",
            "platforms": [
              "aarch64-linux",
              "x86_64-linux",
              "aarch64-darwin",
              "x86_64-darwin",
              "aarch64-windows",
              "x86_64-windows"
            ],
            "version": "0.1.0",
            "deps": [],
            "moduleSpecifier": "https://raw.githubusercontent.com/metatypedev/ghjk/423d38e/ports/temporal_cli.ts"
          }
        },
        "a24f45ef0b2064658d87264a95d31fe4694f6f4e": {
          "version": "0.116.0",
          "depConfigs": {
            "rust_rustup": {
              "portRef": "rust_rustup@0.1.0",
              "profile": "minimal"
            }
          },
          "port": {
            "ty": "denoWorker@v1",
            "name": "cargobi_cratesio",
            "platforms": [
              "x86_64-linux",
              "aarch64-linux",
              "x86_64-darwin",
              "aarch64-darwin",
              "x86_64-windows",
              "aarch64-windows",
              "x86_64-freebsd",
              "aarch64-freebsd",
              "x86_64-netbsd",
              "aarch64-netbsd",
              "x86_64-aix",
              "aarch64-aix",
              "x86_64-solaris",
              "aarch64-solaris",
              "x86_64-illumos",
              "aarch64-illumos",
              "x86_64-android",
              "aarch64-android"
            ],
            "version": "0.1.0",
            "deps": [
              {
                "name": "cargo_binstall_ghrel"
              },
              {
                "name": "rust_rustup"
              }
            ],
            "moduleSpecifier": "https://raw.githubusercontent.com/metatypedev/ghjk/423d38e/ports/cargobi.ts"
          },
          "crateName": "wasm-opt",
          "locked": true
        },
        "57da4ca242ec52ba50359a7fd78653e6bf253df0": {
          "version": "1.0.53",
          "depConfigs": {
            "rust_rustup": {
              "portRef": "rust_rustup@0.1.0",
              "profile": "minimal"
            }
          },
          "port": {
            "ty": "denoWorker@v1",
            "name": "cargobi_cratesio",
            "platforms": [
              "x86_64-linux",
              "aarch64-linux",
              "x86_64-darwin",
              "aarch64-darwin",
              "x86_64-windows",
              "aarch64-windows",
              "x86_64-freebsd",
              "aarch64-freebsd",
              "x86_64-netbsd",
              "aarch64-netbsd",
              "x86_64-aix",
              "aarch64-aix",
              "x86_64-solaris",
              "aarch64-solaris",
              "x86_64-illumos",
              "aarch64-illumos",
              "x86_64-android",
              "aarch64-android"
            ],
            "version": "0.1.0",
            "deps": [
              {
                "name": "cargo_binstall_ghrel"
              },
              {
                "name": "rust_rustup"
              }
            ],
            "moduleSpecifier": "https://raw.githubusercontent.com/metatypedev/ghjk/423d38e/ports/cargobi.ts"
          },
          "crateName": "wasm-tools",
          "locked": true
        },
        "67d371eb0c4ae641830a955975d7134f7ee9a864": {
          "version": "1.33.0",
          "depConfigs": {
            "rust_rustup": {
              "portRef": "rust_rustup@0.1.0",
              "profile": "minimal"
            }
          },
          "port": {
            "ty": "denoWorker@v1",
            "name": "cargobi_cratesio",
            "platforms": [
              "x86_64-linux",
              "aarch64-linux",
              "x86_64-darwin",
              "aarch64-darwin",
              "x86_64-windows",
              "aarch64-windows",
              "x86_64-freebsd",
              "aarch64-freebsd",
              "x86_64-netbsd",
              "aarch64-netbsd",
              "x86_64-aix",
              "aarch64-aix",
              "x86_64-solaris",
              "aarch64-solaris",
              "x86_64-illumos",
              "aarch64-illumos",
              "x86_64-android",
              "aarch64-android"
            ],
            "version": "0.1.0",
            "deps": [
              {
                "name": "cargo_binstall_ghrel"
              },
              {
                "name": "rust_rustup"
              }
            ],
            "moduleSpecifier": "https://raw.githubusercontent.com/metatypedev/ghjk/423d38e/ports/cargobi.ts"
          },
          "crateName": "cargo-insta",
          "locked": true
        },
        "4ca29edff5e070fd0885680b178ed6948d7a4c7f": {
          "version": "20.8.0",
          "port": {
            "ty": "denoWorker@v1",
            "name": "node_org",
            "platforms": [
              "aarch64-linux",
              "x86_64-linux",
              "aarch64-darwin",
              "x86_64-darwin",
              "aarch64-windows",
              "x86_64-windows"
            ],
            "version": "0.1.0",
            "deps": [
              {
                "name": "tar_aa"
              }
            ],
            "moduleSpecifier": "https://raw.githubusercontent.com/metatypedev/ghjk/423d38e/ports/node.ts"
          }
        },
        "a12d1020fe585e5ea75d9a2035bdcbde8dd90044": {
          "version": "v9.0.5",
          "port": {
            "ty": "denoWorker@v1",
            "name": "pnpm_ghrel",
            "platforms": [
              "aarch64-linux",
              "x86_64-linux",
              "aarch64-darwin",
              "x86_64-darwin",
              "aarch64-windows",
              "x86_64-windows"
            ],
            "version": "0.1.0",
            "moduleSpecifier": "https://raw.githubusercontent.com/metatypedev/ghjk/423d38e/ports/pnpm.ts"
          }
        },
        "4d1916871a40b6ac730709f7721f740df192c84d": {
          "version": "1.0.0",
          "port": {
            "ty": "denoWorker@v1",
            "name": "npmi_npm",
            "platforms": [
              "x86_64-linux",
              "aarch64-linux",
              "x86_64-darwin",
              "aarch64-darwin",
              "x86_64-windows",
              "aarch64-windows",
              "x86_64-freebsd",
              "aarch64-freebsd",
              "x86_64-netbsd",
              "aarch64-netbsd",
              "x86_64-aix",
              "aarch64-aix",
              "x86_64-solaris",
              "aarch64-solaris",
              "x86_64-illumos",
              "aarch64-illumos",
              "x86_64-android",
              "aarch64-android"
            ],
            "version": "0.1.0",
            "deps": [
              {
                "name": "node_org"
              }
            ],
            "moduleSpecifier": "https://raw.githubusercontent.com/metatypedev/ghjk/423d38e/ports/npmi.ts"
          },
          "packageName": "@bytecodealliance/jco"
        },
        "4df902463d60efc5b8e760ea4899f6ab6df0f16e": {
          "version": "10.0.1",
          "port": {
            "ty": "denoWorker@v1",
            "name": "npmi_npm",
            "platforms": [
              "x86_64-linux",
              "aarch64-linux",
              "x86_64-darwin",
              "aarch64-darwin",
              "x86_64-windows",
              "aarch64-windows",
              "x86_64-freebsd",
              "aarch64-freebsd",
              "x86_64-netbsd",
              "aarch64-netbsd",
              "x86_64-aix",
              "aarch64-aix",
              "x86_64-solaris",
              "aarch64-solaris",
              "x86_64-illumos",
              "aarch64-illumos",
              "x86_64-android",
              "aarch64-android"
            ],
            "version": "0.1.0",
            "deps": [
              {
                "name": "node_org"
              }
            ],
            "moduleSpecifier": "https://raw.githubusercontent.com/metatypedev/ghjk/423d38e/ports/npmi.ts"
          },
          "packageName": "node-gyp"
        },
        "88f6aa5ddb513712623d31a17096ea26286064da": {
          "version": "v2.4.0",
          "port": {
            "ty": "denoWorker@v1",
            "name": "mold_ghrel",
            "platforms": [
              "aarch64-linux",
              "x86_64-linux"
            ],
            "version": "0.1.0",
            "deps": [
              {
                "name": "tar_aa"
              }
            ],
            "moduleSpecifier": "https://raw.githubusercontent.com/metatypedev/ghjk/423d38e/ports/mold.ts"
          },
          "replaceLd": false
        },
        "185be72d02330f9b3dfa3d0791274feb958e119d": {
          "version": "3.8.18",
          "port": {
            "ty": "denoWorker@v1",
            "name": "cpy_bs_ghrel",
            "platforms": [
              "x86_64-linux",
              "aarch64-linux",
              "x86_64-darwin",
              "aarch64-darwin",
              "x86_64-windows",
              "aarch64-windows"
            ],
            "version": "0.1.0",
            "deps": [
              {
                "name": "tar_aa"
              },
              {
                "name": "zstd_aa"
              }
            ],
            "moduleSpecifier": "https://raw.githubusercontent.com/metatypedev/ghjk/423d38e/ports/cpy_bs.ts"
          },
          "releaseTag": "20240224"
        },
        "5549508f1f5eddf9cb2465f07cf0c7603dc0c849": {
          "version": "1.7.0",
          "port": {
            "ty": "denoWorker@v1",
            "name": "pipi_pypi",
            "platforms": [
              "x86_64-linux",
              "aarch64-linux",
              "x86_64-darwin",
              "aarch64-darwin",
              "x86_64-windows",
              "aarch64-windows",
              "x86_64-freebsd",
              "aarch64-freebsd",
              "x86_64-netbsd",
              "aarch64-netbsd",
              "x86_64-aix",
              "aarch64-aix",
              "x86_64-solaris",
              "aarch64-solaris",
              "x86_64-illumos",
              "aarch64-illumos",
              "x86_64-android",
              "aarch64-android"
            ],
            "version": "0.1.0",
            "deps": [
              {
                "name": "cpy_bs_ghrel"
              }
            ],
            "moduleSpecifier": "https://raw.githubusercontent.com/metatypedev/ghjk/423d38e/ports/pipi.ts"
          },
          "packageName": "poetry"
        },
        "5c041a4209ae50657ea5acacc26683688f2913a9": {
          "port": {
            "ty": "denoWorker@v1",
            "name": "pipi_pypi",
            "platforms": [
              "x86_64-linux",
              "aarch64-linux",
              "x86_64-darwin",
              "aarch64-darwin",
              "x86_64-windows",
              "aarch64-windows",
              "x86_64-freebsd",
              "aarch64-freebsd",
              "x86_64-netbsd",
              "aarch64-netbsd",
              "x86_64-aix",
              "aarch64-aix",
              "x86_64-solaris",
              "aarch64-solaris",
              "x86_64-illumos",
              "aarch64-illumos",
              "x86_64-android",
              "aarch64-android"
            ],
            "version": "0.1.0",
            "deps": [
              {
                "name": "cpy_bs_ghrel"
              }
            ],
            "moduleSpecifier": "https://raw.githubusercontent.com/metatypedev/ghjk/423d38e/ports/pipi.ts"
          },
          "packageName": "pre-commit"
        },
        "d0bcae26fcc8ca53ffbdb66de5735c608858a313": {
          "port": {
            "ty": "denoWorker@v1",
            "name": "act_ghrel",
            "platforms": [
              "aarch64-linux",
              "x86_64-linux",
              "aarch64-darwin",
              "x86_64-darwin",
              "aarch64-windows",
              "x86_64-windows"
            ],
            "version": "0.1.0",
            "moduleSpecifier": "https://raw.githubusercontent.com/metatypedev/ghjk/423d38e/ports/act.ts"
          }
        },
        "ca8e4bf52171b6a173a6ba349f33721806b86d48": {
          "depConfigs": {
            "rust_rustup": {
              "portRef": "rust_rustup@0.1.0",
              "profile": "minimal"
            }
          },
          "port": {
            "ty": "denoWorker@v1",
            "name": "cargobi_cratesio",
            "platforms": [
              "x86_64-linux",
              "aarch64-linux",
              "x86_64-darwin",
              "aarch64-darwin",
              "x86_64-windows",
              "aarch64-windows",
              "x86_64-freebsd",
              "aarch64-freebsd",
              "x86_64-netbsd",
              "aarch64-netbsd",
              "x86_64-aix",
              "aarch64-aix",
              "x86_64-solaris",
              "aarch64-solaris",
              "x86_64-illumos",
              "aarch64-illumos",
              "x86_64-android",
              "aarch64-android"
            ],
            "version": "0.1.0",
            "deps": [
              {
                "name": "cargo_binstall_ghrel"
              },
              {
                "name": "rust_rustup"
              }
            ],
            "moduleSpecifier": "https://raw.githubusercontent.com/metatypedev/ghjk/423d38e/ports/cargobi.ts"
          },
          "crateName": "whiz",
          "locked": true
        },
        "be7e967b2420f3d6a8af7d3ff11192362ee4b5c8": {
          "port": {
            "ty": "denoWorker@v1",
            "name": "pipi_pypi",
            "platforms": [
              "x86_64-linux",
              "aarch64-linux",
              "x86_64-darwin",
              "aarch64-darwin",
              "x86_64-windows",
              "aarch64-windows",
              "x86_64-freebsd",
              "aarch64-freebsd",
              "x86_64-netbsd",
              "aarch64-netbsd",
              "x86_64-aix",
              "aarch64-aix",
              "x86_64-solaris",
              "aarch64-solaris",
              "x86_64-illumos",
              "aarch64-illumos",
              "x86_64-android",
              "aarch64-android"
            ],
            "version": "0.1.0",
            "deps": [
              {
                "name": "cpy_bs_ghrel"
              }
            ],
            "moduleSpecifier": "https://raw.githubusercontent.com/metatypedev/ghjk/423d38e/ports/pipi.ts"
          },
          "packageName": "componentize-py"
        },
        "5dfbf570fa87f14a3524560c40bd08d0d62a7526": {
          "port": {
            "ty": "denoWorker@v1",
            "name": "cpy_bs_ghrel",
            "platforms": [
              "x86_64-linux",
              "aarch64-linux",
              "x86_64-darwin",
              "aarch64-darwin",
              "x86_64-windows",
              "aarch64-windows"
            ],
            "version": "0.1.0",
            "deps": [
              {
                "name": "tar_aa"
              },
              {
                "name": "zstd_aa"
              }
            ],
            "moduleSpecifier": "https://raw.githubusercontent.com/metatypedev/ghjk/423d38e/ports/cpy_bs.ts"
          }
        }
      },
      "allowedPortDeps": {
        "e0d1f160d2d7755765f6f01a27a0c33a02ff98d2": {
          "manifest": {
            "ty": "ambientAccess@v1",
            "name": "tar_aa",
            "platforms": [
              "aarch64-linux",
              "x86_64-linux",
              "aarch64-darwin",
              "x86_64-darwin"
            ],
            "version": "0.1.0",
            "execName": "tar",
            "versionExtractFlag": "--version",
            "versionExtractRegex": "(\\d+\\.\\d+)",
            "versionExtractRegexFlags": ""
          },
          "defaultInst": {
            "portRef": "tar_aa@0.1.0"
          }
        },
        "9d26d0d90f6ecdd69d0705a042b01a344aa626ee": {
          "manifest": {
            "ty": "ambientAccess@v1",
            "name": "git_aa",
            "platforms": [
              "x86_64-linux",
              "aarch64-linux",
              "x86_64-darwin",
              "aarch64-darwin",
              "x86_64-windows",
              "aarch64-windows",
              "x86_64-freebsd",
              "aarch64-freebsd",
              "x86_64-netbsd",
              "aarch64-netbsd",
              "x86_64-aix",
              "aarch64-aix",
              "x86_64-solaris",
              "aarch64-solaris",
              "x86_64-illumos",
              "aarch64-illumos",
              "x86_64-android",
              "aarch64-android"
            ],
            "version": "0.1.0",
            "execName": "git",
            "versionExtractFlag": "--version",
            "versionExtractRegex": "(\\d+\\.\\d+\\.\\d+)",
            "versionExtractRegexFlags": ""
          },
          "defaultInst": {
            "portRef": "git_aa@0.1.0"
          }
        },
        "3c447f912abf18883bd05314f946740975ee0dd3": {
          "manifest": {
            "ty": "ambientAccess@v1",
            "name": "curl_aa",
            "platforms": [
              "x86_64-linux",
              "aarch64-linux",
              "x86_64-darwin",
              "aarch64-darwin",
              "x86_64-windows",
              "aarch64-windows",
              "x86_64-freebsd",
              "aarch64-freebsd",
              "x86_64-netbsd",
              "aarch64-netbsd",
              "x86_64-aix",
              "aarch64-aix",
              "x86_64-solaris",
              "aarch64-solaris",
              "x86_64-illumos",
              "aarch64-illumos",
              "x86_64-android",
              "aarch64-android"
            ],
            "version": "0.1.0",
            "execName": "curl",
            "versionExtractFlag": "--version",
            "versionExtractRegex": "(\\d+\\.\\d+\\.\\d+)",
            "versionExtractRegexFlags": ""
          },
          "defaultInst": {
            "portRef": "curl_aa@0.1.0"
          }
        },
        "dfb0f5e74666817e6ab8cbceca0c9da271142bca": {
          "manifest": {
            "ty": "ambientAccess@v1",
            "name": "unzip_aa",
            "platforms": [
              "aarch64-linux",
              "x86_64-linux",
              "aarch64-darwin",
              "x86_64-darwin",
              "aarch64-windows",
              "x86_64-windows"
            ],
            "version": "0.1.0",
            "execName": "unzip",
            "versionExtractFlag": "-v",
            "versionExtractRegex": "(\\d+\\.\\d+)",
            "versionExtractRegexFlags": ""
          },
          "defaultInst": {
            "portRef": "unzip_aa@0.1.0"
          }
        },
        "d9122eff1fe3ef56872e53dae725ff3ccb37472e": {
          "manifest": {
            "ty": "ambientAccess@v1",
            "name": "zstd_aa",
            "platforms": [
              "aarch64-linux",
              "x86_64-linux",
              "aarch64-darwin",
              "x86_64-darwin"
            ],
            "version": "0.1.0",
            "execName": "zstd",
            "versionExtractFlag": "--version",
            "versionExtractRegex": "v(\\d+\\.\\d+\\.\\d+),",
            "versionExtractRegexFlags": ""
          },
          "defaultInst": {
            "portRef": "zstd_aa@0.1.0"
          }
        },
        "89f6529a87b3d47e2ebdc50486bf0ed2f39049d4": {
          "manifest": {
            "ty": "denoWorker@v1",
            "name": "rustup_rustlang",
            "platforms": [
              "x86_64-darwin",
              "aarch64-darwin",
              "x86_64-linux",
              "aarch64-linux",
              "x86_64-windows",
              "x86_64-illumos",
              "x86_64-freebsd",
              "x86_64-netbsd"
            ],
            "version": "0.1.0",
            "deps": [
              {
                "name": "git_aa"
              }
            ],
            "resolutionDeps": [
              {
                "name": "git_aa"
              }
            ],
            "moduleSpecifier": "https://raw.githubusercontent.com/metatypedev/ghjk/423d38e/ports/rustup.ts"
          },
          "defaultInst": {
            "portRef": "rustup_rustlang@0.1.0"
          }
        },
        "201f72d1b59c9377240c3d5008d835ea83d0ba74": {
          "manifest": {
            "ty": "denoWorker@v1",
            "name": "rust_rustup",
            "platforms": [
              "x86_64-linux",
              "aarch64-linux",
              "x86_64-darwin",
              "aarch64-darwin",
              "x86_64-windows",
              "aarch64-windows",
              "x86_64-freebsd",
              "aarch64-freebsd",
              "x86_64-netbsd",
              "aarch64-netbsd",
              "x86_64-aix",
              "aarch64-aix",
              "x86_64-solaris",
              "aarch64-solaris",
              "x86_64-illumos",
              "aarch64-illumos",
              "x86_64-android",
              "aarch64-android"
            ],
            "version": "0.1.0",
            "deps": [
              {
                "name": "rustup_rustlang"
              }
            ],
            "moduleSpecifier": "https://raw.githubusercontent.com/metatypedev/ghjk/423d38e/ports/rust.ts"
          },
          "defaultInst": {
            "portRef": "rust_rustup@0.1.0"
          }
        },
        "c8084cf4c423d1862a1d783c70b8221c0cf9d73c": {
          "manifest": {
            "ty": "denoWorker@v1",
            "name": "cargo_binstall_ghrel",
            "platforms": [
              "aarch64-linux",
              "x86_64-linux",
              "aarch64-darwin",
              "x86_64-darwin"
            ],
            "version": "0.1.0",
            "moduleSpecifier": "https://raw.githubusercontent.com/metatypedev/ghjk/423d38e/ports/cargo-binstall.ts"
          },
          "defaultInst": {
            "portRef": "cargo_binstall_ghrel@0.1.0"
          }
        },
        "422c26d0e74744b87f0f6f0eefa25e54a1188e08": {
          "manifest": {
            "ty": "denoWorker@v1",
            "name": "pnpm_ghrel",
            "platforms": [
              "aarch64-linux",
              "x86_64-linux",
              "aarch64-darwin",
              "x86_64-darwin",
              "aarch64-windows",
              "x86_64-windows"
            ],
            "version": "0.1.0",
            "moduleSpecifier": "https://raw.githubusercontent.com/metatypedev/ghjk/423d38e/ports/pnpm.ts"
          },
          "defaultInst": {
            "portRef": "pnpm_ghrel@0.1.0"
          }
        },
        "f77828fcb8896a0df3511920d0055d0f89bfdec9": {
          "manifest": {
            "ty": "denoWorker@v1",
            "name": "asdf_plugin_git",
            "platforms": [
              "aarch64-linux",
              "x86_64-linux",
              "aarch64-darwin",
              "x86_64-darwin",
              "aarch64-windows",
              "x86_64-windows"
            ],
            "version": "0.1.0",
            "deps": [
              {
                "name": "git_aa"
              }
            ],
            "resolutionDeps": [
              {
                "name": "git_aa"
              }
            ],
            "moduleSpecifier": "https://raw.githubusercontent.com/metatypedev/ghjk/423d38e/ports/asdf_plugin_git.ts"
          },
          "defaultInst": {
            "portRef": "asdf_plugin_git@0.1.0"
          }
        },
        "46f2cbb62e80bc1b748292c57cc18ff18b94ba06": {
          "manifest": {
            "ty": "denoWorker@v1",
            "name": "cpy_bs_ghrel",
            "platforms": [
              "x86_64-linux",
              "aarch64-linux",
              "x86_64-darwin",
              "aarch64-darwin",
              "x86_64-windows",
              "aarch64-windows"
            ],
            "version": "0.1.0",
            "deps": [
              {
                "name": "tar_aa"
              },
              {
                "name": "zstd_aa"
              }
            ],
            "moduleSpecifier": "https://raw.githubusercontent.com/metatypedev/ghjk/423d38e/ports/cpy_bs.ts"
          },
          "defaultInst": {
            "portRef": "cpy_bs_ghrel@0.1.0",
            "releaseTag": "20240224"
          }
        },
        "601d3ac573271b2e2fb3c453ccd54f22d151c64e": {
          "manifest": {
            "ty": "denoWorker@v1",
            "name": "node_org",
            "platforms": [
              "aarch64-linux",
              "x86_64-linux",
              "aarch64-darwin",
              "x86_64-darwin",
              "aarch64-windows",
              "x86_64-windows"
            ],
            "version": "0.1.0",
            "deps": [
              {
                "name": "tar_aa"
              }
            ],
            "moduleSpecifier": "https://raw.githubusercontent.com/metatypedev/ghjk/423d38e/ports/node.ts"
          },
          "defaultInst": {
            "version": "20.8.0",
            "portRef": "node_org@0.1.0"
          }
        },
        "ff0a30a4efc90a6a49611e273e167ac3d3444441": {
          "manifest": {
            "ty": "denoWorker@v1",
            "name": "cpy_bs_ghrel",
            "platforms": [
              "x86_64-linux",
              "aarch64-linux",
              "x86_64-darwin",
              "aarch64-darwin",
              "x86_64-windows",
              "aarch64-windows"
            ],
            "version": "0.1.0",
            "deps": [
              {
                "name": "tar_aa"
              },
              {
                "name": "zstd_aa"
              }
            ],
            "moduleSpecifier": "https://raw.githubusercontent.com/metatypedev/ghjk/423d38e/ports/cpy_bs.ts"
          },
          "defaultInst": {
            "portRef": "cpy_bs_ghrel@0.1.0",
            "releaseTag": "20240224"
          }
        }
      }
    }
  }
}<|MERGE_RESOLUTION|>--- conflicted
+++ resolved
@@ -503,7 +503,6 @@
                 ]
               }
             },
-<<<<<<< HEAD
             "gen-pyrt-bind": {
               "name": "gen-pyrt-bind",
               "dependsOn": [],
@@ -555,7 +554,8 @@
                   "46f2cbb62e80bc1b748292c57cc18ff18b94ba06",
                   "601d3ac573271b2e2fb3c453ccd54f22d151c64e"
                 ]
-=======
+              }
+            },
             "dev": {
               "name": "dev",
               "dependsOn": [],
@@ -563,7 +563,6 @@
                 "installs": [],
                 "env": {},
                 "allowedPortDeps": []
->>>>>>> be89ada0
               }
             }
           }
