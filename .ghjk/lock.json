{
  "version": "0",
  "platform": "x86_64-linux",
  "moduleEntries": {
    "ports": {
      "version": "0",
      "configResolutions": {
        "bciqkv7foyoio4wpti4yf2qrw5nphkgk2din6ba7mjv2w7hmgrv725ja": {
          "version": "v2.4.0",
          "buildDepConfigs": {
            "tar_aa": {
              "version": "1.35",
              "buildDepConfigs": {},
              "portRef": "tar_aa@0.1.0",
              "specifiedVersion": false
            }
          },
          "portRef": "mold_ghrel@0.1.0",
          "replaceLd": true,
          "specifiedVersion": true
        },
        "bciqj4p5hoqweghbuvz52rupja7sqze34z63dd62nz632c5zxikv6ezy": {
          "version": "1.35",
          "buildDepConfigs": {},
          "portRef": "tar_aa@0.1.0",
          "specifiedVersion": false
        },
        "bciqjlw6cxddajjmznoemlmnu7mgbbm7a3hfmnd2x5oivwajmiqui5ey": {
          "version": "v0.2.71",
          "buildDepConfigs": {},
          "portRef": "act_ghrel@0.1.0",
          "specifiedVersion": false
        },
        "bciqkdikxlnvysolt3rirxozdyaovts5jo7e6zdhto7pjgxss4rkjeui": {
          "version": "0.5.0",
          "buildDepConfigs": {
            "cargo_binstall_ghrel": {
              "version": "v1.10.21",
              "buildDepConfigs": {},
              "portRef": "cargo_binstall_ghrel@0.1.0",
              "specifiedVersion": false
            },
            "rust_rustup": {
              "version": "1.80.1",
              "buildDepConfigs": {
                "rustup_rustlang": {
                  "version": "1.27.1",
                  "buildDepConfigs": {
                    "git_aa": {
                      "version": "2.45.2",
                      "buildDepConfigs": {},
                      "portRef": "git_aa@0.1.0",
                      "specifiedVersion": false
                    }
                  },
                  "portRef": "rustup_rustlang@0.1.0",
                  "specifiedVersion": false
                }
              },
              "portRef": "rust_rustup@0.1.0",
              "profile": "minimal",
              "specifiedVersion": true
            }
          },
          "portRef": "cargobi_cratesio@0.1.0",
          "crateName": "whiz",
          "locked": true,
          "specifiedVersion": false
        },
        "bciqeal5okt5zj763vhgsmf3afr5thrkqaitv6pb3wwegcwyb74gdyjq": {
          "version": "v1.10.21",
          "buildDepConfigs": {},
          "portRef": "cargo_binstall_ghrel@0.1.0",
          "specifiedVersion": false
        },
        "bciqdxxrdxv7gdhguk43f7tqbzpamv3evrwffw2c6wujly5ijvanb24q": {
          "version": "1.80.1",
          "buildDepConfigs": {
            "rustup_rustlang": {
              "version": "1.27.1",
              "buildDepConfigs": {
                "git_aa": {
                  "version": "2.45.2",
                  "buildDepConfigs": {},
                  "portRef": "git_aa@0.1.0",
                  "specifiedVersion": false
                }
              },
              "portRef": "rustup_rustlang@0.1.0",
              "specifiedVersion": false
            }
          },
          "portRef": "rust_rustup@0.1.0",
          "profile": "minimal",
          "specifiedVersion": true
        },
        "bciqay4m4kmzfduj5t2clgejxgpe5zwper6lyyaxt7rhbjalaqd32nhq": {
          "version": "2.45.2",
          "buildDepConfigs": {},
          "portRef": "git_aa@0.1.0",
          "specifiedVersion": false
        },
        "bciqewpyjyfnnk4rbd6bbu5who2w6ve7dyt3inal72zg23cs4qnln32q": {
          "version": "1.27.1",
          "buildDepConfigs": {
            "git_aa": {
              "version": "2.45.2",
              "buildDepConfigs": {},
              "portRef": "git_aa@0.1.0",
              "specifiedVersion": false
            }
          },
          "portRef": "rustup_rustlang@0.1.0",
          "specifiedVersion": false
        },
        "bciqg6addm4t4fpqgkcpukqvbdrkscd56popl3at6aljs4tfnsfl3iki": {
          "version": "0.4.0",
          "buildDepConfigs": {
            "cargo_binstall_ghrel": {
              "version": "v1.10.21",
              "buildDepConfigs": {},
              "portRef": "cargo_binstall_ghrel@0.1.0",
              "specifiedVersion": false
            },
            "rust_rustup": {
              "version": "1.80.1",
              "buildDepConfigs": {
                "rustup_rustlang": {
                  "version": "1.27.1",
                  "buildDepConfigs": {
                    "git_aa": {
                      "version": "2.45.2",
                      "buildDepConfigs": {},
                      "portRef": "git_aa@0.1.0",
                      "specifiedVersion": false
                    }
                  },
                  "portRef": "rustup_rustlang@0.1.0",
                  "specifiedVersion": false
                }
              },
              "portRef": "rust_rustup@0.1.0",
              "profile": "minimal",
              "specifiedVersion": true
            }
          },
          "portRef": "cargobi_cratesio@0.1.0",
          "crateName": "wit-deps-cli",
          "locked": true,
          "specifiedVersion": false
        },
        "bciqjt35de5uwbp3qv3idkj7or2pu2gcun5jjkdttfupyuseslmjny5i": {
          "version": "2.7.0",
          "buildDepConfigs": {
            "cargo_binstall_ghrel": {
              "version": "v1.10.21",
              "buildDepConfigs": {},
              "portRef": "cargo_binstall_ghrel@0.1.0",
              "specifiedVersion": false
            },
            "rust_rustup": {
              "version": "1.80.1",
              "buildDepConfigs": {
                "rustup_rustlang": {
                  "version": "1.27.1",
                  "buildDepConfigs": {
                    "git_aa": {
                      "version": "2.45.2",
                      "buildDepConfigs": {},
                      "portRef": "git_aa@0.1.0",
                      "specifiedVersion": false
                    }
                  },
                  "portRef": "rustup_rustlang@0.1.0",
                  "specifiedVersion": false
                }
              },
              "portRef": "rust_rustup@0.1.0",
              "profile": "minimal",
              "specifiedVersion": true
            }
          },
          "portRef": "cargobi_cratesio@0.1.0",
          "crateName": "git-cliff",
          "locked": true,
          "specifiedVersion": false
        },
        "bciqaptuytx6h5lrjrb4xyeg2b5wjh5d3kawubwf6mssdgpntoqtxeha": {
          "version": "3.7.1",
          "buildDepConfigs": {
            "cpy_bs_ghrel": {
              "version": "3.12.5",
              "buildDepConfigs": {
                "tar_aa": {
                  "version": "1.35",
                  "buildDepConfigs": {},
                  "portRef": "tar_aa@0.1.0",
                  "specifiedVersion": false
                },
                "zstd_aa": {
                  "version": "v1.5.6,",
                  "buildDepConfigs": {},
                  "portRef": "zstd_aa@0.1.0",
                  "specifiedVersion": false
                }
              },
              "portRef": "cpy_bs_ghrel@0.1.0",
              "releaseTag": "20240814",
              "specifiedVersion": true
            }
          },
          "portRef": "pipi_pypi@0.1.0",
          "packageName": "pre-commit",
          "specifiedVersion": true
        },
        "bciqcsylkfsdlyzx76glxvivu4r236ivoynoaogmawn7wesftq4lht3a": {
          "version": "3.12.5",
          "buildDepConfigs": {
            "tar_aa": {
              "version": "1.35",
              "buildDepConfigs": {},
              "portRef": "tar_aa@0.1.0",
              "specifiedVersion": false
            },
            "zstd_aa": {
              "version": "v1.5.6,",
              "buildDepConfigs": {},
              "portRef": "zstd_aa@0.1.0",
              "specifiedVersion": false
            }
          },
          "portRef": "cpy_bs_ghrel@0.1.0",
          "releaseTag": "20240814",
          "specifiedVersion": true
        },
        "bciqe6fwheayositrdk7rkr2ngdr4wizldakex23tgivss7w6z7g3q3y": {
          "version": "v1.5.6,",
          "buildDepConfigs": {},
          "portRef": "zstd_aa@0.1.0",
          "specifiedVersion": false
        },
        "bciqbbuzvdy4qweoxykn6kcqp3xyoi2ehdbdv3xbir4inj6i3m72wcsa": {
          "version": "v0.13.1",
          "buildDepConfigs": {},
          "portRef": "temporal_cli_ghrel@0.1.0",
          "specifiedVersion": true
        },
        "bciqnvknjnd6ivod4sz4usxxbxmhhyp4kiahvyy4yn6erblbzfu2s7na": {
          "version": "1.33.0",
          "buildDepConfigs": {
            "cargo_binstall_ghrel": {
              "version": "v1.10.21",
              "buildDepConfigs": {},
              "portRef": "cargo_binstall_ghrel@0.1.0",
              "specifiedVersion": false
            },
            "rust_rustup": {
              "version": "1.80.1",
              "buildDepConfigs": {
                "rustup_rustlang": {
                  "version": "1.27.1",
                  "buildDepConfigs": {
                    "git_aa": {
                      "version": "2.45.2",
                      "buildDepConfigs": {},
                      "portRef": "git_aa@0.1.0",
                      "specifiedVersion": false
                    }
                  },
                  "portRef": "rustup_rustlang@0.1.0",
                  "specifiedVersion": false
                }
              },
              "portRef": "rust_rustup@0.1.0",
              "profile": "minimal",
              "specifiedVersion": true
            }
          },
          "portRef": "cargobi_cratesio@0.1.0",
          "crateName": "cargo-insta",
          "locked": true,
          "specifiedVersion": true
        },
        "bciqgustga36b3bmjpi76xcde43z3efxo2czwmvotcxlktxkhcizywiq": {
          "version": "0.2.5",
          "buildDepConfigs": {
            "cargo_binstall_ghrel": {
              "version": "v1.10.21",
              "buildDepConfigs": {},
              "portRef": "cargo_binstall_ghrel@0.1.0",
              "specifiedVersion": false
            },
            "rust_rustup": {
              "version": "1.80.1",
              "buildDepConfigs": {
                "rustup_rustlang": {
                  "version": "1.27.1",
                  "buildDepConfigs": {
                    "git_aa": {
                      "version": "2.45.2",
                      "buildDepConfigs": {},
                      "portRef": "git_aa@0.1.0",
                      "specifiedVersion": false
                    }
                  },
                  "portRef": "rustup_rustlang@0.1.0",
                  "specifiedVersion": false
                }
              },
              "portRef": "rust_rustup@0.1.0",
              "profile": "minimal",
              "specifiedVersion": true
            }
          },
          "portRef": "cargobi_cratesio@0.1.0",
          "crateName": "cross",
          "locked": true,
          "specifiedVersion": true
        },
        "bciqfoh6rcv3bhze6nzb3edufogn5usavol623q7hw6lfuq3du3fe3ry": {
          "version": "v28.2",
          "buildDepConfigs": {},
          "portRef": "protoc_ghrel@0.1.0",
          "specifiedVersion": true
        },
        "bciqmpujkkyxmzdz7sxpvi2pmajzfmg6gofplyqn43av2styxu2ng7sy": {
          "version": "8.11.0",
          "buildDepConfigs": {},
          "portRef": "curl_aa@0.1.0",
          "specifiedVersion": false
        },
        "bciqngfjdds2gmnwhriiif3fjgqw2hhpm3ssqxlnq4kiwyk53uesmzgy": {
          "version": "3.31.4",
          "buildDepConfigs": {
            "curl_aa": {
              "version": "8.11.0",
              "buildDepConfigs": {},
              "portRef": "curl_aa@0.1.0",
              "specifiedVersion": false
            },
            "git_aa": {
              "version": "2.45.2",
              "buildDepConfigs": {},
              "portRef": "git_aa@0.1.0",
              "specifiedVersion": false
            },
            "asdf_plugin_git": {
              "version": "9959904699",
              "buildDepConfigs": {
                "git_aa": {
                  "version": "2.45.2",
                  "buildDepConfigs": {},
                  "portRef": "git_aa@0.1.0",
                  "specifiedVersion": false
                }
              },
              "portRef": "asdf_plugin_git@0.1.0",
              "pluginRepo": "https://github.com/asdf-community/asdf-cmake",
              "specifiedVersion": false
            }
          },
          "resolutionDepConfigs": {
            "asdf_plugin_git": {
              "pluginRepo": "https://github.com/asdf-community/asdf-cmake",
              "portRef": "asdf_plugin_git@0.1.0"
            }
          },
          "portRef": "asdf@0.1.0",
          "pluginRepo": "https://github.com/asdf-community/asdf-cmake",
          "installType": "version",
          "specifiedVersion": false
        },
        "bciqj77qfidghicv6joxixetnt5j3pdpo4j42exeghzsotetd5yhmpui": {
          "version": "9959904699",
          "buildDepConfigs": {
            "git_aa": {
              "version": "2.45.2",
              "buildDepConfigs": {},
              "portRef": "git_aa@0.1.0",
              "specifiedVersion": false
            }
          },
          "portRef": "asdf_plugin_git@0.1.0",
          "pluginRepo": "https://github.com/asdf-community/asdf-cmake",
          "specifiedVersion": false
        },
        "bciqann5bufou5bjvn7uzq4zr5baiawmo23rkt4jy2bpruewumtfmbei": {
          "version": "2.45.2",
          "buildDepConfigs": {},
          "portRef": "git_aa@0.1.0",
          "specifiedVersion": true
        },
        "bciqh6lifl6dl5jftfpd4qqvb4q4yx4c2jgycqzz5fcg2gsp5zocuedi": {
          "version": "v1.46.3",
          "buildDepConfigs": {},
          "portRef": "deno_ghrel@0.1.0",
          "specifiedVersion": true
        },
        "bciqeuydb323bsxomz437z6xv7imxxgiecyhqheaw2nvm2u5cmgdd4vy": {
          "version": "3.9.19",
          "buildDepConfigs": {
            "tar_aa": {
              "version": "1.35",
              "buildDepConfigs": {},
              "portRef": "tar_aa@0.1.0",
              "specifiedVersion": false
            },
            "zstd_aa": {
              "version": "v1.5.6,",
              "buildDepConfigs": {},
              "portRef": "zstd_aa@0.1.0",
              "specifiedVersion": false
            }
          },
          "portRef": "cpy_bs_ghrel@0.1.0",
          "releaseTag": "20240814",
          "specifiedVersion": true
        },
        "bciqftkwrm7ms3vsx7nw3euw3wotzed3dlhvycqnk7mhg7gsbhz26khi": {
          "version": "0.4.7",
          "buildDepConfigs": {
            "cpy_bs_ghrel": {
              "version": "3.12.5",
              "buildDepConfigs": {
                "tar_aa": {
                  "version": "1.35",
                  "buildDepConfigs": {},
                  "portRef": "tar_aa@0.1.0",
                  "specifiedVersion": false
                },
                "zstd_aa": {
                  "version": "v1.5.6,",
                  "buildDepConfigs": {},
                  "portRef": "zstd_aa@0.1.0",
                  "specifiedVersion": false
                }
              },
              "portRef": "cpy_bs_ghrel@0.1.0",
              "releaseTag": "20240814",
              "specifiedVersion": true
            }
          },
          "portRef": "pipi_pypi@0.1.0",
          "packageName": "ruff",
          "specifiedVersion": true
        },
        "bciqjrdkuk366snl5rgzvkskacsphzernzelmhhu3sgkbpst6yptbpnq": {
          "version": "1.8.3",
          "buildDepConfigs": {
            "cpy_bs_ghrel": {
              "version": "3.12.5",
              "buildDepConfigs": {
                "tar_aa": {
                  "version": "1.35",
                  "buildDepConfigs": {},
                  "portRef": "tar_aa@0.1.0",
                  "specifiedVersion": false
                },
                "zstd_aa": {
                  "version": "v1.5.6,",
                  "buildDepConfigs": {},
                  "portRef": "zstd_aa@0.1.0",
                  "specifiedVersion": false
                }
              },
              "portRef": "cpy_bs_ghrel@0.1.0",
              "releaseTag": "20240814",
              "specifiedVersion": true
            }
          },
          "portRef": "pipi_pypi@0.1.0",
          "packageName": "poetry",
          "specifiedVersion": true
        },
        "bciqigrb324p62juzwmsfnb5oz3ffwa4dj4i3cjqn2vegarnxv427i4i": {
          "version": "v20.8.0",
          "buildDepConfigs": {
            "tar_aa": {
              "version": "1.35",
              "buildDepConfigs": {},
              "portRef": "tar_aa@0.1.0",
              "specifiedVersion": false
            }
          },
          "portRef": "node_org@0.1.0",
          "specifiedVersion": true
        },
        "bciqb53vnbgb6fcovjas7p4vhxkqbqicchrmz4g6cz2c2ffj2lqaog3i": {
          "version": "v9.15.0",
          "buildDepConfigs": {},
          "portRef": "pnpm_ghrel@0.1.0",
          "specifiedVersion": true
        },
        "bciqchyssdrikfkpksvaf332htzx3ztqnu2a7nolskedqc6ggzw6lg6a": {
          "version": "10.0.1",
          "buildDepConfigs": {
            "node_org": {
              "version": "v20.8.0",
              "buildDepConfigs": {
                "tar_aa": {
                  "version": "1.35",
                  "buildDepConfigs": {},
                  "portRef": "tar_aa@0.1.0",
                  "specifiedVersion": false
                }
              },
              "portRef": "node_org@0.1.0",
              "specifiedVersion": true
            }
          },
          "portRef": "npmi_npm@0.1.0",
          "packageName": "node-gyp",
          "specifiedVersion": true
        },
        "bciqow7vi5yxnhumjr3am67ct5pnavar2e55wp2vlddesl43oyppw5kq": {
          "version": "0.116.1",
          "buildDepConfigs": {
            "cargo_binstall_ghrel": {
              "version": "v1.10.21",
              "buildDepConfigs": {},
              "portRef": "cargo_binstall_ghrel@0.1.0",
              "specifiedVersion": false
            },
            "rust_rustup": {
              "version": "1.80.1",
              "buildDepConfigs": {
                "rustup_rustlang": {
                  "version": "1.27.1",
                  "buildDepConfigs": {
                    "git_aa": {
                      "version": "2.45.2",
                      "buildDepConfigs": {},
                      "portRef": "git_aa@0.1.0",
                      "specifiedVersion": false
                    }
                  },
                  "portRef": "rustup_rustlang@0.1.0",
                  "specifiedVersion": false
                }
              },
              "portRef": "rust_rustup@0.1.0",
              "profile": "minimal",
              "specifiedVersion": true
            }
          },
          "portRef": "cargobi_cratesio@0.1.0",
          "crateName": "wasm-opt",
          "locked": true,
          "specifiedVersion": true
        },
        "bciqgrinxolr2jfyj4smh3w5vwz6n4aacistocxbat5pz2fwf23glslq": {
          "version": "1.208.1",
          "buildDepConfigs": {
            "cargo_binstall_ghrel": {
              "version": "v1.10.21",
              "buildDepConfigs": {},
              "portRef": "cargo_binstall_ghrel@0.1.0",
              "specifiedVersion": false
            },
            "rust_rustup": {
              "version": "1.80.1",
              "buildDepConfigs": {
                "rustup_rustlang": {
                  "version": "1.27.1",
                  "buildDepConfigs": {
                    "git_aa": {
                      "version": "2.45.2",
                      "buildDepConfigs": {},
                      "portRef": "git_aa@0.1.0",
                      "specifiedVersion": false
                    }
                  },
                  "portRef": "rustup_rustlang@0.1.0",
                  "specifiedVersion": false
                }
              },
              "portRef": "rust_rustup@0.1.0",
              "profile": "minimal",
              "specifiedVersion": true
            }
          },
          "portRef": "cargobi_cratesio@0.1.0",
          "crateName": "wasm-tools",
          "locked": true,
          "specifiedVersion": true
        },
        "bciqghgb2rje3epckvbdexyfqud7yw6wbu32vt3h6iglfsytgvyqiosy": {
          "version": "0.13.4",
          "buildDepConfigs": {
            "cpy_bs_ghrel": {
              "version": "3.12.5",
              "buildDepConfigs": {
                "tar_aa": {
                  "version": "1.35",
                  "buildDepConfigs": {},
                  "portRef": "tar_aa@0.1.0",
                  "specifiedVersion": false
                },
                "zstd_aa": {
                  "version": "v1.5.6,",
                  "buildDepConfigs": {},
                  "portRef": "zstd_aa@0.1.0",
                  "specifiedVersion": false
                }
              },
              "portRef": "cpy_bs_ghrel@0.1.0",
              "releaseTag": "20240814",
              "specifiedVersion": true
            }
          },
          "portRef": "pipi_pypi@0.1.0",
          "packageName": "componentize-py",
          "specifiedVersion": true
        },
        "bciqb6acvw45s2pagycoulvy6e5n5ukmbi6j4lrwe2nr5vu5txe333mi": {
          "version": "1.3.0",
          "buildDepConfigs": {
            "node_org": {
              "version": "v20.8.0",
              "buildDepConfigs": {
                "tar_aa": {
                  "version": "1.35",
                  "buildDepConfigs": {},
                  "portRef": "tar_aa@0.1.0",
                  "specifiedVersion": false
                }
              },
              "portRef": "node_org@0.1.0",
              "specifiedVersion": true
            }
          },
          "portRef": "npmi_npm@0.1.0",
          "packageName": "@bytecodealliance/jco",
          "specifiedVersion": true
        },
        "bciqn2ct4mwrwyise3qlnabpine33dzt3lvnrhrbnkw4pnyryfe5is5a": {
          "version": "3.7.1",
          "buildDepConfigs": {
            "cargo_binstall_ghrel": {
              "version": "v1.10.21",
              "buildDepConfigs": {},
              "portRef": "cargo_binstall_ghrel@0.1.0",
              "specifiedVersion": false
            },
            "rust_rustup": {
              "version": "1.80.1",
              "buildDepConfigs": {
                "rustup_rustlang": {
                  "version": "1.27.1",
                  "buildDepConfigs": {
                    "git_aa": {
                      "version": "2.45.2",
                      "buildDepConfigs": {},
                      "portRef": "git_aa@0.1.0",
                      "specifiedVersion": false
                    }
                  },
                  "portRef": "rustup_rustlang@0.1.0",
                  "specifiedVersion": false
                }
              },
              "portRef": "rust_rustup@0.1.0",
              "profile": "minimal",
              "specifiedVersion": true
            }
          },
          "portRef": "cargobi_cratesio@0.1.0",
          "crateName": "protobuf-codegen",
          "specifiedVersion": true
        },
        "bciqe6sahnduk5kofaohmecai2ip7ipjakg7rn32ezstllzr5nixmhyi": {
          "version": "nightly-2024-05-26",
          "buildDepConfigs": {
            "rustup_rustlang": {
              "version": "1.27.1",
              "buildDepConfigs": {
                "git_aa": {
                  "version": "2.45.2",
                  "buildDepConfigs": {},
                  "portRef": "git_aa@0.1.0",
                  "specifiedVersion": false
                }
              },
              "portRef": "rustup_rustlang@0.1.0",
              "specifiedVersion": false
            }
          },
          "portRef": "rust_rustup@0.1.0",
          "profile": "minimal",
          "specifiedVersion": true
        },
        "bciqmdyyew3oomtpx6rnfqnnehe4inls4wf26fq6nat6uxd3oqjwlmyi": {
          "version": "0.1.47",
          "buildDepConfigs": {
            "cargo_binstall_ghrel": {
              "version": "v1.10.21",
              "buildDepConfigs": {},
              "portRef": "cargo_binstall_ghrel@0.1.0",
              "specifiedVersion": false
            },
            "rust_rustup": {
              "version": "1.80.1",
              "buildDepConfigs": {
                "rustup_rustlang": {
                  "version": "1.27.1",
                  "buildDepConfigs": {
                    "git_aa": {
                      "version": "2.45.2",
                      "buildDepConfigs": {},
                      "portRef": "git_aa@0.1.0",
                      "specifiedVersion": false
                    }
                  },
                  "portRef": "rustup_rustlang@0.1.0",
                  "specifiedVersion": false
                }
              },
              "portRef": "rust_rustup@0.1.0",
              "profile": "minimal",
              "specifiedVersion": true
            }
          },
          "portRef": "cargobi_cratesio@0.1.0",
          "crateName": "cargo-udeps",
          "locked": true,
          "specifiedVersion": true
        },
<<<<<<< HEAD
        "bciqg5gzspxjw7zvrubuyyqskh2244x6mkoxfwugnrx3clyadlegvidi": {
          "version": "v2.0.6",
          "buildDepConfigs": {},
          "portRef": "deno_ghrel@0.1.0",
          "specifiedVersion": true
        },
        "bciqe7g5m4v5jkg3ubqhogjjntsduyrwxcirqcp6tc3jmjr5af7ojq6a": {
          "version": "v2.1.2",
          "buildDepConfigs": {},
          "portRef": "deno_ghrel@0.1.0",
          "specifiedVersion": true
        },
        "bciqduktp7qkb4fwcygoacnivxdnnau6uctz4vb5ovujunqwajoqh4jq": {
          "version": "1.82.0",
          "buildDepConfigs": {
            "rustup_rustlang": {
              "version": "1.27.1",
              "buildDepConfigs": {
                "git_aa": {
                  "version": "2.34.1",
                  "buildDepConfigs": {},
                  "portRef": "git_aa@0.1.0",
                  "specifiedVersion": false
                }
              },
              "portRef": "rustup_rustlang@0.1.0",
              "specifiedVersion": false
            }
          },
          "portRef": "rust_rustup@0.1.0",
          "profile": "minimal",
          "specifiedVersion": true
        },
        "bciqanj4cddv3wefsg5arfpx4zt5b4q7lok2eghvw5umfub76kxjs4bi": {
          "version": "1.82.0",
          "buildDepConfigs": {
            "rustup_rustlang": {
              "version": "1.27.1",
              "buildDepConfigs": {
                "git_aa": {
                  "version": "2.34.1",
                  "buildDepConfigs": {},
                  "portRef": "git_aa@0.1.0",
                  "specifiedVersion": false
                }
              },
              "portRef": "rustup_rustlang@0.1.0",
              "specifiedVersion": false
            }
          },
          "portRef": "rust_rustup@0.1.0",
          "profile": "default",
          "components": [
            "rust-src"
          ],
          "targets": [
            "wasm32-unknown-unknown",
            "wasm32-wasi"
          ],
          "specifiedVersion": true
        },
        "bciqerpqq5txgtwiuqy3hvbtjwffexiyue7c5k4itdbslq3h4pegkzlq": {
          "version": "v2.1.10",
          "buildDepConfigs": {},
          "portRef": "deno_ghrel@0.1.0",
          "specifiedVersion": true
        },
        "bciqelfljimuhjjtwwwgqry5ho5zmmon3uzur6qem27cmmaegsn5pn4i": {
          "version": "v2.1.6",
          "buildDepConfigs": {},
          "portRef": "deno_ghrel@0.1.0",
          "specifiedVersion": true
        },
        "bciqjoiy67soflr46oqoknxpoy2m2qfr5n7x5kc6ed5ptprrbscmvoxy": {
          "version": "v2.1.4",
          "buildDepConfigs": {},
          "portRef": "deno_ghrel@0.1.0",
          "specifiedVersion": true
        },
        "bciqdfoy4ozun2uiadodbjdp2v4fojibiqay336i2auzrabix4eveyby": {
          "version": "v2.1.5",
          "buildDepConfigs": {},
          "portRef": "deno_ghrel@0.1.0",
=======
        "bciqpgmk2bjfy4sepf4e3xkitaph7zo5ed4ka3koinkpy25v5r3meb4q": {
          "version": "v10.6.4",
          "buildDepConfigs": {},
          "portRef": "pnpm_ghrel@0.1.0",
>>>>>>> 92f53a2d
          "specifiedVersion": true
        }
      }
    },
    "tasks": {
      "version": "0"
    },
    "envs": {
      "version": "0"
    }
  },
  "config": {
    "modules": [
      {
        "id": "ports",
        "config": {
          "sets": {
            "ghjkEnvProvInstSet___main": {
              "installs": [
                "bciqevfvah2zsqxc7tqwdgbnuvtbuviwkaaoaiftazdc4lggmdvbubjq"
              ],
              "allowedBuildDeps": "bciqjvkwbccbg4kulk54or33unfuidgqrmyjtgdtqbwgyuqvbls2zkzi"
            },
            "ghjkEnvProvInstSet____rust": {
              "installs": [
                "bciqfjvqemdy7d6axvwkywcm6v66wogddvk7k6e6rps4e6zidkjvm4fy",
                "bciqlubbahrp4pxohyffmn5yj52atjgmn5nxepmkdev6wtmvpbx7kr7y",
                "bciqevfvah2zsqxc7tqwdgbnuvtbuviwkaaoaiftazdc4lggmdvbubjq"
              ],
              "allowedBuildDeps": "bciqjvkwbccbg4kulk54or33unfuidgqrmyjtgdtqbwgyuqvbls2zkzi"
            },
            "ghjkEnvProvInstSet___dev": {
              "installs": [
                "bciqbx637744bfiyvprs77xdnvdt7uuwmtlntfjpwmkda672gklkbpmi",
                "bciqdoqocirh7aseu5o5hfqaj3sb3pfd3z3rlvig26xttmcmsoljuz6i",
                "bciqjsjvkjm6xvoovs6y3y6me32422zr5wc5njs4kwfmmyf6nt6jzv2i",
                "bciqdf7jtq3zzhn676t2dr7fyve47fj7coajtymmye353lrrluskjk7q",
                "bciqeaqeduyhykw7s7gq6ney6ci7deheq3etgdwkvg55mwbzdhz2opra",
                "bciqdtuhf425g6prb5fyupbcokttmkill6wyqk7bkphx3ueltl5mvu4q",
                "bciqmvgsg7h3ohj3m7das4bznahgt6tyq7mamta3n2vorulqvml7mywq",
                "bciqicdqw36v63cbrscwsgtu2htrmwmgtfoxexv4rx5d2y24vytxbuma",
                "bciqe33uhsuaesrjk6luzxrbbimwg5ydt6x2lrieelwbr7aft4g2qwsy",
                "bciqfjvqemdy7d6axvwkywcm6v66wogddvk7k6e6rps4e6zidkjvm4fy",
                "bciqlubbahrp4pxohyffmn5yj52atjgmn5nxepmkdev6wtmvpbx7kr7y",
                "bciqevfvah2zsqxc7tqwdgbnuvtbuviwkaaoaiftazdc4lggmdvbubjq",
                "bciqfpjzi6gguk7dafyicfjpzpwtybgyc2dsnxg2zxkcmyinzy7abpla",
                "bciqkgncxbauys2qfguplxcz2auxrcyamj4b6htqk2fqvohfm3afd7sa",
                "bciqihcmo6l5uwzih3e3ujc55curep4arfomo6rzkdsfim74unxexiqy",
                "bciqezep4ufkgwesldlm5etyfkgdsiickfudx7cosydcz6xtgeorn2hy",
                "bciqomtnt6i7qkircatyf65xk6l34gplim6cua6xpnvkzec6rg3rwbpq",
                "bciqlt27ioikxnpkqq37hma7ibn5e5wpzfarbvoh77zwdkarwghtvzxa",
                "bciqojan3zglnfctnmqyxvnxaha46yrnlhj77j3kw4mxadvauqepqdba",
                "bciqcnbruy2q6trpvia52n2yis4t27taoz4mxkeguqz5aif7ex6rp26y",
                "bciqpu7gxs3zm7i4gwp3m3cfdxwz27ixvsykdnbxrl5m5mt3xbb3b4la",
                "bciqjme7csfq43oenkrsakdhaha34hgy6vdwkfffki2ank3kf6mjcguq"
              ],
              "allowedBuildDeps": "bciqjvkwbccbg4kulk54or33unfuidgqrmyjtgdtqbwgyuqvbls2zkzi"
            },
            "ghjkEnvProvInstSet___oci": {
              "installs": [
                "bciqbx637744bfiyvprs77xdnvdt7uuwmtlntfjpwmkda672gklkbpmi",
                "bciqfjvqemdy7d6axvwkywcm6v66wogddvk7k6e6rps4e6zidkjvm4fy",
                "bciqlubbahrp4pxohyffmn5yj52atjgmn5nxepmkdev6wtmvpbx7kr7y",
                "bciqevfvah2zsqxc7tqwdgbnuvtbuviwkaaoaiftazdc4lggmdvbubjq",
                "bciqojan3zglnfctnmqyxvnxaha46yrnlhj77j3kw4mxadvauqepqdba",
                "bciqcnbruy2q6trpvia52n2yis4t27taoz4mxkeguqz5aif7ex6rp26y",
                "bciqpu7gxs3zm7i4gwp3m3cfdxwz27ixvsykdnbxrl5m5mt3xbb3b4la",
                "bciqjme7csfq43oenkrsakdhaha34hgy6vdwkfffki2ank3kf6mjcguq"
              ],
              "allowedBuildDeps": "bciqjvkwbccbg4kulk54or33unfuidgqrmyjtgdtqbwgyuqvbls2zkzi"
            },
            "ghjkEnvProvInstSet___ci": {
              "installs": [
                "bciqbx637744bfiyvprs77xdnvdt7uuwmtlntfjpwmkda672gklkbpmi",
                "bciqdtuhf425g6prb5fyupbcokttmkill6wyqk7bkphx3ueltl5mvu4q",
                "bciqmvgsg7h3ohj3m7das4bznahgt6tyq7mamta3n2vorulqvml7mywq",
                "bciqicdqw36v63cbrscwsgtu2htrmwmgtfoxexv4rx5d2y24vytxbuma",
                "bciqe33uhsuaesrjk6luzxrbbimwg5ydt6x2lrieelwbr7aft4g2qwsy",
                "bciqfjvqemdy7d6axvwkywcm6v66wogddvk7k6e6rps4e6zidkjvm4fy",
                "bciqlubbahrp4pxohyffmn5yj52atjgmn5nxepmkdev6wtmvpbx7kr7y",
                "bciqevfvah2zsqxc7tqwdgbnuvtbuviwkaaoaiftazdc4lggmdvbubjq",
                "bciqfpjzi6gguk7dafyicfjpzpwtybgyc2dsnxg2zxkcmyinzy7abpla",
                "bciqkgncxbauys2qfguplxcz2auxrcyamj4b6htqk2fqvohfm3afd7sa",
                "bciqihcmo6l5uwzih3e3ujc55curep4arfomo6rzkdsfim74unxexiqy",
                "bciqezep4ufkgwesldlm5etyfkgdsiickfudx7cosydcz6xtgeorn2hy",
                "bciqomtnt6i7qkircatyf65xk6l34gplim6cua6xpnvkzec6rg3rwbpq",
                "bciqlt27ioikxnpkqq37hma7ibn5e5wpzfarbvoh77zwdkarwghtvzxa",
                "bciqojan3zglnfctnmqyxvnxaha46yrnlhj77j3kw4mxadvauqepqdba",
                "bciqcnbruy2q6trpvia52n2yis4t27taoz4mxkeguqz5aif7ex6rp26y",
                "bciqpu7gxs3zm7i4gwp3m3cfdxwz27ixvsykdnbxrl5m5mt3xbb3b4la",
                "bciqjme7csfq43oenkrsakdhaha34hgy6vdwkfffki2ank3kf6mjcguq"
              ],
              "allowedBuildDeps": "bciqjvkwbccbg4kulk54or33unfuidgqrmyjtgdtqbwgyuqvbls2zkzi"
            },
            "ghjkEnvProvInstSet____ecma": {
              "installs": [
                "bciqezep4ufkgwesldlm5etyfkgdsiickfudx7cosydcz6xtgeorn2hy",
                "bciqomtnt6i7qkircatyf65xk6l34gplim6cua6xpnvkzec6rg3rwbpq",
                "bciqlt27ioikxnpkqq37hma7ibn5e5wpzfarbvoh77zwdkarwghtvzxa",
                "bciqevfvah2zsqxc7tqwdgbnuvtbuviwkaaoaiftazdc4lggmdvbubjq"
              ],
              "allowedBuildDeps": "bciqjvkwbccbg4kulk54or33unfuidgqrmyjtgdtqbwgyuqvbls2zkzi"
            },
            "ghjkEnvProvInstSet____python": {
              "installs": [
                "bciqfpjzi6gguk7dafyicfjpzpwtybgyc2dsnxg2zxkcmyinzy7abpla",
                "bciqkgncxbauys2qfguplxcz2auxrcyamj4b6htqk2fqvohfm3afd7sa",
                "bciqihcmo6l5uwzih3e3ujc55curep4arfomo6rzkdsfim74unxexiqy",
                "bciqevfvah2zsqxc7tqwdgbnuvtbuviwkaaoaiftazdc4lggmdvbubjq"
              ],
              "allowedBuildDeps": "bciqjvkwbccbg4kulk54or33unfuidgqrmyjtgdtqbwgyuqvbls2zkzi"
            },
            "ghjkEnvProvInstSet____wasm": {
              "installs": [
                "bciqojan3zglnfctnmqyxvnxaha46yrnlhj77j3kw4mxadvauqepqdba",
                "bciqcnbruy2q6trpvia52n2yis4t27taoz4mxkeguqz5aif7ex6rp26y",
                "bciqpu7gxs3zm7i4gwp3m3cfdxwz27ixvsykdnbxrl5m5mt3xbb3b4la",
                "bciqjme7csfq43oenkrsakdhaha34hgy6vdwkfffki2ank3kf6mjcguq",
                "bciqevfvah2zsqxc7tqwdgbnuvtbuviwkaaoaiftazdc4lggmdvbubjq"
              ],
              "allowedBuildDeps": "bciqjvkwbccbg4kulk54or33unfuidgqrmyjtgdtqbwgyuqvbls2zkzi"
            },
            "ghjkEnvProvInstSet_______task_env_gen-subs-protoc": {
              "installs": [
                "bciqifvrtbr5a6nomogpnbn7jxwscqpepdgh67lrsjpkh6t2odnjrnma",
                "bciqfjvqemdy7d6axvwkywcm6v66wogddvk7k6e6rps4e6zidkjvm4fy",
                "bciqlubbahrp4pxohyffmn5yj52atjgmn5nxepmkdev6wtmvpbx7kr7y",
                "bciqevfvah2zsqxc7tqwdgbnuvtbuviwkaaoaiftazdc4lggmdvbubjq"
              ],
              "allowedBuildDeps": "bciqjvkwbccbg4kulk54or33unfuidgqrmyjtgdtqbwgyuqvbls2zkzi"
            },
            "ghjkEnvProvInstSet_______task_env_lint-udeps": {
              "installs": [
                "bciqezkigmtx5tweeflmn27yofgwybmgbat7g6jg4xmxamomsdpvenay",
                "bciqiknd2vbwhxng2oy5d7qjpor7jq74pulaeijfrywyggv4mw3wngsi",
                "bciqevfvah2zsqxc7tqwdgbnuvtbuviwkaaoaiftazdc4lggmdvbubjq"
              ],
              "allowedBuildDeps": "bciqjvkwbccbg4kulk54or33unfuidgqrmyjtgdtqbwgyuqvbls2zkzi"
            },
            "ghjkEnvProvInstSet_______task_env_dev-website": {
              "installs": [
                "bciqezep4ufkgwesldlm5etyfkgdsiickfudx7cosydcz6xtgeorn2hy",
                "bciqomtnt6i7qkircatyf65xk6l34gplim6cua6xpnvkzec6rg3rwbpq",
                "bciqlt27ioikxnpkqq37hma7ibn5e5wpzfarbvoh77zwdkarwghtvzxa",
                "bciqevfvah2zsqxc7tqwdgbnuvtbuviwkaaoaiftazdc4lggmdvbubjq",
                "bciqfpjzi6gguk7dafyicfjpzpwtybgyc2dsnxg2zxkcmyinzy7abpla",
                "bciqkgncxbauys2qfguplxcz2auxrcyamj4b6htqk2fqvohfm3afd7sa",
                "bciqihcmo6l5uwzih3e3ujc55curep4arfomo6rzkdsfim74unxexiqy"
              ],
              "allowedBuildDeps": "bciqjvkwbccbg4kulk54or33unfuidgqrmyjtgdtqbwgyuqvbls2zkzi"
            },
            "ghjkEnvProvInstSet_______task_env_test-rust": {
              "installs": [
                "bciqfjvqemdy7d6axvwkywcm6v66wogddvk7k6e6rps4e6zidkjvm4fy",
                "bciqlubbahrp4pxohyffmn5yj52atjgmn5nxepmkdev6wtmvpbx7kr7y",
                "bciqevfvah2zsqxc7tqwdgbnuvtbuviwkaaoaiftazdc4lggmdvbubjq",
                "bciqezep4ufkgwesldlm5etyfkgdsiickfudx7cosydcz6xtgeorn2hy",
                "bciqomtnt6i7qkircatyf65xk6l34gplim6cua6xpnvkzec6rg3rwbpq",
                "bciqlt27ioikxnpkqq37hma7ibn5e5wpzfarbvoh77zwdkarwghtvzxa",
                "bciqfpjzi6gguk7dafyicfjpzpwtybgyc2dsnxg2zxkcmyinzy7abpla",
                "bciqkgncxbauys2qfguplxcz2auxrcyamj4b6htqk2fqvohfm3afd7sa",
                "bciqihcmo6l5uwzih3e3ujc55curep4arfomo6rzkdsfim74unxexiqy"
              ],
              "allowedBuildDeps": "bciqjvkwbccbg4kulk54or33unfuidgqrmyjtgdtqbwgyuqvbls2zkzi"
            },
            "ghjkEnvProvInstSet_______task_env_dev-eg-tgraphs": {
              "installs": [
                "bciqfjvqemdy7d6axvwkywcm6v66wogddvk7k6e6rps4e6zidkjvm4fy",
                "bciqlubbahrp4pxohyffmn5yj52atjgmn5nxepmkdev6wtmvpbx7kr7y",
                "bciqevfvah2zsqxc7tqwdgbnuvtbuviwkaaoaiftazdc4lggmdvbubjq",
                "bciqezep4ufkgwesldlm5etyfkgdsiickfudx7cosydcz6xtgeorn2hy",
                "bciqomtnt6i7qkircatyf65xk6l34gplim6cua6xpnvkzec6rg3rwbpq",
                "bciqlt27ioikxnpkqq37hma7ibn5e5wpzfarbvoh77zwdkarwghtvzxa",
                "bciqfpjzi6gguk7dafyicfjpzpwtybgyc2dsnxg2zxkcmyinzy7abpla",
                "bciqkgncxbauys2qfguplxcz2auxrcyamj4b6htqk2fqvohfm3afd7sa",
                "bciqihcmo6l5uwzih3e3ujc55curep4arfomo6rzkdsfim74unxexiqy"
              ],
              "allowedBuildDeps": "bciqjvkwbccbg4kulk54or33unfuidgqrmyjtgdtqbwgyuqvbls2zkzi"
            },
            "ghjkEnvProvInstSet_______task_env_build-tgraph-py": {
              "installs": [
                "bciqfjvqemdy7d6axvwkywcm6v66wogddvk7k6e6rps4e6zidkjvm4fy",
                "bciqlubbahrp4pxohyffmn5yj52atjgmn5nxepmkdev6wtmvpbx7kr7y",
                "bciqevfvah2zsqxc7tqwdgbnuvtbuviwkaaoaiftazdc4lggmdvbubjq",
                "bciqfpjzi6gguk7dafyicfjpzpwtybgyc2dsnxg2zxkcmyinzy7abpla",
                "bciqkgncxbauys2qfguplxcz2auxrcyamj4b6htqk2fqvohfm3afd7sa",
                "bciqihcmo6l5uwzih3e3ujc55curep4arfomo6rzkdsfim74unxexiqy"
              ],
              "allowedBuildDeps": "bciqjvkwbccbg4kulk54or33unfuidgqrmyjtgdtqbwgyuqvbls2zkzi"
            },
            "ghjkEnvProvInstSet_______task_env_build-tgraph-rpc": {
              "installs": [
                "bciqfjvqemdy7d6axvwkywcm6v66wogddvk7k6e6rps4e6zidkjvm4fy",
                "bciqlubbahrp4pxohyffmn5yj52atjgmn5nxepmkdev6wtmvpbx7kr7y",
                "bciqevfvah2zsqxc7tqwdgbnuvtbuviwkaaoaiftazdc4lggmdvbubjq"
              ],
              "allowedBuildDeps": "bciqjvkwbccbg4kulk54or33unfuidgqrmyjtgdtqbwgyuqvbls2zkzi"
            },
            "ghjkEnvProvInstSet_______task_env_build-tgraph-ts": {
              "installs": [
                "bciqfjvqemdy7d6axvwkywcm6v66wogddvk7k6e6rps4e6zidkjvm4fy",
                "bciqlubbahrp4pxohyffmn5yj52atjgmn5nxepmkdev6wtmvpbx7kr7y",
                "bciqevfvah2zsqxc7tqwdgbnuvtbuviwkaaoaiftazdc4lggmdvbubjq",
                "bciqezep4ufkgwesldlm5etyfkgdsiickfudx7cosydcz6xtgeorn2hy",
                "bciqomtnt6i7qkircatyf65xk6l34gplim6cua6xpnvkzec6rg3rwbpq",
                "bciqlt27ioikxnpkqq37hma7ibn5e5wpzfarbvoh77zwdkarwghtvzxa"
              ],
              "allowedBuildDeps": "bciqjvkwbccbg4kulk54or33unfuidgqrmyjtgdtqbwgyuqvbls2zkzi"
            },
            "ghjkEnvProvInstSet_______task_env_build-sys-tgraphs": {
              "installs": [
                "bciqfjvqemdy7d6axvwkywcm6v66wogddvk7k6e6rps4e6zidkjvm4fy",
                "bciqlubbahrp4pxohyffmn5yj52atjgmn5nxepmkdev6wtmvpbx7kr7y",
                "bciqevfvah2zsqxc7tqwdgbnuvtbuviwkaaoaiftazdc4lggmdvbubjq",
                "bciqfpjzi6gguk7dafyicfjpzpwtybgyc2dsnxg2zxkcmyinzy7abpla",
                "bciqkgncxbauys2qfguplxcz2auxrcyamj4b6htqk2fqvohfm3afd7sa",
                "bciqihcmo6l5uwzih3e3ujc55curep4arfomo6rzkdsfim74unxexiqy"
              ],
              "allowedBuildDeps": "bciqjvkwbccbg4kulk54or33unfuidgqrmyjtgdtqbwgyuqvbls2zkzi"
            }
          }
        }
      },
      {
        "id": "tasks",
        "config": {
          "tasks": {
            "clean-node": {
              "ty": "denoFile@v1",
              "key": "clean-node",
              "desc": "Remove all node_modules directories in tree and other js artifacts.",
              "envKey": "bciqdjeti6ggn2dvpporxwb2phkde5ebqydekhmnwsadglmaulgfvkpq"
            },
            "clean-rust": {
              "ty": "denoFile@v1",
              "key": "clean-rust",
              "desc": "Clean cache of all cargo workspaces in repo.",
              "envKey": "bciqo2beyk2zq4cqxjmaidvdvyqadpxjj7cg3s2gsmffvbu3dsorujpq"
            },
            "version-bump": {
              "ty": "denoFile@v1",
              "key": "version-bump",
              "envKey": "bciqori26ml2iqph3izifvvfsf4b2ar3yddr344utbfstyk2v33ot3mq"
            },
            "version-print": {
              "ty": "denoFile@v1",
              "key": "version-print",
              "desc": "Print $CURRENT_VERSION",
              "envKey": "bciqori26ml2iqph3izifvvfsf4b2ar3yddr344utbfstyk2v33ot3mq"
            },
            "test-codegen": {
              "ty": "denoFile@v1",
              "key": "test-codegen",
              "workingDir": "./src/typegraph/specs/codegen",
              "envKey": "bciqgfkhptprs54tg3wl45acxctzc2lu4v2xlh3slk6w4m5g5ctysv4a"
            },
            "test-rust": {
              "ty": "denoFile@v1",
              "key": "test-rust",
              "envKey": "bciqbpi44mvq77dlpyhj6f3qd65he7briefiuow3ikuf63fl7sog5axq"
            },
            "test-website": {
              "ty": "denoFile@v1",
              "key": "test-website",
              "workingDir": "./docs/metatype.dev",
              "envKey": "bciqdjeti6ggn2dvpporxwb2phkde5ebqydekhmnwsadglmaulgfvkpq"
            },
            "test-e2e": {
              "ty": "denoFile@v1",
              "key": "test-e2e",
              "desc": "Shorthand for `tools/test.ts`",
              "envKey": "bciqgfkhptprs54tg3wl45acxctzc2lu4v2xlh3slk6w4m5g5ctysv4a"
            },
            "lock-sed": {
              "ty": "denoFile@v1",
              "key": "lock-sed",
              "desc": "Update versions",
              "envKey": "bciqori26ml2iqph3izifvvfsf4b2ar3yddr344utbfstyk2v33ot3mq"
            },
            "lint-deno": {
              "ty": "denoFile@v1",
              "key": "lint-deno",
              "envKey": "bciqori26ml2iqph3izifvvfsf4b2ar3yddr344utbfstyk2v33ot3mq"
            },
            "lint-udeps": {
              "ty": "denoFile@v1",
              "key": "lint-udeps",
              "desc": "Check for unused cargo depenencies",
              "envKey": "bciqexkzgjrssbarv2i34mmu26kjs4iqkbpbm5ffwbf5xqpmg54wk7uq"
            },
            "install-wasi-adapter": {
              "ty": "denoFile@v1",
              "key": "install-wasi-adapter",
              "envKey": "bciqori26ml2iqph3izifvvfsf4b2ar3yddr344utbfstyk2v33ot3mq"
            },
            "install-website": {
              "ty": "denoFile@v1",
              "key": "install-website",
              "envKey": "bciqdjeti6ggn2dvpporxwb2phkde5ebqydekhmnwsadglmaulgfvkpq"
            },
            "install-ts": {
              "ty": "denoFile@v1",
              "key": "install-ts",
              "envKey": "bciqdjeti6ggn2dvpporxwb2phkde5ebqydekhmnwsadglmaulgfvkpq"
            },
            "install-py": {
              "ty": "denoFile@v1",
              "key": "install-py",
              "envKey": "bciqkgzicthxfj4ol55smhozlncz2qcjqiyfieya5tpadsw3nhr62mlq"
            },
            "install-sys": {
              "ty": "denoFile@v1",
              "key": "install-sys",
              "desc": "Print a command you can use to install system items",
              "envKey": "bciqori26ml2iqph3izifvvfsf4b2ar3yddr344utbfstyk2v33ot3mq"
            },
            "gen-subs-protoc": {
              "ty": "denoFile@v1",
              "key": "gen-subs-protoc",
              "workingDir": "src/substantial",
              "desc": "Regenerate substantial types",
              "envKey": "bciqbwqfy7ssmgbvaob7lkcoda5bqcj2gjmuw7eld27y2gbupi3b6v5q"
            },
            "gen-pyrt-bind": {
              "ty": "denoFile@v1",
              "key": "gen-pyrt-bind",
              "envKey": "bciqbs2et5k6assk4valtouiftbsxzowucfeacwviwidnuau34ebv7qa"
            },
            "build-pyrt": {
              "ty": "denoFile@v1",
              "key": "build-pyrt",
              "dependsOn": [
                "gen-pyrt-bind"
              ],
              "envKey": "bciqbs2et5k6assk4valtouiftbsxzowucfeacwviwidnuau34ebv7qa"
            },
            "fetch-deno": {
              "ty": "denoFile@v1",
              "key": "fetch-deno",
              "desc": "Cache remote deno modules.",
              "envKey": "bciqdjeti6ggn2dvpporxwb2phkde5ebqydekhmnwsadglmaulgfvkpq"
            },
            "dev-website": {
              "ty": "denoFile@v1",
              "key": "dev-website",
              "workingDir": "./docs/metatype.dev",
              "desc": "Launch the website",
              "envKey": "bciqpsctlw7xcrq7tireajcbbystmm3fhtvk4kmvwpzcu5plp2imucvi"
            },
            "dev-gate6": {
              "ty": "denoFile@v1",
              "key": "dev-gate6",
              "desc": "Launch the typegate from a locally found meta bin.",
              "envKey": "bciqcy6a27uzjhcj3e5xytw4papwmehbgm6fcbaedufwpnf6v6sp4wcq"
            },
            "dev-gate5": {
              "ty": "denoFile@v1",
              "key": "dev-gate5",
              "desc": "Launch the typegate from the latests published image.",
              "envKey": "bciqcy6a27uzjhcj3e5xytw4papwmehbgm6fcbaedufwpnf6v6sp4wcq"
            },
            "dev-gate4": {
              "ty": "denoFile@v1",
              "key": "dev-gate4",
              "desc": "Launch the typegate from the locally built typegate image.",
              "envKey": "bciqcy6a27uzjhcj3e5xytw4papwmehbgm6fcbaedufwpnf6v6sp4wcq"
            },
            "dev-gate3": {
              "ty": "denoFile@v1",
              "key": "dev-gate3",
              "desc": "Launch the typegate from meta-cli cmd.",
              "envKey": "bciqcy6a27uzjhcj3e5xytw4papwmehbgm6fcbaedufwpnf6v6sp4wcq"
            },
            "dev-gate2": {
              "ty": "denoFile@v1",
              "key": "dev-gate2",
              "desc": "Launch the typegate in sync mode.",
              "envKey": "bciqcus7eso3tgulos7mstngakchermtlt46ksfl4mbsoqyle3gx7tla"
            },
            "dev-gate1": {
              "ty": "denoFile@v1",
              "key": "dev-gate1",
              "desc": "Launch the typegate in single-instance mode.",
              "envKey": "bciqcy6a27uzjhcj3e5xytw4papwmehbgm6fcbaedufwpnf6v6sp4wcq"
            },
            "dev-eg-tgraphs": {
              "ty": "denoFile@v1",
              "key": "dev-eg-tgraphs",
              "desc": "meta dev example/typegraphs",
              "envKey": "bciqapaicf5avwzknht5btyamhy5vbivdzpz3zja5szsw5rhzp25yaza"
            },
            "dev-compose": {
              "ty": "denoFile@v1",
              "key": "dev-compose",
              "desc": "Wrapper around docker compose to manage runtime dependencies",
              "envKey": "bciqori26ml2iqph3izifvvfsf4b2ar3yddr344utbfstyk2v33ot3mq"
            },
            "dev": {
              "ty": "denoFile@v1",
              "key": "dev",
              "desc": "Execute tools/*.ts scripts.",
              "envKey": "bciqori26ml2iqph3izifvvfsf4b2ar3yddr344utbfstyk2v33ot3mq"
            },
            "build-tgraph-py": {
              "ty": "denoFile@v1",
              "key": "build-tgraph-py",
              "envKey": "bciqpei32hkwk37chtbyin65e3pvaeawn6cq3ytsihyxo54ixft7yyjq"
            },
            "build-tgraph-ts-jsr": {
              "ty": "denoFile@v1",
              "key": "build-tgraph-ts-jsr",
              "envKey": "bciqori26ml2iqph3izifvvfsf4b2ar3yddr344utbfstyk2v33ot3mq"
            },
            "build-tgraph-rpc": {
              "ty": "denoFile@v1",
              "key": "build-tgraph-rpc",
              "envKey": "bciqn7hev7ej5zg7cixajsoe5kpouah36nmzt2o7vsxnxgl6tou4z7cy"
            },
            "build-tgraph-ts": {
              "ty": "denoFile@v1",
              "key": "build-tgraph-ts",
              "envKey": "bciqdxfpgv43gmtbphf7wdom7n6wv3xvhrtexnqrokaok6ljbccma5by"
            },
            "build-tgraph-ts-node": {
              "ty": "denoFile@v1",
              "key": "build-tgraph-ts-node",
              "dependsOn": [
                "build-tgraph-ts"
              ],
              "envKey": "bciqdxfpgv43gmtbphf7wdom7n6wv3xvhrtexnqrokaok6ljbccma5by"
            },
            "build-tgraph-core": {
              "ty": "denoFile@v1",
              "key": "build-tgraph-core",
              "envKey": "bciqg4j54df6d7tkfqx5g6fwnhuznqtrveerazjqzrtykguzhefcljpa"
            },
            "build-tgraph": {
              "ty": "denoFile@v1",
              "key": "build-tgraph",
              "dependsOn": [
                "build-tgraph-core",
                "build-tgraph-rpc",
                "build-tgraph-py",
                "build-tgraph-ts-node"
              ],
              "envKey": "bciqori26ml2iqph3izifvvfsf4b2ar3yddr344utbfstyk2v33ot3mq"
            },
            "build-sys-tgraphs": {
              "ty": "denoFile@v1",
              "key": "build-sys-tgraphs",
              "envKey": "bciqm6tgltjzc7jkh33v6a3jnmwj26tshxcyze7zoonhffdyteomjqpi"
            }
          },
          "tasksNamed": [
            "clean-node",
            "clean-rust",
            "version-bump",
            "version-print",
            "test-codegen",
            "test-rust",
            "test-website",
            "test-e2e",
            "lock-sed",
            "lint-deno",
            "lint-udeps",
            "install-wasi-adapter",
            "install-website",
            "install-ts",
            "install-py",
            "install-sys",
            "gen-subs-protoc",
            "gen-pyrt-bind",
            "build-pyrt",
            "fetch-deno",
            "dev-website",
            "dev-gate6",
            "dev-gate5",
            "dev-gate4",
            "dev-gate3",
            "dev-gate2",
            "dev-gate1",
            "dev-eg-tgraphs",
            "dev-compose",
            "dev",
            "build-tgraph-py",
            "build-tgraph-ts-jsr",
            "build-tgraph-rpc",
            "build-tgraph-ts",
            "build-tgraph-ts-node",
            "build-tgraph-core",
            "build-tgraph",
            "build-sys-tgraphs"
          ]
        }
      },
      {
        "id": "envs",
        "config": {
          "envs": {
            "bciqc65cwtbvuuiq4jomrdxbodtcjf3mioozsvkcstxnwcedmjhvw4qq": {
              "desc": "the default default environment.",
              "provides": [
                {
                  "ty": "posix.envVar",
                  "key": "RUST_LOG",
                  "val": "info,typegate=debug,deno=warn,swc_ecma_codegen=off,tracing::span=off,quaint=off"
                },
                {
                  "ty": "posix.envVar",
                  "key": "TYPEGRAPH_VERSION",
                  "val": "0.0.4"
                },
                {
                  "ty": "posix.envVar",
                  "key": "CLICOLOR_FORCE",
                  "val": "1"
                },
                {
                  "ty": "posix.envVar",
                  "key": "CROSS_CONFIG",
                  "val": "tools/Cross.toml"
                },
                {
                  "ty": "posix.envVar",
                  "key": "GIT_CLIFF_CONFIG",
                  "val": "tools/cliff.toml"
                },
                {
                  "ty": "ghjk.ports.InstallSetRef",
                  "setId": "ghjkEnvProvInstSet___main"
                }
              ]
            },
            "bciqori26ml2iqph3izifvvfsf4b2ar3yddr344utbfstyk2v33ot3mq": {
              "provides": [
                {
                  "ty": "posix.envVar",
                  "key": "RUST_LOG",
                  "val": "info,typegate=debug,deno=warn,swc_ecma_codegen=off,tracing::span=off,quaint=off"
                },
                {
                  "ty": "posix.envVar",
                  "key": "TYPEGRAPH_VERSION",
                  "val": "0.0.4"
                },
                {
                  "ty": "posix.envVar",
                  "key": "CLICOLOR_FORCE",
                  "val": "1"
                },
                {
                  "ty": "posix.envVar",
                  "key": "CROSS_CONFIG",
                  "val": "tools/Cross.toml"
                },
                {
                  "ty": "posix.envVar",
                  "key": "GIT_CLIFF_CONFIG",
                  "val": "tools/cliff.toml"
                },
                {
                  "ty": "ghjk.ports.InstallSetRef",
                  "setId": "ghjkEnvProvInstSet___main"
                }
              ]
            },
            "bciqexkzgjrssbarv2i34mmu26kjs4iqkbpbm5ffwbf5xqpmg54wk7uq": {
              "provides": [
                {
                  "ty": "posix.envVar",
                  "key": "RUST_LOG",
                  "val": "info,typegate=debug,deno=warn,swc_ecma_codegen=off,tracing::span=off,quaint=off"
                },
                {
                  "ty": "posix.envVar",
                  "key": "TYPEGRAPH_VERSION",
                  "val": "0.0.4"
                },
                {
                  "ty": "posix.envVar",
                  "key": "CLICOLOR_FORCE",
                  "val": "1"
                },
                {
                  "ty": "posix.envVar",
                  "key": "CROSS_CONFIG",
                  "val": "tools/Cross.toml"
                },
                {
                  "ty": "posix.envVar",
                  "key": "GIT_CLIFF_CONFIG",
                  "val": "tools/cliff.toml"
                },
                {
                  "ty": "ghjk.ports.InstallSetRef",
                  "setId": "ghjkEnvProvInstSet_______task_env_lint-udeps"
                }
              ]
            },
            "bciqbs2et5k6assk4valtouiftbsxzowucfeacwviwidnuau34ebv7qa": {
              "provides": [
                {
                  "ty": "posix.envVar",
                  "key": "RUST_LOG",
                  "val": "info,typegate=debug,deno=warn,swc_ecma_codegen=off,tracing::span=off,quaint=off"
                },
                {
                  "ty": "posix.envVar",
                  "key": "TYPEGRAPH_VERSION",
                  "val": "0.0.4"
                },
                {
                  "ty": "posix.envVar",
                  "key": "CLICOLOR_FORCE",
                  "val": "1"
                },
                {
                  "ty": "posix.envVar",
                  "key": "CROSS_CONFIG",
                  "val": "tools/Cross.toml"
                },
                {
                  "ty": "posix.envVar",
                  "key": "GIT_CLIFF_CONFIG",
                  "val": "tools/cliff.toml"
                },
                {
                  "ty": "ghjk.ports.InstallSetRef",
                  "setId": "ghjkEnvProvInstSet____wasm"
                }
              ]
            },
            "bciqkgzicthxfj4ol55smhozlncz2qcjqiyfieya5tpadsw3nhr62mlq": {
              "provides": [
                {
                  "ty": "posix.envVar",
                  "key": "RUST_LOG",
                  "val": "info,typegate=debug,deno=warn,swc_ecma_codegen=off,tracing::span=off,quaint=off"
                },
                {
                  "ty": "posix.envVar",
                  "key": "TYPEGRAPH_VERSION",
                  "val": "0.0.4"
                },
                {
                  "ty": "posix.envVar",
                  "key": "CLICOLOR_FORCE",
                  "val": "1"
                },
                {
                  "ty": "posix.envVar",
                  "key": "CROSS_CONFIG",
                  "val": "tools/Cross.toml"
                },
                {
                  "ty": "posix.envVar",
                  "key": "GIT_CLIFF_CONFIG",
                  "val": "tools/cliff.toml"
                },
                {
                  "ty": "ghjk.ports.InstallSetRef",
                  "setId": "ghjkEnvProvInstSet____python"
                }
              ]
            },
            "bciqdjeti6ggn2dvpporxwb2phkde5ebqydekhmnwsadglmaulgfvkpq": {
              "provides": [
                {
                  "ty": "posix.envVar",
                  "key": "RUST_LOG",
                  "val": "info,typegate=debug,deno=warn,swc_ecma_codegen=off,tracing::span=off,quaint=off"
                },
                {
                  "ty": "posix.envVar",
                  "key": "TYPEGRAPH_VERSION",
                  "val": "0.0.4"
                },
                {
                  "ty": "posix.envVar",
                  "key": "CLICOLOR_FORCE",
                  "val": "1"
                },
                {
                  "ty": "posix.envVar",
                  "key": "CROSS_CONFIG",
                  "val": "tools/Cross.toml"
                },
                {
                  "ty": "posix.envVar",
                  "key": "GIT_CLIFF_CONFIG",
                  "val": "tools/cliff.toml"
                },
                {
                  "ty": "ghjk.ports.InstallSetRef",
                  "setId": "ghjkEnvProvInstSet____ecma"
                }
              ]
            },
            "bciqpsctlw7xcrq7tireajcbbystmm3fhtvk4kmvwpzcu5plp2imucvi": {
              "provides": [
                {
                  "ty": "posix.envVar",
                  "key": "RUST_LOG",
                  "val": "info,typegate=debug,deno=warn,swc_ecma_codegen=off,tracing::span=off,quaint=off"
                },
                {
                  "ty": "posix.envVar",
                  "key": "TYPEGRAPH_VERSION",
                  "val": "0.0.4"
                },
                {
                  "ty": "posix.envVar",
                  "key": "CLICOLOR_FORCE",
                  "val": "1"
                },
                {
                  "ty": "posix.envVar",
                  "key": "CROSS_CONFIG",
                  "val": "tools/Cross.toml"
                },
                {
                  "ty": "posix.envVar",
                  "key": "GIT_CLIFF_CONFIG",
                  "val": "tools/cliff.toml"
                },
                {
                  "ty": "posix.envVar",
                  "key": "TG_URL",
                  "val": "http://localhost:7890"
                },
                {
                  "ty": "ghjk.ports.InstallSetRef",
                  "setId": "ghjkEnvProvInstSet_______task_env_dev-website"
                }
              ]
            },
            "bciqo2beyk2zq4cqxjmaidvdvyqadpxjj7cg3s2gsmffvbu3dsorujpq": {
              "provides": [
                {
                  "ty": "posix.envVar",
                  "key": "RUST_LOG",
                  "val": "info,typegate=debug,deno=warn,swc_ecma_codegen=off,tracing::span=off,quaint=off"
                },
                {
                  "ty": "posix.envVar",
                  "key": "TYPEGRAPH_VERSION",
                  "val": "0.0.4"
                },
                {
                  "ty": "posix.envVar",
                  "key": "CLICOLOR_FORCE",
                  "val": "1"
                },
                {
                  "ty": "posix.envVar",
                  "key": "CROSS_CONFIG",
                  "val": "tools/Cross.toml"
                },
                {
                  "ty": "posix.envVar",
                  "key": "GIT_CLIFF_CONFIG",
                  "val": "tools/cliff.toml"
                },
                {
                  "ty": "ghjk.ports.InstallSetRef",
                  "setId": "ghjkEnvProvInstSet____rust"
                }
              ]
            },
            "bciqbpi44mvq77dlpyhj6f3qd65he7briefiuow3ikuf63fl7sog5axq": {
              "provides": [
                {
                  "ty": "posix.envVar",
                  "key": "RUST_LOG",
                  "val": "info,typegate=debug,deno=warn,swc_ecma_codegen=off,tracing::span=off,quaint=off"
                },
                {
                  "ty": "posix.envVar",
                  "key": "TYPEGRAPH_VERSION",
                  "val": "0.0.4"
                },
                {
                  "ty": "posix.envVar",
                  "key": "CLICOLOR_FORCE",
                  "val": "1"
                },
                {
                  "ty": "posix.envVar",
                  "key": "CROSS_CONFIG",
                  "val": "tools/Cross.toml"
                },
                {
                  "ty": "posix.envVar",
                  "key": "GIT_CLIFF_CONFIG",
                  "val": "tools/cliff.toml"
                },
                {
                  "ty": "ghjk.ports.InstallSetRef",
                  "setId": "ghjkEnvProvInstSet_______task_env_test-rust"
                }
              ]
            },
            "bciqbwqfy7ssmgbvaob7lkcoda5bqcj2gjmuw7eld27y2gbupi3b6v5q": {
              "provides": [
                {
                  "ty": "posix.envVar",
                  "key": "RUST_LOG",
                  "val": "info,typegate=debug,deno=warn,swc_ecma_codegen=off,tracing::span=off,quaint=off"
                },
                {
                  "ty": "posix.envVar",
                  "key": "TYPEGRAPH_VERSION",
                  "val": "0.0.4"
                },
                {
                  "ty": "posix.envVar",
                  "key": "CLICOLOR_FORCE",
                  "val": "1"
                },
                {
                  "ty": "posix.envVar",
                  "key": "CROSS_CONFIG",
                  "val": "tools/Cross.toml"
                },
                {
                  "ty": "posix.envVar",
                  "key": "GIT_CLIFF_CONFIG",
                  "val": "tools/cliff.toml"
                },
                {
                  "ty": "ghjk.ports.InstallSetRef",
                  "setId": "ghjkEnvProvInstSet_______task_env_gen-subs-protoc"
                }
              ]
            },
            "bciqcy6a27uzjhcj3e5xytw4papwmehbgm6fcbaedufwpnf6v6sp4wcq": {
              "provides": [
                {
                  "ty": "posix.envVar",
                  "key": "RUST_LOG",
                  "val": "info,typegate=debug,deno=warn,swc_ecma_codegen=off,tracing::span=off,quaint=off"
                },
                {
                  "ty": "posix.envVar",
                  "key": "TYPEGRAPH_VERSION",
                  "val": "0.0.4"
                },
                {
                  "ty": "posix.envVar",
                  "key": "CLICOLOR_FORCE",
                  "val": "1"
                },
                {
                  "ty": "posix.envVar",
                  "key": "CROSS_CONFIG",
                  "val": "tools/Cross.toml"
                },
                {
                  "ty": "posix.envVar",
                  "key": "GIT_CLIFF_CONFIG",
                  "val": "tools/cliff.toml"
                },
                {
                  "ty": "posix.envVar",
                  "key": "PACKAGED",
                  "val": "false"
                },
                {
                  "ty": "posix.envVar",
                  "key": "LOG_LEVEL",
                  "val": "DEBUG,substantial=ERROR"
                },
                {
                  "ty": "posix.envVar",
                  "key": "DEBUG",
                  "val": "true"
                },
                {
                  "ty": "posix.envVar",
                  "key": "REDIS_URL",
                  "val": "redis://:password@localhost:6379/0"
                },
                {
                  "ty": "posix.envVar",
                  "key": "TG_SECRET",
                  "val": "a4lNi0PbEItlFZbus1oeH/+wyIxi9uH6TpL8AIqIaMBNvp7SESmuUBbfUwC0prxhGhZqHw8vMDYZAGMhSZ4fLw=="
                },
                {
                  "ty": "posix.envVar",
                  "key": "TG_ADMIN_PASSWORD",
                  "val": "password"
                },
                {
                  "ty": "posix.envVar",
                  "key": "TG_PORT",
                  "val": "7891"
                },
                {
                  "ty": "ghjk.ports.InstallSetRef",
                  "setId": "ghjkEnvProvInstSet____rust"
                }
              ]
            },
            "bciqcus7eso3tgulos7mstngakchermtlt46ksfl4mbsoqyle3gx7tla": {
              "provides": [
                {
                  "ty": "posix.envVar",
                  "key": "RUST_LOG",
                  "val": "info,typegate=debug,deno=warn,swc_ecma_codegen=off,tracing::span=off,quaint=off"
                },
                {
                  "ty": "posix.envVar",
                  "key": "TYPEGRAPH_VERSION",
                  "val": "0.0.4"
                },
                {
                  "ty": "posix.envVar",
                  "key": "CLICOLOR_FORCE",
                  "val": "1"
                },
                {
                  "ty": "posix.envVar",
                  "key": "CROSS_CONFIG",
                  "val": "tools/Cross.toml"
                },
                {
                  "ty": "posix.envVar",
                  "key": "GIT_CLIFF_CONFIG",
                  "val": "tools/cliff.toml"
                },
                {
                  "ty": "posix.envVar",
                  "key": "PACKAGED",
                  "val": "false"
                },
                {
                  "ty": "posix.envVar",
                  "key": "LOG_LEVEL",
                  "val": "DEBUG,substantial=ERROR"
                },
                {
                  "ty": "posix.envVar",
                  "key": "DEBUG",
                  "val": "true"
                },
                {
                  "ty": "posix.envVar",
                  "key": "REDIS_URL",
                  "val": "redis://:password@localhost:6379/0"
                },
                {
                  "ty": "posix.envVar",
                  "key": "TG_SECRET",
                  "val": "a4lNi0PbEItlFZbus1oeH/+wyIxi9uH6TpL8AIqIaMBNvp7SESmuUBbfUwC0prxhGhZqHw8vMDYZAGMhSZ4fLw=="
                },
                {
                  "ty": "posix.envVar",
                  "key": "TG_ADMIN_PASSWORD",
                  "val": "password"
                },
                {
                  "ty": "posix.envVar",
                  "key": "TG_PORT",
                  "val": "7892"
                },
                {
                  "ty": "posix.envVar",
                  "key": "SYNC_ENABLED",
                  "val": "true"
                },
                {
                  "ty": "posix.envVar",
                  "key": "SYNC_REDIS_URL",
                  "val": "redis://:password@localhost:6379/0"
                },
                {
                  "ty": "posix.envVar",
                  "key": "SYNC_S3_HOST",
                  "val": "http://localhost:9000"
                },
                {
                  "ty": "posix.envVar",
                  "key": "SYNC_S3_REGION",
                  "val": "local"
                },
                {
                  "ty": "posix.envVar",
                  "key": "SYNC_S3_ACCESS_KEY",
                  "val": "minio"
                },
                {
                  "ty": "posix.envVar",
                  "key": "SYNC_S3_SECRET_KEY",
                  "val": "password"
                },
                {
                  "ty": "posix.envVar",
                  "key": "SYNC_S3_BUCKET",
                  "val": "gate2"
                },
                {
                  "ty": "ghjk.ports.InstallSetRef",
                  "setId": "ghjkEnvProvInstSet____rust"
                }
              ]
            },
            "bciqapaicf5avwzknht5btyamhy5vbivdzpz3zja5szsw5rhzp25yaza": {
              "provides": [
                {
                  "ty": "posix.envVar",
                  "key": "RUST_LOG",
                  "val": "info,typegate=debug,deno=warn,swc_ecma_codegen=off,tracing::span=off,quaint=off"
                },
                {
                  "ty": "posix.envVar",
                  "key": "TYPEGRAPH_VERSION",
                  "val": "0.0.4"
                },
                {
                  "ty": "posix.envVar",
                  "key": "CLICOLOR_FORCE",
                  "val": "1"
                },
                {
                  "ty": "posix.envVar",
                  "key": "CROSS_CONFIG",
                  "val": "tools/Cross.toml"
                },
                {
                  "ty": "posix.envVar",
                  "key": "GIT_CLIFF_CONFIG",
                  "val": "tools/cliff.toml"
                },
                {
                  "ty": "ghjk.ports.InstallSetRef",
                  "setId": "ghjkEnvProvInstSet_______task_env_dev-eg-tgraphs"
                }
              ]
            },
            "bciqg4j54df6d7tkfqx5g6fwnhuznqtrveerazjqzrtykguzhefcljpa": {
              "provides": [
                {
                  "ty": "posix.envVar",
                  "key": "RUST_LOG",
                  "val": "info,typegate=debug,deno=warn,swc_ecma_codegen=off,tracing::span=off,quaint=off"
                },
                {
                  "ty": "posix.envVar",
                  "key": "TYPEGRAPH_VERSION",
                  "val": "0.0.4"
                },
                {
                  "ty": "posix.envVar",
                  "key": "CLICOLOR_FORCE",
                  "val": "1"
                },
                {
                  "ty": "posix.envVar",
                  "key": "CROSS_CONFIG",
                  "val": "tools/Cross.toml"
                },
                {
                  "ty": "posix.envVar",
                  "key": "GIT_CLIFF_CONFIG",
                  "val": "tools/cliff.toml"
                },
                {
                  "ty": "posix.envVar",
                  "key": "TG_CODEGEN",
                  "val": "src/typegraph/specs/codegen/tg-codegen"
                },
                {
                  "ty": "ghjk.ports.InstallSetRef",
                  "setId": "ghjkEnvProvInstSet____rust"
                }
              ]
            },
            "bciqpei32hkwk37chtbyin65e3pvaeawn6cq3ytsihyxo54ixft7yyjq": {
              "provides": [
                {
                  "ty": "posix.envVar",
                  "key": "RUST_LOG",
                  "val": "info,typegate=debug,deno=warn,swc_ecma_codegen=off,tracing::span=off,quaint=off"
                },
                {
                  "ty": "posix.envVar",
                  "key": "TYPEGRAPH_VERSION",
                  "val": "0.0.4"
                },
                {
                  "ty": "posix.envVar",
                  "key": "CLICOLOR_FORCE",
                  "val": "1"
                },
                {
                  "ty": "posix.envVar",
                  "key": "CROSS_CONFIG",
                  "val": "tools/Cross.toml"
                },
                {
                  "ty": "posix.envVar",
                  "key": "GIT_CLIFF_CONFIG",
                  "val": "tools/cliff.toml"
                },
                {
                  "ty": "posix.envVar",
                  "key": "TG_CODEGEN",
                  "val": "src/typegraph/specs/codegen/tg-codegen"
                },
                {
                  "ty": "ghjk.ports.InstallSetRef",
                  "setId": "ghjkEnvProvInstSet_______task_env_build-tgraph-py"
                }
              ]
            },
            "bciqn7hev7ej5zg7cixajsoe5kpouah36nmzt2o7vsxnxgl6tou4z7cy": {
              "provides": [
                {
                  "ty": "posix.envVar",
                  "key": "RUST_LOG",
                  "val": "info,typegate=debug,deno=warn,swc_ecma_codegen=off,tracing::span=off,quaint=off"
                },
                {
                  "ty": "posix.envVar",
                  "key": "TYPEGRAPH_VERSION",
                  "val": "0.0.4"
                },
                {
                  "ty": "posix.envVar",
                  "key": "CLICOLOR_FORCE",
                  "val": "1"
                },
                {
                  "ty": "posix.envVar",
                  "key": "CROSS_CONFIG",
                  "val": "tools/Cross.toml"
                },
                {
                  "ty": "posix.envVar",
                  "key": "GIT_CLIFF_CONFIG",
                  "val": "tools/cliff.toml"
                },
                {
                  "ty": "posix.envVar",
                  "key": "TG_CODEGEN",
                  "val": "src/typegraph/specs/codegen/tg-codegen"
                },
                {
                  "ty": "ghjk.ports.InstallSetRef",
                  "setId": "ghjkEnvProvInstSet_______task_env_build-tgraph-rpc"
                }
              ]
            },
            "bciqdxfpgv43gmtbphf7wdom7n6wv3xvhrtexnqrokaok6ljbccma5by": {
              "provides": [
                {
                  "ty": "posix.envVar",
                  "key": "RUST_LOG",
                  "val": "info,typegate=debug,deno=warn,swc_ecma_codegen=off,tracing::span=off,quaint=off"
                },
                {
                  "ty": "posix.envVar",
                  "key": "TYPEGRAPH_VERSION",
                  "val": "0.0.4"
                },
                {
                  "ty": "posix.envVar",
                  "key": "CLICOLOR_FORCE",
                  "val": "1"
                },
                {
                  "ty": "posix.envVar",
                  "key": "CROSS_CONFIG",
                  "val": "tools/Cross.toml"
                },
                {
                  "ty": "posix.envVar",
                  "key": "GIT_CLIFF_CONFIG",
                  "val": "tools/cliff.toml"
                },
                {
                  "ty": "posix.envVar",
                  "key": "TG_CODEGEN",
                  "val": "src/typegraph/specs/codegen/tg-codegen"
                },
                {
                  "ty": "ghjk.ports.InstallSetRef",
                  "setId": "ghjkEnvProvInstSet_______task_env_build-tgraph-ts"
                }
              ]
            },
            "bciqm6tgltjzc7jkh33v6a3jnmwj26tshxcyze7zoonhffdyteomjqpi": {
              "provides": [
                {
                  "ty": "posix.envVar",
                  "key": "RUST_LOG",
                  "val": "info,typegate=debug,deno=warn,swc_ecma_codegen=off,tracing::span=off,quaint=off"
                },
                {
                  "ty": "posix.envVar",
                  "key": "TYPEGRAPH_VERSION",
                  "val": "0.0.4"
                },
                {
                  "ty": "posix.envVar",
                  "key": "CLICOLOR_FORCE",
                  "val": "1"
                },
                {
                  "ty": "posix.envVar",
                  "key": "CROSS_CONFIG",
                  "val": "tools/Cross.toml"
                },
                {
                  "ty": "posix.envVar",
                  "key": "GIT_CLIFF_CONFIG",
                  "val": "tools/cliff.toml"
                },
                {
                  "ty": "ghjk.ports.InstallSetRef",
                  "setId": "ghjkEnvProvInstSet_______task_env_build-sys-tgraphs"
                }
              ]
            },
            "bciqgfkhptprs54tg3wl45acxctzc2lu4v2xlh3slk6w4m5g5ctysv4a": {
              "provides": [
                {
                  "ty": "posix.envVar",
                  "key": "RUST_LOG",
                  "val": "info,typegate=debug,deno=warn,swc_ecma_codegen=off,tracing::span=off,quaint=off"
                },
                {
                  "ty": "posix.envVar",
                  "key": "TYPEGRAPH_VERSION",
                  "val": "0.0.4"
                },
                {
                  "ty": "posix.envVar",
                  "key": "CLICOLOR_FORCE",
                  "val": "1"
                },
                {
                  "ty": "posix.envVar",
                  "key": "CROSS_CONFIG",
                  "val": "tools/Cross.toml"
                },
                {
                  "ty": "posix.envVar",
                  "key": "GIT_CLIFF_CONFIG",
                  "val": "tools/cliff.toml"
                },
                {
                  "ty": "ghjk.ports.InstallSetRef",
                  "setId": "ghjkEnvProvInstSet___ci"
                }
              ]
            },
            "bciqoz54u3qtrflsfe3amc2pcmlt6xqnemagw3egggrtlc76tyy6hkua": {
              "provides": [
                {
                  "ty": "posix.envVar",
                  "key": "RUST_LOG",
                  "val": "info,typegate=debug,deno=warn,swc_ecma_codegen=off,tracing::span=off,quaint=off"
                },
                {
                  "ty": "posix.envVar",
                  "key": "TYPEGRAPH_VERSION",
                  "val": "0.0.4"
                },
                {
                  "ty": "posix.envVar",
                  "key": "CLICOLOR_FORCE",
                  "val": "1"
                },
                {
                  "ty": "posix.envVar",
                  "key": "CROSS_CONFIG",
                  "val": "tools/Cross.toml"
                },
                {
                  "ty": "posix.envVar",
                  "key": "GIT_CLIFF_CONFIG",
                  "val": "tools/cliff.toml"
                },
                {
                  "ty": "posix.envVar",
                  "key": "V8_FORCE_DEBUG",
                  "val": "true"
                },
                {
                  "ty": "posix.envVar",
                  "key": "RUST_JOBS",
                  "val": "8"
                },
                {
                  "ty": "ghjk.ports.InstallSetRef",
                  "setId": "ghjkEnvProvInstSet___dev"
                }
              ]
            },
            "bciqauxlnabn27drh7ggpn5ykcbei24vpq53dvuiq3gwt2hzyvr7bwaq": {
              "provides": [
                {
                  "ty": "posix.envVar",
                  "key": "RUST_LOG",
                  "val": "info,typegate=debug,deno=warn,swc_ecma_codegen=off,tracing::span=off,quaint=off"
                },
                {
                  "ty": "posix.envVar",
                  "key": "TYPEGRAPH_VERSION",
                  "val": "0.0.4"
                },
                {
                  "ty": "posix.envVar",
                  "key": "CLICOLOR_FORCE",
                  "val": "1"
                },
                {
                  "ty": "posix.envVar",
                  "key": "CROSS_CONFIG",
                  "val": "tools/Cross.toml"
                },
                {
                  "ty": "posix.envVar",
                  "key": "GIT_CLIFF_CONFIG",
                  "val": "tools/cliff.toml"
                },
                {
                  "ty": "ghjk.ports.InstallSetRef",
                  "setId": "ghjkEnvProvInstSet___oci"
                }
              ]
            }
          },
          "defaultEnv": "dev",
          "envsNamed": {
            "main": "bciqc65cwtbvuuiq4jomrdxbodtcjf3mioozsvkcstxnwcedmjhvw4qq",
            "_wasm": "bciqbs2et5k6assk4valtouiftbsxzowucfeacwviwidnuau34ebv7qa",
            "_python": "bciqkgzicthxfj4ol55smhozlncz2qcjqiyfieya5tpadsw3nhr62mlq",
            "_ecma": "bciqdjeti6ggn2dvpporxwb2phkde5ebqydekhmnwsadglmaulgfvkpq",
            "_rust": "bciqo2beyk2zq4cqxjmaidvdvyqadpxjj7cg3s2gsmffvbu3dsorujpq",
            "ci": "bciqgfkhptprs54tg3wl45acxctzc2lu4v2xlh3slk6w4m5g5ctysv4a",
            "dev": "bciqoz54u3qtrflsfe3amc2pcmlt6xqnemagw3egggrtlc76tyy6hkua",
            "oci": "bciqauxlnabn27drh7ggpn5ykcbei24vpq53dvuiq3gwt2hzyvr7bwaq"
          }
        }
      }
    ],
    "blackboard": {
      "bciqevfvah2zsqxc7tqwdgbnuvtbuviwkaaoaiftazdc4lggmdvbubjq": {
        "version": "2.1.10",
        "port": {
          "ty": "denoWorker@v1",
          "name": "deno_ghrel",
          "platforms": [
            "aarch64-linux",
            "x86_64-linux",
            "aarch64-darwin",
            "x86_64-darwin",
            "aarch64-windows",
            "x86_64-windows"
          ],
          "version": "0.1.0",
          "moduleSpecifier": "https://raw.githubusercontent.com/metatypedev/ghjk/v0.2.1/ports/deno_ghrel.ts"
        }
      },
      "bciqb6ua63xodzwxngnbjq35hfikiwzb3dclbqkc7e6xgjdt5jin4pia": {
        "manifest": {
          "ty": "ambientAccess@v1",
          "name": "tar_aa",
          "platforms": [
            "aarch64-linux",
            "x86_64-linux",
            "aarch64-darwin",
            "x86_64-darwin"
          ],
          "version": "0.1.0",
          "execName": "tar",
          "versionExtractFlag": "--version",
          "versionExtractRegex": "(\\d+\\.\\d+)",
          "versionExtractRegexFlags": ""
        },
        "defaultInst": {
          "portRef": "tar_aa@0.1.0"
        }
      },
      "bciqfl5s36w335ducrb6f6gwb3vuwup7vzqwwg67pq42xtkngsnxqobi": {
        "manifest": {
          "ty": "ambientAccess@v1",
          "name": "git_aa",
          "platforms": [
            "x86_64-linux",
            "aarch64-linux",
            "x86_64-darwin",
            "aarch64-darwin",
            "x86_64-windows",
            "aarch64-windows",
            "x86_64-freebsd",
            "aarch64-freebsd",
            "x86_64-netbsd",
            "aarch64-netbsd",
            "x86_64-aix",
            "aarch64-aix",
            "x86_64-solaris",
            "aarch64-solaris",
            "x86_64-illumos",
            "aarch64-illumos",
            "x86_64-android",
            "aarch64-android"
          ],
          "version": "0.1.0",
          "execName": "git",
          "versionExtractFlag": "--version",
          "versionExtractRegex": "(\\d+\\.\\d+\\.\\d+)",
          "versionExtractRegexFlags": ""
        },
        "defaultInst": {
          "portRef": "git_aa@0.1.0"
        }
      },
      "bciqcfe7qyxmokpn6pgtaj35r5qg74jkehuu6cvyrtcsnegvwlm64oqy": {
        "manifest": {
          "ty": "ambientAccess@v1",
          "name": "curl_aa",
          "platforms": [
            "x86_64-linux",
            "aarch64-linux",
            "x86_64-darwin",
            "aarch64-darwin",
            "x86_64-windows",
            "aarch64-windows",
            "x86_64-freebsd",
            "aarch64-freebsd",
            "x86_64-netbsd",
            "aarch64-netbsd",
            "x86_64-aix",
            "aarch64-aix",
            "x86_64-solaris",
            "aarch64-solaris",
            "x86_64-illumos",
            "aarch64-illumos",
            "x86_64-android",
            "aarch64-android"
          ],
          "version": "0.1.0",
          "execName": "curl",
          "versionExtractFlag": "--version",
          "versionExtractRegex": "(\\d+\\.\\d+\\.\\d+)",
          "versionExtractRegexFlags": ""
        },
        "defaultInst": {
          "portRef": "curl_aa@0.1.0"
        }
      },
      "bciqgkpwxjmo5phw5se4ugyiz4xua3xrd54quzmk7wdwpq3vghglogjy": {
        "manifest": {
          "ty": "ambientAccess@v1",
          "name": "unzip_aa",
          "platforms": [
            "aarch64-linux",
            "x86_64-linux",
            "aarch64-darwin",
            "x86_64-darwin",
            "aarch64-windows",
            "x86_64-windows"
          ],
          "version": "0.1.0",
          "execName": "unzip",
          "versionExtractFlag": "-v",
          "versionExtractRegex": "(\\d+\\.\\d+)",
          "versionExtractRegexFlags": ""
        },
        "defaultInst": {
          "portRef": "unzip_aa@0.1.0"
        }
      },
      "bciqmcvyepuficjj3mwshsbfecwdmzch5gwxqo557icnq4zujtdllh4a": {
        "manifest": {
          "ty": "ambientAccess@v1",
          "name": "zstd_aa",
          "platforms": [
            "aarch64-linux",
            "x86_64-linux",
            "aarch64-darwin",
            "x86_64-darwin"
          ],
          "version": "0.1.0",
          "execName": "zstd",
          "versionExtractFlag": "--version",
          "versionExtractRegex": "v(\\d+\\.\\d+\\.\\d+),",
          "versionExtractRegexFlags": ""
        },
        "defaultInst": {
          "portRef": "zstd_aa@0.1.0"
        }
      },
      "bciqbbs5l2j72vleufdba2nj4k4dnp3akxv4w74rhhpnz5buoixxnuqy": {
        "manifest": {
          "ty": "denoWorker@v1",
          "name": "rustup_rustlang",
          "platforms": [
            "x86_64-darwin",
            "aarch64-darwin",
            "x86_64-linux",
            "aarch64-linux",
            "x86_64-windows",
            "x86_64-illumos",
            "x86_64-freebsd",
            "x86_64-netbsd"
          ],
          "version": "0.1.0",
          "buildDeps": [
            {
              "name": "git_aa"
            }
          ],
          "resolutionDeps": [
            {
              "name": "git_aa"
            }
          ],
          "moduleSpecifier": "https://raw.githubusercontent.com/metatypedev/ghjk/v0.2.1/ports/rustup.ts"
        },
        "defaultInst": {
          "portRef": "rustup_rustlang@0.1.0"
        }
      },
      "bciqjoq3izzznurcebzavb4dek7awrb65r7gqfg4gbxvqo5wdo6bmtya": {
        "manifest": {
          "ty": "denoWorker@v1",
          "name": "rust_rustup",
          "platforms": [
            "x86_64-linux",
            "aarch64-linux",
            "x86_64-darwin",
            "aarch64-darwin",
            "x86_64-windows",
            "aarch64-windows",
            "x86_64-freebsd",
            "aarch64-freebsd",
            "x86_64-netbsd",
            "aarch64-netbsd",
            "x86_64-aix",
            "aarch64-aix",
            "x86_64-solaris",
            "aarch64-solaris",
            "x86_64-illumos",
            "aarch64-illumos",
            "x86_64-android",
            "aarch64-android"
          ],
          "version": "0.1.0",
          "buildDeps": [
            {
              "name": "rustup_rustlang"
            }
          ],
          "moduleSpecifier": "https://raw.githubusercontent.com/metatypedev/ghjk/v0.2.1/ports/rust.ts"
        },
        "defaultInst": {
          "version": "1.82.0",
          "portRef": "rust_rustup@0.1.0",
          "profile": "default",
          "components": [
            "rust-src"
          ],
          "targets": [
            "wasm32-unknown-unknown",
            "wasm32-wasi"
          ]
        }
      },
      "bciqj25jnt3hzhwfm6z2tkpfyxt7cpb2dbwavf75doh5d5qnwwdugljy": {
        "manifest": {
          "ty": "denoWorker@v1",
          "name": "cargo_binstall_ghrel",
          "platforms": [
            "aarch64-linux",
            "x86_64-linux",
            "aarch64-darwin",
            "x86_64-darwin"
          ],
          "version": "0.1.0",
          "moduleSpecifier": "https://raw.githubusercontent.com/metatypedev/ghjk/v0.2.1/ports/cargo-binstall.ts"
        },
        "defaultInst": {
          "portRef": "cargo_binstall_ghrel@0.1.0"
        }
      },
      "bciqfr2ubzsw3lefwt7mwuzlkct2cbwvo4l44hrrigfzx64uocww5rki": {
        "manifest": {
          "ty": "denoWorker@v1",
          "name": "pnpm_ghrel",
          "platforms": [
            "aarch64-linux",
            "x86_64-linux",
            "aarch64-darwin",
            "x86_64-darwin",
            "aarch64-windows",
            "x86_64-windows"
          ],
          "version": "0.1.0",
          "moduleSpecifier": "https://raw.githubusercontent.com/metatypedev/ghjk/v0.2.1/ports/pnpm.ts"
        },
        "defaultInst": {
          "portRef": "pnpm_ghrel@0.1.0"
        }
      },
      "bciqhiohdon4chnr3oagakks2xii27bgc7eb56pglnr5gelp6p2rpw4i": {
        "manifest": {
          "ty": "denoWorker@v1",
          "name": "asdf_plugin_git",
          "platforms": [
            "aarch64-linux",
            "x86_64-linux",
            "aarch64-darwin",
            "x86_64-darwin",
            "aarch64-windows",
            "x86_64-windows"
          ],
          "version": "0.1.0",
          "buildDeps": [
            {
              "name": "git_aa"
            }
          ],
          "resolutionDeps": [
            {
              "name": "git_aa"
            }
          ],
          "moduleSpecifier": "https://raw.githubusercontent.com/metatypedev/ghjk/v0.2.1/ports/asdf_plugin_git.ts"
        },
        "defaultInst": {
          "portRef": "asdf_plugin_git@0.1.0"
        }
      },
      "bciqfjhy4uuhkcogsnxxs5fv4ml7m5ykvfm4my45npfyoap2efbfsmby": {
        "manifest": {
          "ty": "denoWorker@v1",
          "name": "cpy_bs_ghrel",
          "platforms": [
            "x86_64-linux",
            "aarch64-linux",
            "x86_64-darwin",
            "aarch64-darwin",
            "x86_64-windows",
            "aarch64-windows"
          ],
          "version": "0.1.0",
          "buildDeps": [
            {
              "name": "tar_aa"
            },
            {
              "name": "zstd_aa"
            }
          ],
          "moduleSpecifier": "https://raw.githubusercontent.com/metatypedev/ghjk/v0.2.1/ports/cpy_bs.ts"
        },
        "defaultInst": {
          "version": "3.12.5",
          "portRef": "cpy_bs_ghrel@0.1.0",
          "releaseTag": "20240814"
        }
      },
      "bciqexpmyf75pimfmu3czcedptwynipi6pztai4ixm6kdj6wwlymesby": {
        "manifest": {
          "ty": "denoWorker@v1",
          "name": "node_org",
          "platforms": [
            "aarch64-linux",
            "x86_64-linux",
            "aarch64-darwin",
            "x86_64-darwin",
            "aarch64-windows",
            "x86_64-windows"
          ],
          "version": "0.1.0",
          "buildDeps": [
            {
              "name": "tar_aa"
            }
          ],
          "moduleSpecifier": "https://raw.githubusercontent.com/metatypedev/ghjk/v0.2.1/ports/node.ts"
        },
        "defaultInst": {
          "version": "20.8.0",
          "portRef": "node_org@0.1.0"
        }
      },
      "bciqjvkwbccbg4kulk54or33unfuidgqrmyjtgdtqbwgyuqvbls2zkzi": {
        "tar_aa": "bciqb6ua63xodzwxngnbjq35hfikiwzb3dclbqkc7e6xgjdt5jin4pia",
        "git_aa": "bciqfl5s36w335ducrb6f6gwb3vuwup7vzqwwg67pq42xtkngsnxqobi",
        "curl_aa": "bciqcfe7qyxmokpn6pgtaj35r5qg74jkehuu6cvyrtcsnegvwlm64oqy",
        "unzip_aa": "bciqgkpwxjmo5phw5se4ugyiz4xua3xrd54quzmk7wdwpq3vghglogjy",
        "zstd_aa": "bciqmcvyepuficjj3mwshsbfecwdmzch5gwxqo557icnq4zujtdllh4a",
        "rustup_rustlang": "bciqbbs5l2j72vleufdba2nj4k4dnp3akxv4w74rhhpnz5buoixxnuqy",
        "rust_rustup": "bciqjoq3izzznurcebzavb4dek7awrb65r7gqfg4gbxvqo5wdo6bmtya",
        "cargo_binstall_ghrel": "bciqj25jnt3hzhwfm6z2tkpfyxt7cpb2dbwavf75doh5d5qnwwdugljy",
        "pnpm_ghrel": "bciqfr2ubzsw3lefwt7mwuzlkct2cbwvo4l44hrrigfzx64uocww5rki",
        "asdf_plugin_git": "bciqhiohdon4chnr3oagakks2xii27bgc7eb56pglnr5gelp6p2rpw4i",
        "cpy_bs_ghrel": "bciqfjhy4uuhkcogsnxxs5fv4ml7m5ykvfm4my45npfyoap2efbfsmby",
        "node_org": "bciqexpmyf75pimfmu3czcedptwynipi6pztai4ixm6kdj6wwlymesby"
      },
      "bciqfjvqemdy7d6axvwkywcm6v66wogddvk7k6e6rps4e6zidkjvm4fy": {
        "version": "v28.2",
        "port": {
          "ty": "denoWorker@v1",
          "name": "protoc_ghrel",
          "platforms": [
            "aarch64-linux",
            "x86_64-linux",
            "aarch64-darwin",
            "x86_64-darwin"
          ],
          "version": "0.1.0",
          "moduleSpecifier": "https://raw.githubusercontent.com/metatypedev/ghjk/v0.2.1/ports/protoc.ts"
        }
      },
      "bciqlubbahrp4pxohyffmn5yj52atjgmn5nxepmkdev6wtmvpbx7kr7y": {
        "buildDepConfigs": {
          "asdf_plugin_git": {
            "pluginRepo": "https://github.com/asdf-community/asdf-cmake",
            "portRef": "asdf_plugin_git@0.1.0"
          }
        },
        "resolutionDepConfigs": {
          "asdf_plugin_git": {
            "pluginRepo": "https://github.com/asdf-community/asdf-cmake",
            "portRef": "asdf_plugin_git@0.1.0"
          }
        },
        "port": {
          "ty": "denoWorker@v1",
          "name": "asdf",
          "platforms": [
            "x86_64-linux",
            "aarch64-linux",
            "x86_64-darwin",
            "aarch64-darwin"
          ],
          "version": "0.1.0",
          "buildDeps": [
            {
              "name": "curl_aa"
            },
            {
              "name": "git_aa"
            },
            {
              "name": "asdf_plugin_git"
            }
          ],
          "resolutionDeps": [
            {
              "name": "curl_aa"
            },
            {
              "name": "git_aa"
            },
            {
              "name": "asdf_plugin_git"
            }
          ],
          "moduleSpecifier": "https://raw.githubusercontent.com/metatypedev/ghjk/v0.2.1/ports/asdf.ts"
        },
        "pluginRepo": "https://github.com/asdf-community/asdf-cmake",
        "installType": "version"
      },
      "bciqbx637744bfiyvprs77xdnvdt7uuwmtlntfjpwmkda672gklkbpmi": {
        "version": "v2.4.0",
        "port": {
          "ty": "denoWorker@v1",
          "name": "mold_ghrel",
          "platforms": [
            "aarch64-linux",
            "x86_64-linux"
          ],
          "version": "0.1.0",
          "buildDeps": [
            {
              "name": "tar_aa"
            }
          ],
          "moduleSpecifier": "https://raw.githubusercontent.com/metatypedev/ghjk/v0.2.1/ports/mold.ts"
        },
        "replaceLd": true
      },
      "bciqdoqocirh7aseu5o5hfqaj3sb3pfd3z3rlvig26xttmcmsoljuz6i": {
        "port": {
          "ty": "denoWorker@v1",
          "name": "act_ghrel",
          "platforms": [
            "aarch64-linux",
            "x86_64-linux",
            "aarch64-darwin",
            "x86_64-darwin",
            "aarch64-windows",
            "x86_64-windows"
          ],
          "version": "0.1.0",
          "moduleSpecifier": "https://raw.githubusercontent.com/metatypedev/ghjk/v0.2.1/ports/act.ts"
        }
      },
      "bciqjsjvkjm6xvoovs6y3y6me32422zr5wc5njs4kwfmmyf6nt6jzv2i": {
        "port": {
          "ty": "denoWorker@v1",
          "name": "cargobi_cratesio",
          "platforms": [
            "x86_64-linux",
            "aarch64-linux",
            "x86_64-darwin",
            "aarch64-darwin",
            "x86_64-windows",
            "aarch64-windows",
            "x86_64-freebsd",
            "aarch64-freebsd",
            "x86_64-netbsd",
            "aarch64-netbsd",
            "x86_64-aix",
            "aarch64-aix",
            "x86_64-solaris",
            "aarch64-solaris",
            "x86_64-illumos",
            "aarch64-illumos",
            "x86_64-android",
            "aarch64-android"
          ],
          "version": "0.1.0",
          "buildDeps": [
            {
              "name": "cargo_binstall_ghrel"
            },
            {
              "name": "rust_rustup"
            }
          ],
          "moduleSpecifier": "https://raw.githubusercontent.com/metatypedev/ghjk/v0.2.1/ports/cargobi.ts"
        },
        "crateName": "whiz",
        "locked": true
      },
      "bciqdf7jtq3zzhn676t2dr7fyve47fj7coajtymmye353lrrluskjk7q": {
        "port": {
          "ty": "denoWorker@v1",
          "name": "cargobi_cratesio",
          "platforms": [
            "x86_64-linux",
            "aarch64-linux",
            "x86_64-darwin",
            "aarch64-darwin",
            "x86_64-windows",
            "aarch64-windows",
            "x86_64-freebsd",
            "aarch64-freebsd",
            "x86_64-netbsd",
            "aarch64-netbsd",
            "x86_64-aix",
            "aarch64-aix",
            "x86_64-solaris",
            "aarch64-solaris",
            "x86_64-illumos",
            "aarch64-illumos",
            "x86_64-android",
            "aarch64-android"
          ],
          "version": "0.1.0",
          "buildDeps": [
            {
              "name": "cargo_binstall_ghrel"
            },
            {
              "name": "rust_rustup"
            }
          ],
          "moduleSpecifier": "https://raw.githubusercontent.com/metatypedev/ghjk/v0.2.1/ports/cargobi.ts"
        },
        "crateName": "wit-deps-cli",
        "locked": true
      },
      "bciqeaqeduyhykw7s7gq6ney6ci7deheq3etgdwkvg55mwbzdhz2opra": {
        "port": {
          "ty": "denoWorker@v1",
          "name": "cargobi_cratesio",
          "platforms": [
            "x86_64-linux",
            "aarch64-linux",
            "x86_64-darwin",
            "aarch64-darwin",
            "x86_64-windows",
            "aarch64-windows",
            "x86_64-freebsd",
            "aarch64-freebsd",
            "x86_64-netbsd",
            "aarch64-netbsd",
            "x86_64-aix",
            "aarch64-aix",
            "x86_64-solaris",
            "aarch64-solaris",
            "x86_64-illumos",
            "aarch64-illumos",
            "x86_64-android",
            "aarch64-android"
          ],
          "version": "0.1.0",
          "buildDeps": [
            {
              "name": "cargo_binstall_ghrel"
            },
            {
              "name": "rust_rustup"
            }
          ],
          "moduleSpecifier": "https://raw.githubusercontent.com/metatypedev/ghjk/v0.2.1/ports/cargobi.ts"
        },
        "crateName": "git-cliff",
        "locked": true
      },
      "bciqdtuhf425g6prb5fyupbcokttmkill6wyqk7bkphx3ueltl5mvu4q": {
        "version": "3.7.1",
        "port": {
          "ty": "denoWorker@v1",
          "name": "pipi_pypi",
          "platforms": [
            "x86_64-linux",
            "aarch64-linux",
            "x86_64-darwin",
            "aarch64-darwin",
            "x86_64-windows",
            "aarch64-windows",
            "x86_64-freebsd",
            "aarch64-freebsd",
            "x86_64-netbsd",
            "aarch64-netbsd",
            "x86_64-aix",
            "aarch64-aix",
            "x86_64-solaris",
            "aarch64-solaris",
            "x86_64-illumos",
            "aarch64-illumos",
            "x86_64-android",
            "aarch64-android"
          ],
          "version": "0.1.0",
          "buildDeps": [
            {
              "name": "cpy_bs_ghrel"
            }
          ],
          "moduleSpecifier": "https://raw.githubusercontent.com/metatypedev/ghjk/v0.2.1/ports/pipi.ts"
        },
        "packageName": "pre-commit"
      },
      "bciqmvgsg7h3ohj3m7das4bznahgt6tyq7mamta3n2vorulqvml7mywq": {
        "version": "v0.13.1",
        "port": {
          "ty": "denoWorker@v1",
          "name": "temporal_cli_ghrel",
          "platforms": [
            "aarch64-linux",
            "x86_64-linux",
            "aarch64-darwin",
            "x86_64-darwin",
            "aarch64-windows",
            "x86_64-windows"
          ],
          "version": "0.1.0",
          "moduleSpecifier": "https://raw.githubusercontent.com/metatypedev/ghjk/v0.2.1/ports/temporal_cli.ts"
        }
      },
      "bciqicdqw36v63cbrscwsgtu2htrmwmgtfoxexv4rx5d2y24vytxbuma": {
        "version": "1.33.0",
        "port": {
          "ty": "denoWorker@v1",
          "name": "cargobi_cratesio",
          "platforms": [
            "x86_64-linux",
            "aarch64-linux",
            "x86_64-darwin",
            "aarch64-darwin",
            "x86_64-windows",
            "aarch64-windows",
            "x86_64-freebsd",
            "aarch64-freebsd",
            "x86_64-netbsd",
            "aarch64-netbsd",
            "x86_64-aix",
            "aarch64-aix",
            "x86_64-solaris",
            "aarch64-solaris",
            "x86_64-illumos",
            "aarch64-illumos",
            "x86_64-android",
            "aarch64-android"
          ],
          "version": "0.1.0",
          "buildDeps": [
            {
              "name": "cargo_binstall_ghrel"
            },
            {
              "name": "rust_rustup"
            }
          ],
          "moduleSpecifier": "https://raw.githubusercontent.com/metatypedev/ghjk/v0.2.1/ports/cargobi.ts"
        },
        "crateName": "cargo-insta",
        "locked": true
      },
      "bciqe33uhsuaesrjk6luzxrbbimwg5ydt6x2lrieelwbr7aft4g2qwsy": {
        "version": "0.2.5",
        "port": {
          "ty": "denoWorker@v1",
          "name": "cargobi_cratesio",
          "platforms": [
            "x86_64-linux",
            "aarch64-linux",
            "x86_64-darwin",
            "aarch64-darwin",
            "x86_64-windows",
            "aarch64-windows",
            "x86_64-freebsd",
            "aarch64-freebsd",
            "x86_64-netbsd",
            "aarch64-netbsd",
            "x86_64-aix",
            "aarch64-aix",
            "x86_64-solaris",
            "aarch64-solaris",
            "x86_64-illumos",
            "aarch64-illumos",
            "x86_64-android",
            "aarch64-android"
          ],
          "version": "0.1.0",
          "buildDeps": [
            {
              "name": "cargo_binstall_ghrel"
            },
            {
              "name": "rust_rustup"
            }
          ],
          "moduleSpecifier": "https://raw.githubusercontent.com/metatypedev/ghjk/v0.2.1/ports/cargobi.ts"
        },
        "crateName": "cross",
        "locked": true
      },
      "bciqfpjzi6gguk7dafyicfjpzpwtybgyc2dsnxg2zxkcmyinzy7abpla": {
        "version": "3.9.19",
        "port": {
          "ty": "denoWorker@v1",
          "name": "cpy_bs_ghrel",
          "platforms": [
            "x86_64-linux",
            "aarch64-linux",
            "x86_64-darwin",
            "aarch64-darwin",
            "x86_64-windows",
            "aarch64-windows"
          ],
          "version": "0.1.0",
          "buildDeps": [
            {
              "name": "tar_aa"
            },
            {
              "name": "zstd_aa"
            }
          ],
          "moduleSpecifier": "https://raw.githubusercontent.com/metatypedev/ghjk/v0.2.1/ports/cpy_bs.ts"
        },
        "releaseTag": "20240814"
      },
      "bciqkgncxbauys2qfguplxcz2auxrcyamj4b6htqk2fqvohfm3afd7sa": {
        "version": "0.4.7",
        "port": {
          "ty": "denoWorker@v1",
          "name": "pipi_pypi",
          "platforms": [
            "x86_64-linux",
            "aarch64-linux",
            "x86_64-darwin",
            "aarch64-darwin",
            "x86_64-windows",
            "aarch64-windows",
            "x86_64-freebsd",
            "aarch64-freebsd",
            "x86_64-netbsd",
            "aarch64-netbsd",
            "x86_64-aix",
            "aarch64-aix",
            "x86_64-solaris",
            "aarch64-solaris",
            "x86_64-illumos",
            "aarch64-illumos",
            "x86_64-android",
            "aarch64-android"
          ],
          "version": "0.1.0",
          "buildDeps": [
            {
              "name": "cpy_bs_ghrel"
            }
          ],
          "moduleSpecifier": "https://raw.githubusercontent.com/metatypedev/ghjk/v0.2.1/ports/pipi.ts"
        },
        "packageName": "ruff"
      },
      "bciqihcmo6l5uwzih3e3ujc55curep4arfomo6rzkdsfim74unxexiqy": {
        "version": "1.8.3",
        "port": {
          "ty": "denoWorker@v1",
          "name": "pipi_pypi",
          "platforms": [
            "x86_64-linux",
            "aarch64-linux",
            "x86_64-darwin",
            "aarch64-darwin",
            "x86_64-windows",
            "aarch64-windows",
            "x86_64-freebsd",
            "aarch64-freebsd",
            "x86_64-netbsd",
            "aarch64-netbsd",
            "x86_64-aix",
            "aarch64-aix",
            "x86_64-solaris",
            "aarch64-solaris",
            "x86_64-illumos",
            "aarch64-illumos",
            "x86_64-android",
            "aarch64-android"
          ],
          "version": "0.1.0",
          "buildDeps": [
            {
              "name": "cpy_bs_ghrel"
            }
          ],
          "moduleSpecifier": "https://raw.githubusercontent.com/metatypedev/ghjk/v0.2.1/ports/pipi.ts"
        },
        "packageName": "poetry"
      },
      "bciqezep4ufkgwesldlm5etyfkgdsiickfudx7cosydcz6xtgeorn2hy": {
        "version": "20.8.0",
        "port": {
          "ty": "denoWorker@v1",
          "name": "node_org",
          "platforms": [
            "aarch64-linux",
            "x86_64-linux",
            "aarch64-darwin",
            "x86_64-darwin",
            "aarch64-windows",
            "x86_64-windows"
          ],
          "version": "0.1.0",
          "buildDeps": [
            {
              "name": "tar_aa"
            }
          ],
          "moduleSpecifier": "https://raw.githubusercontent.com/metatypedev/ghjk/v0.2.1/ports/node.ts"
        }
      },
      "bciqomtnt6i7qkircatyf65xk6l34gplim6cua6xpnvkzec6rg3rwbpq": {
        "version": "v10.6.4",
        "port": {
          "ty": "denoWorker@v1",
          "name": "pnpm_ghrel",
          "platforms": [
            "aarch64-linux",
            "x86_64-linux",
            "aarch64-darwin",
            "x86_64-darwin",
            "aarch64-windows",
            "x86_64-windows"
          ],
          "version": "0.1.0",
          "moduleSpecifier": "https://raw.githubusercontent.com/metatypedev/ghjk/v0.2.1/ports/pnpm.ts"
        }
      },
      "bciqlt27ioikxnpkqq37hma7ibn5e5wpzfarbvoh77zwdkarwghtvzxa": {
        "version": "10.0.1",
        "port": {
          "ty": "denoWorker@v1",
          "name": "npmi_npm",
          "platforms": [
            "x86_64-linux",
            "aarch64-linux",
            "x86_64-darwin",
            "aarch64-darwin",
            "x86_64-windows",
            "aarch64-windows",
            "x86_64-freebsd",
            "aarch64-freebsd",
            "x86_64-netbsd",
            "aarch64-netbsd",
            "x86_64-aix",
            "aarch64-aix",
            "x86_64-solaris",
            "aarch64-solaris",
            "x86_64-illumos",
            "aarch64-illumos",
            "x86_64-android",
            "aarch64-android"
          ],
          "version": "0.1.0",
          "buildDeps": [
            {
              "name": "node_org"
            }
          ],
          "moduleSpecifier": "https://raw.githubusercontent.com/metatypedev/ghjk/v0.2.1/ports/npmi.ts"
        },
        "packageName": "node-gyp"
      },
      "bciqojan3zglnfctnmqyxvnxaha46yrnlhj77j3kw4mxadvauqepqdba": {
        "version": "0.116.1",
        "port": {
          "ty": "denoWorker@v1",
          "name": "cargobi_cratesio",
          "platforms": [
            "x86_64-linux",
            "aarch64-linux",
            "x86_64-darwin",
            "aarch64-darwin",
            "x86_64-windows",
            "aarch64-windows",
            "x86_64-freebsd",
            "aarch64-freebsd",
            "x86_64-netbsd",
            "aarch64-netbsd",
            "x86_64-aix",
            "aarch64-aix",
            "x86_64-solaris",
            "aarch64-solaris",
            "x86_64-illumos",
            "aarch64-illumos",
            "x86_64-android",
            "aarch64-android"
          ],
          "version": "0.1.0",
          "buildDeps": [
            {
              "name": "cargo_binstall_ghrel"
            },
            {
              "name": "rust_rustup"
            }
          ],
          "moduleSpecifier": "https://raw.githubusercontent.com/metatypedev/ghjk/v0.2.1/ports/cargobi.ts"
        },
        "crateName": "wasm-opt",
        "locked": true
      },
      "bciqcnbruy2q6trpvia52n2yis4t27taoz4mxkeguqz5aif7ex6rp26y": {
        "version": "1.208.1",
        "port": {
          "ty": "denoWorker@v1",
          "name": "cargobi_cratesio",
          "platforms": [
            "x86_64-linux",
            "aarch64-linux",
            "x86_64-darwin",
            "aarch64-darwin",
            "x86_64-windows",
            "aarch64-windows",
            "x86_64-freebsd",
            "aarch64-freebsd",
            "x86_64-netbsd",
            "aarch64-netbsd",
            "x86_64-aix",
            "aarch64-aix",
            "x86_64-solaris",
            "aarch64-solaris",
            "x86_64-illumos",
            "aarch64-illumos",
            "x86_64-android",
            "aarch64-android"
          ],
          "version": "0.1.0",
          "buildDeps": [
            {
              "name": "cargo_binstall_ghrel"
            },
            {
              "name": "rust_rustup"
            }
          ],
          "moduleSpecifier": "https://raw.githubusercontent.com/metatypedev/ghjk/v0.2.1/ports/cargobi.ts"
        },
        "crateName": "wasm-tools",
        "locked": true
      },
      "bciqpu7gxs3zm7i4gwp3m3cfdxwz27ixvsykdnbxrl5m5mt3xbb3b4la": {
        "version": "0.13.4",
        "port": {
          "ty": "denoWorker@v1",
          "name": "pipi_pypi",
          "platforms": [
            "x86_64-linux",
            "aarch64-linux",
            "x86_64-darwin",
            "aarch64-darwin",
            "x86_64-windows",
            "aarch64-windows",
            "x86_64-freebsd",
            "aarch64-freebsd",
            "x86_64-netbsd",
            "aarch64-netbsd",
            "x86_64-aix",
            "aarch64-aix",
            "x86_64-solaris",
            "aarch64-solaris",
            "x86_64-illumos",
            "aarch64-illumos",
            "x86_64-android",
            "aarch64-android"
          ],
          "version": "0.1.0",
          "buildDeps": [
            {
              "name": "cpy_bs_ghrel"
            }
          ],
          "moduleSpecifier": "https://raw.githubusercontent.com/metatypedev/ghjk/v0.2.1/ports/pipi.ts"
        },
        "packageName": "componentize-py"
      },
      "bciqjme7csfq43oenkrsakdhaha34hgy6vdwkfffki2ank3kf6mjcguq": {
        "version": "1.3.0",
        "port": {
          "ty": "denoWorker@v1",
          "name": "npmi_npm",
          "platforms": [
            "x86_64-linux",
            "aarch64-linux",
            "x86_64-darwin",
            "aarch64-darwin",
            "x86_64-windows",
            "aarch64-windows",
            "x86_64-freebsd",
            "aarch64-freebsd",
            "x86_64-netbsd",
            "aarch64-netbsd",
            "x86_64-aix",
            "aarch64-aix",
            "x86_64-solaris",
            "aarch64-solaris",
            "x86_64-illumos",
            "aarch64-illumos",
            "x86_64-android",
            "aarch64-android"
          ],
          "version": "0.1.0",
          "buildDeps": [
            {
              "name": "node_org"
            }
          ],
          "moduleSpecifier": "https://raw.githubusercontent.com/metatypedev/ghjk/v0.2.1/ports/npmi.ts"
        },
        "packageName": "@bytecodealliance/jco"
      },
      "bciqifvrtbr5a6nomogpnbn7jxwscqpepdgh67lrsjpkh6t2odnjrnma": {
        "version": "3.7.1",
        "port": {
          "ty": "denoWorker@v1",
          "name": "cargobi_cratesio",
          "platforms": [
            "x86_64-linux",
            "aarch64-linux",
            "x86_64-darwin",
            "aarch64-darwin",
            "x86_64-windows",
            "aarch64-windows",
            "x86_64-freebsd",
            "aarch64-freebsd",
            "x86_64-netbsd",
            "aarch64-netbsd",
            "x86_64-aix",
            "aarch64-aix",
            "x86_64-solaris",
            "aarch64-solaris",
            "x86_64-illumos",
            "aarch64-illumos",
            "x86_64-android",
            "aarch64-android"
          ],
          "version": "0.1.0",
          "buildDeps": [
            {
              "name": "cargo_binstall_ghrel"
            },
            {
              "name": "rust_rustup"
            }
          ],
          "moduleSpecifier": "https://raw.githubusercontent.com/metatypedev/ghjk/v0.2.1/ports/cargobi.ts"
        },
        "crateName": "protobuf-codegen"
      },
      "bciqezkigmtx5tweeflmn27yofgwybmgbat7g6jg4xmxamomsdpvenay": {
        "version": "nightly-2024-05-26",
        "port": {
          "ty": "denoWorker@v1",
          "name": "rust_rustup",
          "platforms": [
            "x86_64-linux",
            "aarch64-linux",
            "x86_64-darwin",
            "aarch64-darwin",
            "x86_64-windows",
            "aarch64-windows",
            "x86_64-freebsd",
            "aarch64-freebsd",
            "x86_64-netbsd",
            "aarch64-netbsd",
            "x86_64-aix",
            "aarch64-aix",
            "x86_64-solaris",
            "aarch64-solaris",
            "x86_64-illumos",
            "aarch64-illumos",
            "x86_64-android",
            "aarch64-android"
          ],
          "version": "0.1.0",
          "buildDeps": [
            {
              "name": "rustup_rustlang"
            }
          ],
          "moduleSpecifier": "https://raw.githubusercontent.com/metatypedev/ghjk/v0.2.1/ports/rust.ts"
        },
        "profile": "minimal"
      },
      "bciqiknd2vbwhxng2oy5d7qjpor7jq74pulaeijfrywyggv4mw3wngsi": {
        "version": "0.1.47",
        "port": {
          "ty": "denoWorker@v1",
          "name": "cargobi_cratesio",
          "platforms": [
            "x86_64-linux",
            "aarch64-linux",
            "x86_64-darwin",
            "aarch64-darwin",
            "x86_64-windows",
            "aarch64-windows",
            "x86_64-freebsd",
            "aarch64-freebsd",
            "x86_64-netbsd",
            "aarch64-netbsd",
            "x86_64-aix",
            "aarch64-aix",
            "x86_64-solaris",
            "aarch64-solaris",
            "x86_64-illumos",
            "aarch64-illumos",
            "x86_64-android",
            "aarch64-android"
          ],
          "version": "0.1.0",
          "buildDeps": [
            {
              "name": "cargo_binstall_ghrel"
            },
            {
              "name": "rust_rustup"
            }
          ],
          "moduleSpecifier": "https://raw.githubusercontent.com/metatypedev/ghjk/v0.2.1/ports/cargobi.ts"
        },
        "crateName": "cargo-udeps",
        "locked": true
      }
    }
  }
}<|MERGE_RESOLUTION|>--- conflicted
+++ resolved
@@ -725,7 +725,6 @@
           "locked": true,
           "specifiedVersion": true
         },
-<<<<<<< HEAD
         "bciqg5gzspxjw7zvrubuyyqskh2244x6mkoxfwugnrx3clyadlegvidi": {
           "version": "v2.0.6",
           "buildDepConfigs": {},
@@ -809,12 +808,12 @@
           "version": "v2.1.5",
           "buildDepConfigs": {},
           "portRef": "deno_ghrel@0.1.0",
-=======
+          "specifiedVersion": true
+        },
         "bciqpgmk2bjfy4sepf4e3xkitaph7zo5ed4ka3koinkpy25v5r3meb4q": {
           "version": "v10.6.4",
           "buildDepConfigs": {},
           "portRef": "pnpm_ghrel@0.1.0",
->>>>>>> 92f53a2d
           "specifiedVersion": true
         }
       }
