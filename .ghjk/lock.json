{
  "version": "0",
  "platform": "x86_64-linux",
  "moduleEntries": {
    "ports": {
      "version": "0",
      "configResolutions": {
        "bciqkv7foyoio4wpti4yf2qrw5nphkgk2din6ba7mjv2w7hmgrv725ja": {
          "version": "v2.4.0",
          "buildDepConfigs": {
            "tar_aa": {
              "version": "1.35",
              "buildDepConfigs": {},
              "portRef": "tar_aa@0.1.0",
              "specifiedVersion": false
            }
          },
          "portRef": "mold_ghrel@0.1.0",
          "replaceLd": true,
          "specifiedVersion": true
        },
        "bciqj4p5hoqweghbuvz52rupja7sqze34z63dd62nz632c5zxikv6ezy": {
          "version": "1.35",
          "buildDepConfigs": {},
          "portRef": "tar_aa@0.1.0",
          "specifiedVersion": false
        },
        "bciqjlw6cxddajjmznoemlmnu7mgbbm7a3hfmnd2x5oivwajmiqui5ey": {
          "version": "v0.2.71",
          "buildDepConfigs": {},
          "portRef": "act_ghrel@0.1.0",
          "specifiedVersion": false
        },
        "bciqkdikxlnvysolt3rirxozdyaovts5jo7e6zdhto7pjgxss4rkjeui": {
          "version": "0.5.0",
          "buildDepConfigs": {
            "cargo_binstall_ghrel": {
              "version": "v1.10.21",
              "buildDepConfigs": {},
              "portRef": "cargo_binstall_ghrel@0.1.0",
              "specifiedVersion": false
            },
            "rust_rustup": {
              "version": "1.80.1",
              "buildDepConfigs": {
                "rustup_rustlang": {
                  "version": "1.27.1",
                  "buildDepConfigs": {
                    "git_aa": {
                      "version": "2.45.2",
                      "buildDepConfigs": {},
                      "portRef": "git_aa@0.1.0",
                      "specifiedVersion": false
                    }
                  },
                  "portRef": "rustup_rustlang@0.1.0",
                  "specifiedVersion": false
                }
              },
              "portRef": "rust_rustup@0.1.0",
              "profile": "minimal",
              "specifiedVersion": true
            }
          },
          "portRef": "cargobi_cratesio@0.1.0",
          "crateName": "whiz",
          "locked": true,
          "specifiedVersion": false
        },
        "bciqeal5okt5zj763vhgsmf3afr5thrkqaitv6pb3wwegcwyb74gdyjq": {
          "version": "v1.10.21",
          "buildDepConfigs": {},
          "portRef": "cargo_binstall_ghrel@0.1.0",
          "specifiedVersion": false
        },
        "bciqdxxrdxv7gdhguk43f7tqbzpamv3evrwffw2c6wujly5ijvanb24q": {
          "version": "1.80.1",
          "buildDepConfigs": {
            "rustup_rustlang": {
              "version": "1.27.1",
              "buildDepConfigs": {
                "git_aa": {
                  "version": "2.45.2",
                  "buildDepConfigs": {},
                  "portRef": "git_aa@0.1.0",
                  "specifiedVersion": false
                }
              },
              "portRef": "rustup_rustlang@0.1.0",
              "specifiedVersion": false
            }
          },
          "portRef": "rust_rustup@0.1.0",
          "profile": "minimal",
          "specifiedVersion": true
        },
        "bciqay4m4kmzfduj5t2clgejxgpe5zwper6lyyaxt7rhbjalaqd32nhq": {
          "version": "2.45.2",
          "buildDepConfigs": {},
          "portRef": "git_aa@0.1.0",
          "specifiedVersion": false
        },
        "bciqewpyjyfnnk4rbd6bbu5who2w6ve7dyt3inal72zg23cs4qnln32q": {
          "version": "1.27.1",
          "buildDepConfigs": {
            "git_aa": {
              "version": "2.45.2",
              "buildDepConfigs": {},
              "portRef": "git_aa@0.1.0",
              "specifiedVersion": false
            }
          },
          "portRef": "rustup_rustlang@0.1.0",
          "specifiedVersion": false
        },
        "bciqg6addm4t4fpqgkcpukqvbdrkscd56popl3at6aljs4tfnsfl3iki": {
          "version": "0.4.0",
          "buildDepConfigs": {
            "cargo_binstall_ghrel": {
              "version": "v1.10.21",
              "buildDepConfigs": {},
              "portRef": "cargo_binstall_ghrel@0.1.0",
              "specifiedVersion": false
            },
            "rust_rustup": {
              "version": "1.80.1",
              "buildDepConfigs": {
                "rustup_rustlang": {
                  "version": "1.27.1",
                  "buildDepConfigs": {
                    "git_aa": {
                      "version": "2.45.2",
                      "buildDepConfigs": {},
                      "portRef": "git_aa@0.1.0",
                      "specifiedVersion": false
                    }
                  },
                  "portRef": "rustup_rustlang@0.1.0",
                  "specifiedVersion": false
                }
              },
              "portRef": "rust_rustup@0.1.0",
              "profile": "minimal",
              "specifiedVersion": true
            }
          },
          "portRef": "cargobi_cratesio@0.1.0",
          "crateName": "wit-deps-cli",
          "locked": true,
          "specifiedVersion": false
        },
        "bciqjt35de5uwbp3qv3idkj7or2pu2gcun5jjkdttfupyuseslmjny5i": {
          "version": "2.7.0",
          "buildDepConfigs": {
            "cargo_binstall_ghrel": {
              "version": "v1.10.21",
              "buildDepConfigs": {},
              "portRef": "cargo_binstall_ghrel@0.1.0",
              "specifiedVersion": false
            },
            "rust_rustup": {
              "version": "1.80.1",
              "buildDepConfigs": {
                "rustup_rustlang": {
                  "version": "1.27.1",
                  "buildDepConfigs": {
                    "git_aa": {
                      "version": "2.45.2",
                      "buildDepConfigs": {},
                      "portRef": "git_aa@0.1.0",
                      "specifiedVersion": false
                    }
                  },
                  "portRef": "rustup_rustlang@0.1.0",
                  "specifiedVersion": false
                }
              },
              "portRef": "rust_rustup@0.1.0",
              "profile": "minimal",
              "specifiedVersion": true
            }
          },
          "portRef": "cargobi_cratesio@0.1.0",
          "crateName": "git-cliff",
          "locked": true,
          "specifiedVersion": false
        },
        "bciqaptuytx6h5lrjrb4xyeg2b5wjh5d3kawubwf6mssdgpntoqtxeha": {
          "version": "3.7.1",
          "buildDepConfigs": {
            "cpy_bs_ghrel": {
              "version": "3.12.5",
              "buildDepConfigs": {
                "tar_aa": {
                  "version": "1.35",
                  "buildDepConfigs": {},
                  "portRef": "tar_aa@0.1.0",
                  "specifiedVersion": false
                },
                "zstd_aa": {
                  "version": "v1.5.6,",
                  "buildDepConfigs": {},
                  "portRef": "zstd_aa@0.1.0",
                  "specifiedVersion": false
                }
              },
              "portRef": "cpy_bs_ghrel@0.1.0",
              "releaseTag": "20240814",
              "specifiedVersion": true
            }
          },
          "portRef": "pipi_pypi@0.1.0",
          "packageName": "pre-commit",
          "specifiedVersion": true
        },
        "bciqcsylkfsdlyzx76glxvivu4r236ivoynoaogmawn7wesftq4lht3a": {
          "version": "3.12.5",
          "buildDepConfigs": {
            "tar_aa": {
              "version": "1.35",
              "buildDepConfigs": {},
              "portRef": "tar_aa@0.1.0",
              "specifiedVersion": false
            },
            "zstd_aa": {
              "version": "v1.5.6,",
              "buildDepConfigs": {},
              "portRef": "zstd_aa@0.1.0",
              "specifiedVersion": false
            }
          },
          "portRef": "cpy_bs_ghrel@0.1.0",
          "releaseTag": "20240814",
          "specifiedVersion": true
        },
        "bciqe6fwheayositrdk7rkr2ngdr4wizldakex23tgivss7w6z7g3q3y": {
          "version": "v1.5.6,",
          "buildDepConfigs": {},
          "portRef": "zstd_aa@0.1.0",
          "specifiedVersion": false
        },
        "bciqbbuzvdy4qweoxykn6kcqp3xyoi2ehdbdv3xbir4inj6i3m72wcsa": {
          "version": "v0.13.1",
          "buildDepConfigs": {},
          "portRef": "temporal_cli_ghrel@0.1.0",
          "specifiedVersion": true
        },
        "bciqnvknjnd6ivod4sz4usxxbxmhhyp4kiahvyy4yn6erblbzfu2s7na": {
          "version": "1.33.0",
          "buildDepConfigs": {
            "cargo_binstall_ghrel": {
              "version": "v1.10.21",
              "buildDepConfigs": {},
              "portRef": "cargo_binstall_ghrel@0.1.0",
              "specifiedVersion": false
            },
            "rust_rustup": {
              "version": "1.80.1",
              "buildDepConfigs": {
                "rustup_rustlang": {
                  "version": "1.27.1",
                  "buildDepConfigs": {
                    "git_aa": {
                      "version": "2.45.2",
                      "buildDepConfigs": {},
                      "portRef": "git_aa@0.1.0",
                      "specifiedVersion": false
                    }
                  },
                  "portRef": "rustup_rustlang@0.1.0",
                  "specifiedVersion": false
                }
              },
              "portRef": "rust_rustup@0.1.0",
              "profile": "minimal",
              "specifiedVersion": true
            }
          },
          "portRef": "cargobi_cratesio@0.1.0",
          "crateName": "cargo-insta",
          "locked": true,
          "specifiedVersion": true
        },
        "bciqgustga36b3bmjpi76xcde43z3efxo2czwmvotcxlktxkhcizywiq": {
          "version": "0.2.5",
          "buildDepConfigs": {
            "cargo_binstall_ghrel": {
              "version": "v1.10.21",
              "buildDepConfigs": {},
              "portRef": "cargo_binstall_ghrel@0.1.0",
              "specifiedVersion": false
            },
            "rust_rustup": {
              "version": "1.80.1",
              "buildDepConfigs": {
                "rustup_rustlang": {
                  "version": "1.27.1",
                  "buildDepConfigs": {
                    "git_aa": {
                      "version": "2.45.2",
                      "buildDepConfigs": {},
                      "portRef": "git_aa@0.1.0",
                      "specifiedVersion": false
                    }
                  },
                  "portRef": "rustup_rustlang@0.1.0",
                  "specifiedVersion": false
                }
              },
              "portRef": "rust_rustup@0.1.0",
              "profile": "minimal",
              "specifiedVersion": true
            }
          },
          "portRef": "cargobi_cratesio@0.1.0",
          "crateName": "cross",
          "locked": true,
          "specifiedVersion": true
        },
        "bciqfoh6rcv3bhze6nzb3edufogn5usavol623q7hw6lfuq3du3fe3ry": {
          "version": "v28.2",
          "buildDepConfigs": {},
          "portRef": "protoc_ghrel@0.1.0",
          "specifiedVersion": true
        },
        "bciqmpujkkyxmzdz7sxpvi2pmajzfmg6gofplyqn43av2styxu2ng7sy": {
          "version": "8.11.0",
          "buildDepConfigs": {},
          "portRef": "curl_aa@0.1.0",
          "specifiedVersion": false
        },
        "bciqngfjdds2gmnwhriiif3fjgqw2hhpm3ssqxlnq4kiwyk53uesmzgy": {
          "version": "3.31.4",
          "buildDepConfigs": {
            "curl_aa": {
              "version": "8.11.0",
              "buildDepConfigs": {},
              "portRef": "curl_aa@0.1.0",
              "specifiedVersion": false
            },
            "git_aa": {
              "version": "2.45.2",
              "buildDepConfigs": {},
              "portRef": "git_aa@0.1.0",
              "specifiedVersion": false
            },
            "asdf_plugin_git": {
              "version": "9959904699",
              "buildDepConfigs": {
                "git_aa": {
                  "version": "2.45.2",
                  "buildDepConfigs": {},
                  "portRef": "git_aa@0.1.0",
                  "specifiedVersion": false
                }
              },
              "portRef": "asdf_plugin_git@0.1.0",
              "pluginRepo": "https://github.com/asdf-community/asdf-cmake",
              "specifiedVersion": false
            }
          },
          "resolutionDepConfigs": {
            "asdf_plugin_git": {
              "pluginRepo": "https://github.com/asdf-community/asdf-cmake",
              "portRef": "asdf_plugin_git@0.1.0"
            }
          },
          "portRef": "asdf@0.1.0",
          "pluginRepo": "https://github.com/asdf-community/asdf-cmake",
          "installType": "version",
          "specifiedVersion": false
        },
        "bciqj77qfidghicv6joxixetnt5j3pdpo4j42exeghzsotetd5yhmpui": {
          "version": "9959904699",
          "buildDepConfigs": {
            "git_aa": {
              "version": "2.45.2",
              "buildDepConfigs": {},
              "portRef": "git_aa@0.1.0",
              "specifiedVersion": false
            }
          },
          "portRef": "asdf_plugin_git@0.1.0",
          "pluginRepo": "https://github.com/asdf-community/asdf-cmake",
          "specifiedVersion": false
        },
        "bciqann5bufou5bjvn7uzq4zr5baiawmo23rkt4jy2bpruewumtfmbei": {
          "version": "2.45.2",
          "buildDepConfigs": {},
          "portRef": "git_aa@0.1.0",
          "specifiedVersion": true
        },
        "bciqh6lifl6dl5jftfpd4qqvb4q4yx4c2jgycqzz5fcg2gsp5zocuedi": {
          "version": "v1.46.3",
          "buildDepConfigs": {},
          "portRef": "deno_ghrel@0.1.0",
          "specifiedVersion": true
        },
        "bciqeuydb323bsxomz437z6xv7imxxgiecyhqheaw2nvm2u5cmgdd4vy": {
          "version": "3.9.19",
          "buildDepConfigs": {
            "tar_aa": {
              "version": "1.35",
              "buildDepConfigs": {},
              "portRef": "tar_aa@0.1.0",
              "specifiedVersion": false
            },
            "zstd_aa": {
              "version": "v1.5.6,",
              "buildDepConfigs": {},
              "portRef": "zstd_aa@0.1.0",
              "specifiedVersion": false
            }
          },
          "portRef": "cpy_bs_ghrel@0.1.0",
          "releaseTag": "20240814",
          "specifiedVersion": true
        },
        "bciqftkwrm7ms3vsx7nw3euw3wotzed3dlhvycqnk7mhg7gsbhz26khi": {
          "version": "0.4.7",
          "buildDepConfigs": {
            "cpy_bs_ghrel": {
              "version": "3.12.5",
              "buildDepConfigs": {
                "tar_aa": {
                  "version": "1.35",
                  "buildDepConfigs": {},
                  "portRef": "tar_aa@0.1.0",
                  "specifiedVersion": false
                },
                "zstd_aa": {
                  "version": "v1.5.6,",
                  "buildDepConfigs": {},
                  "portRef": "zstd_aa@0.1.0",
                  "specifiedVersion": false
                }
              },
              "portRef": "cpy_bs_ghrel@0.1.0",
              "releaseTag": "20240814",
              "specifiedVersion": true
            }
          },
          "portRef": "pipi_pypi@0.1.0",
          "packageName": "ruff",
          "specifiedVersion": true
        },
        "bciqjrdkuk366snl5rgzvkskacsphzernzelmhhu3sgkbpst6yptbpnq": {
          "version": "1.8.3",
          "buildDepConfigs": {
            "cpy_bs_ghrel": {
              "version": "3.12.5",
              "buildDepConfigs": {
                "tar_aa": {
                  "version": "1.35",
                  "buildDepConfigs": {},
                  "portRef": "tar_aa@0.1.0",
                  "specifiedVersion": false
                },
                "zstd_aa": {
                  "version": "v1.5.6,",
                  "buildDepConfigs": {},
                  "portRef": "zstd_aa@0.1.0",
                  "specifiedVersion": false
                }
              },
              "portRef": "cpy_bs_ghrel@0.1.0",
              "releaseTag": "20240814",
              "specifiedVersion": true
            }
          },
          "portRef": "pipi_pypi@0.1.0",
          "packageName": "poetry",
          "specifiedVersion": true
        },
        "bciqigrb324p62juzwmsfnb5oz3ffwa4dj4i3cjqn2vegarnxv427i4i": {
          "version": "v20.8.0",
          "buildDepConfigs": {
            "tar_aa": {
              "version": "1.35",
              "buildDepConfigs": {},
              "portRef": "tar_aa@0.1.0",
              "specifiedVersion": false
            }
          },
          "portRef": "node_org@0.1.0",
          "specifiedVersion": true
        },
        "bciqb53vnbgb6fcovjas7p4vhxkqbqicchrmz4g6cz2c2ffj2lqaog3i": {
          "version": "v9.15.0",
          "buildDepConfigs": {},
          "portRef": "pnpm_ghrel@0.1.0",
          "specifiedVersion": true
        },
        "bciqchyssdrikfkpksvaf332htzx3ztqnu2a7nolskedqc6ggzw6lg6a": {
          "version": "10.0.1",
          "buildDepConfigs": {
            "node_org": {
              "version": "v20.8.0",
              "buildDepConfigs": {
                "tar_aa": {
                  "version": "1.35",
                  "buildDepConfigs": {},
                  "portRef": "tar_aa@0.1.0",
                  "specifiedVersion": false
                }
              },
              "portRef": "node_org@0.1.0",
              "specifiedVersion": true
            }
          },
          "portRef": "npmi_npm@0.1.0",
          "packageName": "node-gyp",
          "specifiedVersion": true
        },
        "bciqow7vi5yxnhumjr3am67ct5pnavar2e55wp2vlddesl43oyppw5kq": {
          "version": "0.116.1",
          "buildDepConfigs": {
            "cargo_binstall_ghrel": {
              "version": "v1.10.21",
              "buildDepConfigs": {},
              "portRef": "cargo_binstall_ghrel@0.1.0",
              "specifiedVersion": false
            },
            "rust_rustup": {
              "version": "1.80.1",
              "buildDepConfigs": {
                "rustup_rustlang": {
                  "version": "1.27.1",
                  "buildDepConfigs": {
                    "git_aa": {
                      "version": "2.45.2",
                      "buildDepConfigs": {},
                      "portRef": "git_aa@0.1.0",
                      "specifiedVersion": false
                    }
                  },
                  "portRef": "rustup_rustlang@0.1.0",
                  "specifiedVersion": false
                }
              },
              "portRef": "rust_rustup@0.1.0",
              "profile": "minimal",
              "specifiedVersion": true
            }
          },
          "portRef": "cargobi_cratesio@0.1.0",
          "crateName": "wasm-opt",
          "locked": true,
          "specifiedVersion": true
        },
        "bciqgrinxolr2jfyj4smh3w5vwz6n4aacistocxbat5pz2fwf23glslq": {
          "version": "1.208.1",
          "buildDepConfigs": {
            "cargo_binstall_ghrel": {
              "version": "v1.10.21",
              "buildDepConfigs": {},
              "portRef": "cargo_binstall_ghrel@0.1.0",
              "specifiedVersion": false
            },
            "rust_rustup": {
              "version": "1.80.1",
              "buildDepConfigs": {
                "rustup_rustlang": {
                  "version": "1.27.1",
                  "buildDepConfigs": {
                    "git_aa": {
                      "version": "2.45.2",
                      "buildDepConfigs": {},
                      "portRef": "git_aa@0.1.0",
                      "specifiedVersion": false
                    }
                  },
                  "portRef": "rustup_rustlang@0.1.0",
                  "specifiedVersion": false
                }
              },
              "portRef": "rust_rustup@0.1.0",
              "profile": "minimal",
              "specifiedVersion": true
            }
          },
          "portRef": "cargobi_cratesio@0.1.0",
          "crateName": "wasm-tools",
          "locked": true,
          "specifiedVersion": true
        },
        "bciqghgb2rje3epckvbdexyfqud7yw6wbu32vt3h6iglfsytgvyqiosy": {
          "version": "0.13.4",
          "buildDepConfigs": {
            "cpy_bs_ghrel": {
              "version": "3.12.5",
              "buildDepConfigs": {
                "tar_aa": {
                  "version": "1.35",
                  "buildDepConfigs": {},
                  "portRef": "tar_aa@0.1.0",
                  "specifiedVersion": false
                },
                "zstd_aa": {
                  "version": "v1.5.6,",
                  "buildDepConfigs": {},
                  "portRef": "zstd_aa@0.1.0",
                  "specifiedVersion": false
                }
              },
              "portRef": "cpy_bs_ghrel@0.1.0",
              "releaseTag": "20240814",
              "specifiedVersion": true
            }
          },
          "portRef": "pipi_pypi@0.1.0",
          "packageName": "componentize-py",
          "specifiedVersion": true
        },
        "bciqb6acvw45s2pagycoulvy6e5n5ukmbi6j4lrwe2nr5vu5txe333mi": {
          "version": "1.3.0",
          "buildDepConfigs": {
            "node_org": {
              "version": "v20.8.0",
              "buildDepConfigs": {
                "tar_aa": {
                  "version": "1.35",
                  "buildDepConfigs": {},
                  "portRef": "tar_aa@0.1.0",
                  "specifiedVersion": false
                }
              },
              "portRef": "node_org@0.1.0",
              "specifiedVersion": true
            }
          },
          "portRef": "npmi_npm@0.1.0",
          "packageName": "@bytecodealliance/jco",
          "specifiedVersion": true
        },
        "bciqn2ct4mwrwyise3qlnabpine33dzt3lvnrhrbnkw4pnyryfe5is5a": {
          "version": "3.7.1",
          "buildDepConfigs": {
            "cargo_binstall_ghrel": {
              "version": "v1.10.21",
              "buildDepConfigs": {},
              "portRef": "cargo_binstall_ghrel@0.1.0",
              "specifiedVersion": false
            },
            "rust_rustup": {
              "version": "1.80.1",
              "buildDepConfigs": {
                "rustup_rustlang": {
                  "version": "1.27.1",
                  "buildDepConfigs": {
                    "git_aa": {
                      "version": "2.45.2",
                      "buildDepConfigs": {},
                      "portRef": "git_aa@0.1.0",
                      "specifiedVersion": false
                    }
                  },
                  "portRef": "rustup_rustlang@0.1.0",
                  "specifiedVersion": false
                }
              },
              "portRef": "rust_rustup@0.1.0",
              "profile": "minimal",
              "specifiedVersion": true
            }
          },
          "portRef": "cargobi_cratesio@0.1.0",
          "crateName": "protobuf-codegen",
          "specifiedVersion": true
        },
        "bciqe6sahnduk5kofaohmecai2ip7ipjakg7rn32ezstllzr5nixmhyi": {
          "version": "nightly-2024-05-26",
          "buildDepConfigs": {
            "rustup_rustlang": {
              "version": "1.27.1",
              "buildDepConfigs": {
                "git_aa": {
                  "version": "2.45.2",
                  "buildDepConfigs": {},
                  "portRef": "git_aa@0.1.0",
                  "specifiedVersion": false
                }
              },
              "portRef": "rustup_rustlang@0.1.0",
              "specifiedVersion": false
            }
          },
          "portRef": "rust_rustup@0.1.0",
          "profile": "minimal",
          "specifiedVersion": true
        },
        "bciqmdyyew3oomtpx6rnfqnnehe4inls4wf26fq6nat6uxd3oqjwlmyi": {
          "version": "0.1.47",
          "buildDepConfigs": {
            "cargo_binstall_ghrel": {
              "version": "v1.10.21",
              "buildDepConfigs": {},
              "portRef": "cargo_binstall_ghrel@0.1.0",
              "specifiedVersion": false
            },
            "rust_rustup": {
              "version": "1.80.1",
              "buildDepConfigs": {
                "rustup_rustlang": {
                  "version": "1.27.1",
                  "buildDepConfigs": {
                    "git_aa": {
                      "version": "2.45.2",
                      "buildDepConfigs": {},
                      "portRef": "git_aa@0.1.0",
                      "specifiedVersion": false
                    }
                  },
                  "portRef": "rustup_rustlang@0.1.0",
                  "specifiedVersion": false
                }
              },
              "portRef": "rust_rustup@0.1.0",
              "profile": "minimal",
              "specifiedVersion": true
            }
          },
          "portRef": "cargobi_cratesio@0.1.0",
          "crateName": "cargo-udeps",
          "locked": true,
          "specifiedVersion": true
        }
      }
    },
    "tasks": {
      "version": "0"
    },
    "envs": {
      "version": "0"
    }
  },
  "config": {
    "modules": [
      {
        "id": "ports",
        "config": {
          "sets": {
            "ghjkEnvProvInstSet___main": {
              "installs": [
                "bciqminqcmgw3fbbhibwc7tf6mrupttheic7kpiykadbowqmnzhmzo5a"
              ],
              "allowedBuildDeps": "bciqek3tmrhm4iohl6tvdzlhxwhv7b52makvvgehltxv52d3l7rbki3y"
            },
            "ghjkEnvProvInstSet____rust": {
              "installs": [
                "bciqfjvqemdy7d6axvwkywcm6v66wogddvk7k6e6rps4e6zidkjvm4fy",
                "bciqlubbahrp4pxohyffmn5yj52atjgmn5nxepmkdev6wtmvpbx7kr7y",
                "bciqminqcmgw3fbbhibwc7tf6mrupttheic7kpiykadbowqmnzhmzo5a"
              ],
              "allowedBuildDeps": "bciqek3tmrhm4iohl6tvdzlhxwhv7b52makvvgehltxv52d3l7rbki3y"
            },
            "ghjkEnvProvInstSet___dev": {
              "installs": [
                "bciqbx637744bfiyvprs77xdnvdt7uuwmtlntfjpwmkda672gklkbpmi",
                "bciqdoqocirh7aseu5o5hfqaj3sb3pfd3z3rlvig26xttmcmsoljuz6i",
                "bciqjsjvkjm6xvoovs6y3y6me32422zr5wc5njs4kwfmmyf6nt6jzv2i",
                "bciqdf7jtq3zzhn676t2dr7fyve47fj7coajtymmye353lrrluskjk7q",
                "bciqeaqeduyhykw7s7gq6ney6ci7deheq3etgdwkvg55mwbzdhz2opra",
                "bciqdtuhf425g6prb5fyupbcokttmkill6wyqk7bkphx3ueltl5mvu4q",
                "bciqmvgsg7h3ohj3m7das4bznahgt6tyq7mamta3n2vorulqvml7mywq",
                "bciqicdqw36v63cbrscwsgtu2htrmwmgtfoxexv4rx5d2y24vytxbuma",
                "bciqe33uhsuaesrjk6luzxrbbimwg5ydt6x2lrieelwbr7aft4g2qwsy",
                "bciqfjvqemdy7d6axvwkywcm6v66wogddvk7k6e6rps4e6zidkjvm4fy",
                "bciqlubbahrp4pxohyffmn5yj52atjgmn5nxepmkdev6wtmvpbx7kr7y",
                "bciqminqcmgw3fbbhibwc7tf6mrupttheic7kpiykadbowqmnzhmzo5a",
                "bciqfpjzi6gguk7dafyicfjpzpwtybgyc2dsnxg2zxkcmyinzy7abpla",
                "bciqkgncxbauys2qfguplxcz2auxrcyamj4b6htqk2fqvohfm3afd7sa",
                "bciqihcmo6l5uwzih3e3ujc55curep4arfomo6rzkdsfim74unxexiqy",
                "bciqezep4ufkgwesldlm5etyfkgdsiickfudx7cosydcz6xtgeorn2hy",
                "bciqlt3rqqcn2tgexcgf7ndjceavwycoddgtn63fkh6z6i6pgmz7jr6y",
                "bciqlt27ioikxnpkqq37hma7ibn5e5wpzfarbvoh77zwdkarwghtvzxa",
                "bciqojan3zglnfctnmqyxvnxaha46yrnlhj77j3kw4mxadvauqepqdba",
                "bciqcnbruy2q6trpvia52n2yis4t27taoz4mxkeguqz5aif7ex6rp26y",
                "bciqpu7gxs3zm7i4gwp3m3cfdxwz27ixvsykdnbxrl5m5mt3xbb3b4la",
                "bciqjme7csfq43oenkrsakdhaha34hgy6vdwkfffki2ank3kf6mjcguq"
              ],
              "allowedBuildDeps": "bciqek3tmrhm4iohl6tvdzlhxwhv7b52makvvgehltxv52d3l7rbki3y"
            },
            "ghjkEnvProvInstSet___oci": {
              "installs": [
                "bciqbx637744bfiyvprs77xdnvdt7uuwmtlntfjpwmkda672gklkbpmi",
                "bciqfjvqemdy7d6axvwkywcm6v66wogddvk7k6e6rps4e6zidkjvm4fy",
                "bciqlubbahrp4pxohyffmn5yj52atjgmn5nxepmkdev6wtmvpbx7kr7y",
                "bciqminqcmgw3fbbhibwc7tf6mrupttheic7kpiykadbowqmnzhmzo5a",
                "bciqojan3zglnfctnmqyxvnxaha46yrnlhj77j3kw4mxadvauqepqdba",
                "bciqcnbruy2q6trpvia52n2yis4t27taoz4mxkeguqz5aif7ex6rp26y",
                "bciqpu7gxs3zm7i4gwp3m3cfdxwz27ixvsykdnbxrl5m5mt3xbb3b4la",
                "bciqjme7csfq43oenkrsakdhaha34hgy6vdwkfffki2ank3kf6mjcguq"
              ],
              "allowedBuildDeps": "bciqek3tmrhm4iohl6tvdzlhxwhv7b52makvvgehltxv52d3l7rbki3y"
            },
            "ghjkEnvProvInstSet___ci": {
              "installs": [
                "bciqbx637744bfiyvprs77xdnvdt7uuwmtlntfjpwmkda672gklkbpmi",
                "bciqdtuhf425g6prb5fyupbcokttmkill6wyqk7bkphx3ueltl5mvu4q",
                "bciqmvgsg7h3ohj3m7das4bznahgt6tyq7mamta3n2vorulqvml7mywq",
                "bciqicdqw36v63cbrscwsgtu2htrmwmgtfoxexv4rx5d2y24vytxbuma",
                "bciqe33uhsuaesrjk6luzxrbbimwg5ydt6x2lrieelwbr7aft4g2qwsy",
                "bciqfjvqemdy7d6axvwkywcm6v66wogddvk7k6e6rps4e6zidkjvm4fy",
                "bciqlubbahrp4pxohyffmn5yj52atjgmn5nxepmkdev6wtmvpbx7kr7y",
                "bciqminqcmgw3fbbhibwc7tf6mrupttheic7kpiykadbowqmnzhmzo5a",
                "bciqfpjzi6gguk7dafyicfjpzpwtybgyc2dsnxg2zxkcmyinzy7abpla",
                "bciqkgncxbauys2qfguplxcz2auxrcyamj4b6htqk2fqvohfm3afd7sa",
                "bciqihcmo6l5uwzih3e3ujc55curep4arfomo6rzkdsfim74unxexiqy",
                "bciqezep4ufkgwesldlm5etyfkgdsiickfudx7cosydcz6xtgeorn2hy",
                "bciqlt3rqqcn2tgexcgf7ndjceavwycoddgtn63fkh6z6i6pgmz7jr6y",
                "bciqlt27ioikxnpkqq37hma7ibn5e5wpzfarbvoh77zwdkarwghtvzxa",
                "bciqojan3zglnfctnmqyxvnxaha46yrnlhj77j3kw4mxadvauqepqdba",
                "bciqcnbruy2q6trpvia52n2yis4t27taoz4mxkeguqz5aif7ex6rp26y",
                "bciqpu7gxs3zm7i4gwp3m3cfdxwz27ixvsykdnbxrl5m5mt3xbb3b4la",
                "bciqjme7csfq43oenkrsakdhaha34hgy6vdwkfffki2ank3kf6mjcguq"
              ],
              "allowedBuildDeps": "bciqek3tmrhm4iohl6tvdzlhxwhv7b52makvvgehltxv52d3l7rbki3y"
            },
            "ghjkEnvProvInstSet____ecma": {
              "installs": [
                "bciqezep4ufkgwesldlm5etyfkgdsiickfudx7cosydcz6xtgeorn2hy",
                "bciqlt3rqqcn2tgexcgf7ndjceavwycoddgtn63fkh6z6i6pgmz7jr6y",
                "bciqlt27ioikxnpkqq37hma7ibn5e5wpzfarbvoh77zwdkarwghtvzxa",
                "bciqminqcmgw3fbbhibwc7tf6mrupttheic7kpiykadbowqmnzhmzo5a"
              ],
              "allowedBuildDeps": "bciqek3tmrhm4iohl6tvdzlhxwhv7b52makvvgehltxv52d3l7rbki3y"
            },
            "ghjkEnvProvInstSet____python": {
              "installs": [
                "bciqfpjzi6gguk7dafyicfjpzpwtybgyc2dsnxg2zxkcmyinzy7abpla",
                "bciqkgncxbauys2qfguplxcz2auxrcyamj4b6htqk2fqvohfm3afd7sa",
                "bciqihcmo6l5uwzih3e3ujc55curep4arfomo6rzkdsfim74unxexiqy",
                "bciqminqcmgw3fbbhibwc7tf6mrupttheic7kpiykadbowqmnzhmzo5a"
              ],
              "allowedBuildDeps": "bciqek3tmrhm4iohl6tvdzlhxwhv7b52makvvgehltxv52d3l7rbki3y"
            },
            "ghjkEnvProvInstSet____wasm": {
              "installs": [
                "bciqojan3zglnfctnmqyxvnxaha46yrnlhj77j3kw4mxadvauqepqdba",
                "bciqcnbruy2q6trpvia52n2yis4t27taoz4mxkeguqz5aif7ex6rp26y",
                "bciqpu7gxs3zm7i4gwp3m3cfdxwz27ixvsykdnbxrl5m5mt3xbb3b4la",
                "bciqjme7csfq43oenkrsakdhaha34hgy6vdwkfffki2ank3kf6mjcguq",
                "bciqminqcmgw3fbbhibwc7tf6mrupttheic7kpiykadbowqmnzhmzo5a"
              ],
              "allowedBuildDeps": "bciqek3tmrhm4iohl6tvdzlhxwhv7b52makvvgehltxv52d3l7rbki3y"
            },
            "ghjkEnvProvInstSet_______task_env_gen-subs-protoc": {
              "installs": [
                "bciqifvrtbr5a6nomogpnbn7jxwscqpepdgh67lrsjpkh6t2odnjrnma",
                "bciqfjvqemdy7d6axvwkywcm6v66wogddvk7k6e6rps4e6zidkjvm4fy",
                "bciqlubbahrp4pxohyffmn5yj52atjgmn5nxepmkdev6wtmvpbx7kr7y",
                "bciqminqcmgw3fbbhibwc7tf6mrupttheic7kpiykadbowqmnzhmzo5a"
              ],
              "allowedBuildDeps": "bciqek3tmrhm4iohl6tvdzlhxwhv7b52makvvgehltxv52d3l7rbki3y"
            },
            "ghjkEnvProvInstSet_______task_env_lint-udeps": {
              "installs": [
                "bciqezkigmtx5tweeflmn27yofgwybmgbat7g6jg4xmxamomsdpvenay",
                "bciqiknd2vbwhxng2oy5d7qjpor7jq74pulaeijfrywyggv4mw3wngsi",
                "bciqminqcmgw3fbbhibwc7tf6mrupttheic7kpiykadbowqmnzhmzo5a"
              ],
              "allowedBuildDeps": "bciqek3tmrhm4iohl6tvdzlhxwhv7b52makvvgehltxv52d3l7rbki3y"
            },
            "ghjkEnvProvInstSet_______task_env_dev-website": {
              "installs": [
                "bciqezep4ufkgwesldlm5etyfkgdsiickfudx7cosydcz6xtgeorn2hy",
                "bciqlt3rqqcn2tgexcgf7ndjceavwycoddgtn63fkh6z6i6pgmz7jr6y",
                "bciqlt27ioikxnpkqq37hma7ibn5e5wpzfarbvoh77zwdkarwghtvzxa",
                "bciqminqcmgw3fbbhibwc7tf6mrupttheic7kpiykadbowqmnzhmzo5a",
                "bciqfpjzi6gguk7dafyicfjpzpwtybgyc2dsnxg2zxkcmyinzy7abpla",
                "bciqkgncxbauys2qfguplxcz2auxrcyamj4b6htqk2fqvohfm3afd7sa",
                "bciqihcmo6l5uwzih3e3ujc55curep4arfomo6rzkdsfim74unxexiqy"
              ],
              "allowedBuildDeps": "bciqek3tmrhm4iohl6tvdzlhxwhv7b52makvvgehltxv52d3l7rbki3y"
            },
            "ghjkEnvProvInstSet_______task_env_test-rust": {
              "installs": [
                "bciqfjvqemdy7d6axvwkywcm6v66wogddvk7k6e6rps4e6zidkjvm4fy",
                "bciqlubbahrp4pxohyffmn5yj52atjgmn5nxepmkdev6wtmvpbx7kr7y",
                "bciqminqcmgw3fbbhibwc7tf6mrupttheic7kpiykadbowqmnzhmzo5a",
                "bciqezep4ufkgwesldlm5etyfkgdsiickfudx7cosydcz6xtgeorn2hy",
                "bciqlt3rqqcn2tgexcgf7ndjceavwycoddgtn63fkh6z6i6pgmz7jr6y",
                "bciqlt27ioikxnpkqq37hma7ibn5e5wpzfarbvoh77zwdkarwghtvzxa",
                "bciqfpjzi6gguk7dafyicfjpzpwtybgyc2dsnxg2zxkcmyinzy7abpla",
                "bciqkgncxbauys2qfguplxcz2auxrcyamj4b6htqk2fqvohfm3afd7sa",
                "bciqihcmo6l5uwzih3e3ujc55curep4arfomo6rzkdsfim74unxexiqy"
              ],
              "allowedBuildDeps": "bciqek3tmrhm4iohl6tvdzlhxwhv7b52makvvgehltxv52d3l7rbki3y"
            },
            "ghjkEnvProvInstSet_______task_env_dev-eg-tgraphs": {
              "installs": [
                "bciqfjvqemdy7d6axvwkywcm6v66wogddvk7k6e6rps4e6zidkjvm4fy",
                "bciqlubbahrp4pxohyffmn5yj52atjgmn5nxepmkdev6wtmvpbx7kr7y",
                "bciqminqcmgw3fbbhibwc7tf6mrupttheic7kpiykadbowqmnzhmzo5a",
                "bciqezep4ufkgwesldlm5etyfkgdsiickfudx7cosydcz6xtgeorn2hy",
                "bciqlt3rqqcn2tgexcgf7ndjceavwycoddgtn63fkh6z6i6pgmz7jr6y",
                "bciqlt27ioikxnpkqq37hma7ibn5e5wpzfarbvoh77zwdkarwghtvzxa",
                "bciqfpjzi6gguk7dafyicfjpzpwtybgyc2dsnxg2zxkcmyinzy7abpla",
                "bciqkgncxbauys2qfguplxcz2auxrcyamj4b6htqk2fqvohfm3afd7sa",
                "bciqihcmo6l5uwzih3e3ujc55curep4arfomo6rzkdsfim74unxexiqy"
              ],
              "allowedBuildDeps": "bciqek3tmrhm4iohl6tvdzlhxwhv7b52makvvgehltxv52d3l7rbki3y"
            },
            "ghjkEnvProvInstSet_______task_env_build-tgraph-py": {
              "installs": [
                "bciqfjvqemdy7d6axvwkywcm6v66wogddvk7k6e6rps4e6zidkjvm4fy",
                "bciqlubbahrp4pxohyffmn5yj52atjgmn5nxepmkdev6wtmvpbx7kr7y",
                "bciqminqcmgw3fbbhibwc7tf6mrupttheic7kpiykadbowqmnzhmzo5a",
                "bciqfpjzi6gguk7dafyicfjpzpwtybgyc2dsnxg2zxkcmyinzy7abpla",
                "bciqkgncxbauys2qfguplxcz2auxrcyamj4b6htqk2fqvohfm3afd7sa",
                "bciqihcmo6l5uwzih3e3ujc55curep4arfomo6rzkdsfim74unxexiqy"
              ],
              "allowedBuildDeps": "bciqek3tmrhm4iohl6tvdzlhxwhv7b52makvvgehltxv52d3l7rbki3y"
            },
            "ghjkEnvProvInstSet_______task_env_build-tgraph-rpc": {
              "installs": [
                "bciqfjvqemdy7d6axvwkywcm6v66wogddvk7k6e6rps4e6zidkjvm4fy",
                "bciqlubbahrp4pxohyffmn5yj52atjgmn5nxepmkdev6wtmvpbx7kr7y",
                "bciqminqcmgw3fbbhibwc7tf6mrupttheic7kpiykadbowqmnzhmzo5a"
              ],
              "allowedBuildDeps": "bciqek3tmrhm4iohl6tvdzlhxwhv7b52makvvgehltxv52d3l7rbki3y"
            },
            "ghjkEnvProvInstSet_______task_env_build-tgraph-ts": {
              "installs": [
                "bciqfjvqemdy7d6axvwkywcm6v66wogddvk7k6e6rps4e6zidkjvm4fy",
                "bciqlubbahrp4pxohyffmn5yj52atjgmn5nxepmkdev6wtmvpbx7kr7y",
                "bciqminqcmgw3fbbhibwc7tf6mrupttheic7kpiykadbowqmnzhmzo5a",
                "bciqezep4ufkgwesldlm5etyfkgdsiickfudx7cosydcz6xtgeorn2hy",
                "bciqlt3rqqcn2tgexcgf7ndjceavwycoddgtn63fkh6z6i6pgmz7jr6y",
                "bciqlt27ioikxnpkqq37hma7ibn5e5wpzfarbvoh77zwdkarwghtvzxa"
              ],
              "allowedBuildDeps": "bciqek3tmrhm4iohl6tvdzlhxwhv7b52makvvgehltxv52d3l7rbki3y"
            },
            "ghjkEnvProvInstSet_______task_env_build-sys-tgraphs": {
              "installs": [
                "bciqfjvqemdy7d6axvwkywcm6v66wogddvk7k6e6rps4e6zidkjvm4fy",
                "bciqlubbahrp4pxohyffmn5yj52atjgmn5nxepmkdev6wtmvpbx7kr7y",
                "bciqminqcmgw3fbbhibwc7tf6mrupttheic7kpiykadbowqmnzhmzo5a",
                "bciqfpjzi6gguk7dafyicfjpzpwtybgyc2dsnxg2zxkcmyinzy7abpla",
                "bciqkgncxbauys2qfguplxcz2auxrcyamj4b6htqk2fqvohfm3afd7sa",
                "bciqihcmo6l5uwzih3e3ujc55curep4arfomo6rzkdsfim74unxexiqy"
              ],
              "allowedBuildDeps": "bciqek3tmrhm4iohl6tvdzlhxwhv7b52makvvgehltxv52d3l7rbki3y"
            }
          }
        }
      },
      {
        "id": "tasks",
        "config": {
          "tasks": {
            "clean-node": {
              "ty": "denoFile@v1",
              "key": "clean-node",
              "desc": "Remove all node_modules directories in tree and other js artifacts.",
              "envKey": "bciqdjeti6ggn2dvpporxwb2phkde5ebqydekhmnwsadglmaulgfvkpq"
            },
            "clean-rust": {
              "ty": "denoFile@v1",
              "key": "clean-rust",
              "desc": "Clean cache of all cargo workspaces in repo.",
              "envKey": "bciqo2beyk2zq4cqxjmaidvdvyqadpxjj7cg3s2gsmffvbu3dsorujpq"
            },
            "version-bump": {
              "ty": "denoFile@v1",
              "key": "version-bump",
              "envKey": "bciqori26ml2iqph3izifvvfsf4b2ar3yddr344utbfstyk2v33ot3mq"
            },
            "version-print": {
              "ty": "denoFile@v1",
              "key": "version-print",
              "desc": "Print $CURRENT_VERSION",
              "envKey": "bciqori26ml2iqph3izifvvfsf4b2ar3yddr344utbfstyk2v33ot3mq"
            },
            "test-codegen": {
              "ty": "denoFile@v1",
              "key": "test-codegen",
              "workingDir": "./src/typegraph/specs/codegen",
              "envKey": "bciqbjavwy7rbire3zwlpgo2ifwzgnm6ywxqswnh6qxezwuvc4bqhrca"
            },
            "test-rust": {
              "ty": "denoFile@v1",
              "key": "test-rust",
              "envKey": "bciqbpi44mvq77dlpyhj6f3qd65he7briefiuow3ikuf63fl7sog5axq"
            },
            "test-website": {
              "ty": "denoFile@v1",
              "key": "test-website",
              "workingDir": "./docs/metatype.dev",
              "envKey": "bciqdjeti6ggn2dvpporxwb2phkde5ebqydekhmnwsadglmaulgfvkpq"
            },
            "test-e2e": {
              "ty": "denoFile@v1",
              "key": "test-e2e",
              "desc": "Shorthand for `tools/test.ts`",
              "envKey": "bciqgfkhptprs54tg3wl45acxctzc2lu4v2xlh3slk6w4m5g5ctysv4a"
            },
            "lock-sed": {
              "ty": "denoFile@v1",
              "key": "lock-sed",
              "desc": "Update versions",
              "envKey": "bciqori26ml2iqph3izifvvfsf4b2ar3yddr344utbfstyk2v33ot3mq"
            },
            "lint-deno": {
              "ty": "denoFile@v1",
              "key": "lint-deno",
              "envKey": "bciqori26ml2iqph3izifvvfsf4b2ar3yddr344utbfstyk2v33ot3mq"
            },
            "lint-udeps": {
              "ty": "denoFile@v1",
              "key": "lint-udeps",
              "desc": "Check for unused cargo depenencies",
              "envKey": "bciqexkzgjrssbarv2i34mmu26kjs4iqkbpbm5ffwbf5xqpmg54wk7uq"
            },
            "install-wasi-adapter": {
              "ty": "denoFile@v1",
              "key": "install-wasi-adapter",
              "envKey": "bciqori26ml2iqph3izifvvfsf4b2ar3yddr344utbfstyk2v33ot3mq"
            },
            "install-website": {
              "ty": "denoFile@v1",
              "key": "install-website",
              "envKey": "bciqdjeti6ggn2dvpporxwb2phkde5ebqydekhmnwsadglmaulgfvkpq"
            },
            "install-ts": {
              "ty": "denoFile@v1",
              "key": "install-ts",
              "envKey": "bciqdjeti6ggn2dvpporxwb2phkde5ebqydekhmnwsadglmaulgfvkpq"
            },
            "install-py": {
              "ty": "denoFile@v1",
              "key": "install-py",
              "envKey": "bciqkgzicthxfj4ol55smhozlncz2qcjqiyfieya5tpadsw3nhr62mlq"
            },
            "install-sys": {
              "ty": "denoFile@v1",
              "key": "install-sys",
              "desc": "Print a command you can use to install system items",
              "envKey": "bciqori26ml2iqph3izifvvfsf4b2ar3yddr344utbfstyk2v33ot3mq"
            },
            "gen-subs-protoc": {
              "ty": "denoFile@v1",
              "key": "gen-subs-protoc",
              "workingDir": "src/substantial",
              "desc": "Regenerate substantial types",
              "envKey": "bciqbwqfy7ssmgbvaob7lkcoda5bqcj2gjmuw7eld27y2gbupi3b6v5q"
            },
            "gen-pyrt-bind": {
              "ty": "denoFile@v1",
              "key": "gen-pyrt-bind",
              "envKey": "bciqbs2et5k6assk4valtouiftbsxzowucfeacwviwidnuau34ebv7qa"
            },
            "build-pyrt": {
              "ty": "denoFile@v1",
              "key": "build-pyrt",
              "dependsOn": [
                "gen-pyrt-bind"
              ],
              "envKey": "bciqbs2et5k6assk4valtouiftbsxzowucfeacwviwidnuau34ebv7qa"
            },
            "fetch-deno": {
              "ty": "denoFile@v1",
              "key": "fetch-deno",
              "desc": "Cache remote deno modules.",
              "envKey": "bciqdjeti6ggn2dvpporxwb2phkde5ebqydekhmnwsadglmaulgfvkpq"
            },
            "dev-website": {
              "ty": "denoFile@v1",
              "key": "dev-website",
              "workingDir": "./docs/metatype.dev",
              "desc": "Launch the website",
              "envKey": "bciqpsctlw7xcrq7tireajcbbystmm3fhtvk4kmvwpzcu5plp2imucvi"
            },
            "dev-gate6": {
              "ty": "denoFile@v1",
              "key": "dev-gate6",
              "desc": "Launch the typegate from a locally found meta bin.",
              "envKey": "bciqcy6a27uzjhcj3e5xytw4papwmehbgm6fcbaedufwpnf6v6sp4wcq"
            },
            "dev-gate5": {
              "ty": "denoFile@v1",
              "key": "dev-gate5",
              "desc": "Launch the typegate from the latests published image.",
              "envKey": "bciqcy6a27uzjhcj3e5xytw4papwmehbgm6fcbaedufwpnf6v6sp4wcq"
            },
            "dev-gate4": {
              "ty": "denoFile@v1",
              "key": "dev-gate4",
              "desc": "Launch the typegate from the locally built typegate image.",
              "envKey": "bciqcy6a27uzjhcj3e5xytw4papwmehbgm6fcbaedufwpnf6v6sp4wcq"
            },
            "dev-gate3": {
              "ty": "denoFile@v1",
              "key": "dev-gate3",
              "desc": "Launch the typegate from meta-cli cmd.",
              "envKey": "bciqcy6a27uzjhcj3e5xytw4papwmehbgm6fcbaedufwpnf6v6sp4wcq"
            },
            "dev-gate2": {
              "ty": "denoFile@v1",
              "key": "dev-gate2",
              "desc": "Launch the typegate in sync mode.",
              "envKey": "bciqcus7eso3tgulos7mstngakchermtlt46ksfl4mbsoqyle3gx7tla"
            },
            "dev-gate1": {
              "ty": "denoFile@v1",
              "key": "dev-gate1",
              "desc": "Launch the typegate in single-instance mode.",
              "envKey": "bciqcy6a27uzjhcj3e5xytw4papwmehbgm6fcbaedufwpnf6v6sp4wcq"
            },
            "dev-eg-tgraphs": {
              "ty": "denoFile@v1",
              "key": "dev-eg-tgraphs",
              "desc": "meta dev example/typegraphs",
              "envKey": "bciqapaicf5avwzknht5btyamhy5vbivdzpz3zja5szsw5rhzp25yaza"
            },
            "dev-compose": {
              "ty": "denoFile@v1",
              "key": "dev-compose",
              "desc": "Wrapper around docker compose to manage runtime dependencies",
              "envKey": "bciqori26ml2iqph3izifvvfsf4b2ar3yddr344utbfstyk2v33ot3mq"
            },
            "dev": {
              "ty": "denoFile@v1",
              "key": "dev",
              "desc": "Execute tools/*.ts scripts.",
              "envKey": "bciqori26ml2iqph3izifvvfsf4b2ar3yddr344utbfstyk2v33ot3mq"
            },
            "build-tgraph-py": {
              "ty": "denoFile@v1",
              "key": "build-tgraph-py",
              "envKey": "bciqbk2kwzvfc2c5ti6x7z2pju22i3qkhn76hei4patfnwqv6xr4umlq"
            },
            "build-tgraph-ts-jsr": {
              "ty": "denoFile@v1",
              "key": "build-tgraph-ts-jsr",
              "envKey": "bciqori26ml2iqph3izifvvfsf4b2ar3yddr344utbfstyk2v33ot3mq"
            },
<<<<<<< HEAD
            "build-tgraph-rpc": {
              "ty": "denoFile@v1",
              "key": "build-tgraph-rpc",
              "envKey": "bciqeeh6cx5grefrnieyki54emcwuxb57ahioapdi6opi47dyg6hxgki"
=======
            "build-tgraph-core": {
              "ty": "denoFile@v1",
              "key": "build-tgraph-core",
              "envKey": "bciqay3wlzl37o3e5sleadckz3lc3ku7bwxhtmcp253zu37itg6lop4y"
            },
            "build-tgraph-py": {
              "ty": "denoFile@v1",
              "key": "build-tgraph-py",
              "dependsOn": [
                "build-tgraph-core"
              ],
              "envKey": "bciqkwu4gv6lblxqmz7qn2lcpoqj734thuq6xvrj7n6olow2dxtzyb7a"
>>>>>>> 68cfb17b
            },
            "build-tgraph-ts": {
              "ty": "denoFile@v1",
              "key": "build-tgraph-ts",
<<<<<<< HEAD
              "envKey": "bciqpj74st4da74tgeqyzsppxpvncbekb65n2ow6tbcsfdcrdyq6smxy"
=======
              "dependsOn": [
                "build-tgraph-core"
              ],
              "envKey": "bciqjt6brrpsukhzp7rtwcque7ltthdnfx3rqjly6w3jgivxixs6dmlq"
>>>>>>> 68cfb17b
            },
            "build-tgraph-ts-node": {
              "ty": "denoFile@v1",
              "key": "build-tgraph-ts-node",
              "dependsOn": [
                "build-tgraph-ts"
              ],
<<<<<<< HEAD
              "envKey": "bciqpj74st4da74tgeqyzsppxpvncbekb65n2ow6tbcsfdcrdyq6smxy"
            },
            "build-tgraph-core": {
              "ty": "denoFile@v1",
              "key": "build-tgraph-core",
              "envKey": "bciqlndcuvoua6nwkocqwfmugmbzrpk5yfr5wfv7mzazugh3ofyptv2a"
=======
              "envKey": "bciqjt6brrpsukhzp7rtwcque7ltthdnfx3rqjly6w3jgivxixs6dmlq"
>>>>>>> 68cfb17b
            },
            "build-tgraph": {
              "ty": "denoFile@v1",
              "key": "build-tgraph",
              "dependsOn": [
                "build-tgraph-core",
                "build-tgraph-rpc",
                "build-tgraph-py",
                "build-tgraph-ts-node"
              ],
              "envKey": "bciqori26ml2iqph3izifvvfsf4b2ar3yddr344utbfstyk2v33ot3mq"
            },
            "build-sys-tgraphs": {
              "ty": "denoFile@v1",
              "key": "build-sys-tgraphs",
              "envKey": "bciqm6tgltjzc7jkh33v6a3jnmwj26tshxcyze7zoonhffdyteomjqpi"
            }
          },
          "tasksNamed": [
            "clean-node",
            "clean-rust",
            "version-bump",
            "version-print",
            "test-codegen",
            "test-rust",
            "test-website",
            "test-e2e",
            "lock-sed",
            "lint-deno",
            "lint-udeps",
            "install-wasi-adapter",
            "install-website",
            "install-ts",
            "install-py",
            "install-sys",
            "gen-subs-protoc",
            "gen-pyrt-bind",
            "build-pyrt",
            "fetch-deno",
            "dev-website",
            "dev-gate6",
            "dev-gate5",
            "dev-gate4",
            "dev-gate3",
            "dev-gate2",
            "dev-gate1",
            "dev-eg-tgraphs",
            "dev-compose",
            "dev",
            "build-tgraph-py",
            "build-tgraph-ts-jsr",
            "build-tgraph-rpc",
            "build-tgraph-ts",
            "build-tgraph-ts-node",
            "build-tgraph-core",
            "build-tgraph",
            "build-sys-tgraphs"
          ]
        }
      },
      {
        "id": "envs",
        "config": {
          "envs": {
            "bciqc65cwtbvuuiq4jomrdxbodtcjf3mioozsvkcstxnwcedmjhvw4qq": {
              "desc": "the default default environment.",
              "provides": [
                {
                  "ty": "posix.envVar",
                  "key": "RUST_LOG",
                  "val": "info,typegate=debug,deno=warn,swc_ecma_codegen=off,tracing::span=off,quaint=off"
                },
                {
                  "ty": "posix.envVar",
                  "key": "TYPEGRAPH_VERSION",
                  "val": "0.0.4"
                },
                {
                  "ty": "posix.envVar",
                  "key": "CLICOLOR_FORCE",
                  "val": "1"
                },
                {
                  "ty": "posix.envVar",
                  "key": "CROSS_CONFIG",
                  "val": "tools/Cross.toml"
                },
                {
                  "ty": "posix.envVar",
                  "key": "GIT_CLIFF_CONFIG",
                  "val": "tools/cliff.toml"
                },
                {
                  "ty": "ghjk.ports.InstallSetRef",
                  "setId": "ghjkEnvProvInstSet___main"
                }
              ]
            },
            "bciqori26ml2iqph3izifvvfsf4b2ar3yddr344utbfstyk2v33ot3mq": {
              "provides": [
                {
                  "ty": "posix.envVar",
                  "key": "RUST_LOG",
                  "val": "info,typegate=debug,deno=warn,swc_ecma_codegen=off,tracing::span=off,quaint=off"
                },
                {
                  "ty": "posix.envVar",
                  "key": "TYPEGRAPH_VERSION",
                  "val": "0.0.4"
                },
                {
                  "ty": "posix.envVar",
                  "key": "CLICOLOR_FORCE",
                  "val": "1"
                },
                {
                  "ty": "posix.envVar",
                  "key": "CROSS_CONFIG",
                  "val": "tools/Cross.toml"
                },
                {
                  "ty": "posix.envVar",
                  "key": "GIT_CLIFF_CONFIG",
                  "val": "tools/cliff.toml"
                },
                {
                  "ty": "ghjk.ports.InstallSetRef",
                  "setId": "ghjkEnvProvInstSet___main"
                }
              ]
            },
            "bciqexkzgjrssbarv2i34mmu26kjs4iqkbpbm5ffwbf5xqpmg54wk7uq": {
              "provides": [
                {
                  "ty": "posix.envVar",
                  "key": "RUST_LOG",
                  "val": "info,typegate=debug,deno=warn,swc_ecma_codegen=off,tracing::span=off,quaint=off"
                },
                {
                  "ty": "posix.envVar",
                  "key": "TYPEGRAPH_VERSION",
                  "val": "0.0.4"
                },
                {
                  "ty": "posix.envVar",
                  "key": "CLICOLOR_FORCE",
                  "val": "1"
                },
                {
                  "ty": "posix.envVar",
                  "key": "CROSS_CONFIG",
                  "val": "tools/Cross.toml"
                },
                {
                  "ty": "posix.envVar",
                  "key": "GIT_CLIFF_CONFIG",
                  "val": "tools/cliff.toml"
                },
                {
                  "ty": "ghjk.ports.InstallSetRef",
                  "setId": "ghjkEnvProvInstSet_______task_env_lint-udeps"
                }
              ]
            },
            "bciqbs2et5k6assk4valtouiftbsxzowucfeacwviwidnuau34ebv7qa": {
              "provides": [
                {
                  "ty": "posix.envVar",
                  "key": "RUST_LOG",
                  "val": "info,typegate=debug,deno=warn,swc_ecma_codegen=off,tracing::span=off,quaint=off"
                },
                {
                  "ty": "posix.envVar",
                  "key": "TYPEGRAPH_VERSION",
                  "val": "0.0.4"
                },
                {
                  "ty": "posix.envVar",
                  "key": "CLICOLOR_FORCE",
                  "val": "1"
                },
                {
                  "ty": "posix.envVar",
                  "key": "CROSS_CONFIG",
                  "val": "tools/Cross.toml"
                },
                {
                  "ty": "posix.envVar",
                  "key": "GIT_CLIFF_CONFIG",
                  "val": "tools/cliff.toml"
                },
                {
                  "ty": "ghjk.ports.InstallSetRef",
                  "setId": "ghjkEnvProvInstSet____wasm"
                }
              ]
            },
            "bciqkgzicthxfj4ol55smhozlncz2qcjqiyfieya5tpadsw3nhr62mlq": {
              "provides": [
                {
                  "ty": "posix.envVar",
                  "key": "RUST_LOG",
                  "val": "info,typegate=debug,deno=warn,swc_ecma_codegen=off,tracing::span=off,quaint=off"
                },
                {
                  "ty": "posix.envVar",
                  "key": "TYPEGRAPH_VERSION",
                  "val": "0.0.4"
                },
                {
                  "ty": "posix.envVar",
                  "key": "CLICOLOR_FORCE",
                  "val": "1"
                },
                {
                  "ty": "posix.envVar",
                  "key": "CROSS_CONFIG",
                  "val": "tools/Cross.toml"
                },
                {
                  "ty": "posix.envVar",
                  "key": "GIT_CLIFF_CONFIG",
                  "val": "tools/cliff.toml"
                },
                {
                  "ty": "ghjk.ports.InstallSetRef",
                  "setId": "ghjkEnvProvInstSet____python"
                }
              ]
            },
            "bciqdjeti6ggn2dvpporxwb2phkde5ebqydekhmnwsadglmaulgfvkpq": {
              "provides": [
                {
                  "ty": "posix.envVar",
                  "key": "RUST_LOG",
                  "val": "info,typegate=debug,deno=warn,swc_ecma_codegen=off,tracing::span=off,quaint=off"
                },
                {
                  "ty": "posix.envVar",
                  "key": "TYPEGRAPH_VERSION",
                  "val": "0.0.4"
                },
                {
                  "ty": "posix.envVar",
                  "key": "CLICOLOR_FORCE",
                  "val": "1"
                },
                {
                  "ty": "posix.envVar",
                  "key": "CROSS_CONFIG",
                  "val": "tools/Cross.toml"
                },
                {
                  "ty": "posix.envVar",
                  "key": "GIT_CLIFF_CONFIG",
                  "val": "tools/cliff.toml"
                },
                {
                  "ty": "ghjk.ports.InstallSetRef",
                  "setId": "ghjkEnvProvInstSet____ecma"
                }
              ]
            },
            "bciqpsctlw7xcrq7tireajcbbystmm3fhtvk4kmvwpzcu5plp2imucvi": {
              "provides": [
                {
                  "ty": "posix.envVar",
                  "key": "RUST_LOG",
                  "val": "info,typegate=debug,deno=warn,swc_ecma_codegen=off,tracing::span=off,quaint=off"
                },
                {
                  "ty": "posix.envVar",
                  "key": "TYPEGRAPH_VERSION",
                  "val": "0.0.4"
                },
                {
                  "ty": "posix.envVar",
                  "key": "CLICOLOR_FORCE",
                  "val": "1"
                },
                {
                  "ty": "posix.envVar",
                  "key": "CROSS_CONFIG",
                  "val": "tools/Cross.toml"
                },
                {
                  "ty": "posix.envVar",
                  "key": "GIT_CLIFF_CONFIG",
                  "val": "tools/cliff.toml"
                },
                {
                  "ty": "posix.envVar",
                  "key": "TG_URL",
                  "val": "http://localhost:7890"
                },
                {
                  "ty": "ghjk.ports.InstallSetRef",
                  "setId": "ghjkEnvProvInstSet_______task_env_dev-website"
                }
              ]
            },
            "bciqo2beyk2zq4cqxjmaidvdvyqadpxjj7cg3s2gsmffvbu3dsorujpq": {
              "provides": [
                {
                  "ty": "posix.envVar",
                  "key": "RUST_LOG",
                  "val": "info,typegate=debug,deno=warn,swc_ecma_codegen=off,tracing::span=off,quaint=off"
                },
                {
                  "ty": "posix.envVar",
                  "key": "TYPEGRAPH_VERSION",
                  "val": "0.0.4"
                },
                {
                  "ty": "posix.envVar",
                  "key": "CLICOLOR_FORCE",
                  "val": "1"
                },
                {
                  "ty": "posix.envVar",
                  "key": "CROSS_CONFIG",
                  "val": "tools/Cross.toml"
                },
                {
                  "ty": "posix.envVar",
                  "key": "GIT_CLIFF_CONFIG",
                  "val": "tools/cliff.toml"
                },
                {
                  "ty": "ghjk.ports.InstallSetRef",
                  "setId": "ghjkEnvProvInstSet____rust"
                }
              ]
            },
            "bciqbpi44mvq77dlpyhj6f3qd65he7briefiuow3ikuf63fl7sog5axq": {
              "provides": [
                {
                  "ty": "posix.envVar",
                  "key": "RUST_LOG",
                  "val": "info,typegate=debug,deno=warn,swc_ecma_codegen=off,tracing::span=off,quaint=off"
                },
                {
                  "ty": "posix.envVar",
                  "key": "TYPEGRAPH_VERSION",
                  "val": "0.0.4"
                },
                {
                  "ty": "posix.envVar",
                  "key": "CLICOLOR_FORCE",
                  "val": "1"
                },
                {
                  "ty": "posix.envVar",
                  "key": "CROSS_CONFIG",
                  "val": "tools/Cross.toml"
                },
                {
                  "ty": "posix.envVar",
                  "key": "GIT_CLIFF_CONFIG",
                  "val": "tools/cliff.toml"
                },
                {
                  "ty": "ghjk.ports.InstallSetRef",
                  "setId": "ghjkEnvProvInstSet_______task_env_test-rust"
                }
              ]
            },
            "bciqbwqfy7ssmgbvaob7lkcoda5bqcj2gjmuw7eld27y2gbupi3b6v5q": {
              "provides": [
                {
                  "ty": "posix.envVar",
                  "key": "RUST_LOG",
                  "val": "info,typegate=debug,deno=warn,swc_ecma_codegen=off,tracing::span=off,quaint=off"
                },
                {
                  "ty": "posix.envVar",
                  "key": "TYPEGRAPH_VERSION",
                  "val": "0.0.4"
                },
                {
                  "ty": "posix.envVar",
                  "key": "CLICOLOR_FORCE",
                  "val": "1"
                },
                {
                  "ty": "posix.envVar",
                  "key": "CROSS_CONFIG",
                  "val": "tools/Cross.toml"
                },
                {
                  "ty": "posix.envVar",
                  "key": "GIT_CLIFF_CONFIG",
                  "val": "tools/cliff.toml"
                },
                {
                  "ty": "ghjk.ports.InstallSetRef",
                  "setId": "ghjkEnvProvInstSet_______task_env_gen-subs-protoc"
                }
              ]
            },
            "bciqcy6a27uzjhcj3e5xytw4papwmehbgm6fcbaedufwpnf6v6sp4wcq": {
              "provides": [
                {
                  "ty": "posix.envVar",
                  "key": "RUST_LOG",
                  "val": "info,typegate=debug,deno=warn,swc_ecma_codegen=off,tracing::span=off,quaint=off"
                },
                {
                  "ty": "posix.envVar",
                  "key": "TYPEGRAPH_VERSION",
                  "val": "0.0.4"
                },
                {
                  "ty": "posix.envVar",
                  "key": "CLICOLOR_FORCE",
                  "val": "1"
                },
                {
                  "ty": "posix.envVar",
                  "key": "CROSS_CONFIG",
                  "val": "tools/Cross.toml"
                },
                {
                  "ty": "posix.envVar",
                  "key": "GIT_CLIFF_CONFIG",
                  "val": "tools/cliff.toml"
                },
                {
                  "ty": "posix.envVar",
                  "key": "PACKAGED",
                  "val": "false"
                },
                {
                  "ty": "posix.envVar",
                  "key": "LOG_LEVEL",
                  "val": "DEBUG,substantial=ERROR"
                },
                {
                  "ty": "posix.envVar",
                  "key": "DEBUG",
                  "val": "true"
                },
                {
                  "ty": "posix.envVar",
                  "key": "REDIS_URL",
                  "val": "redis://:password@localhost:6379/0"
                },
                {
                  "ty": "posix.envVar",
                  "key": "TG_SECRET",
                  "val": "a4lNi0PbEItlFZbus1oeH/+wyIxi9uH6TpL8AIqIaMBNvp7SESmuUBbfUwC0prxhGhZqHw8vMDYZAGMhSZ4fLw=="
                },
                {
                  "ty": "posix.envVar",
                  "key": "TG_ADMIN_PASSWORD",
                  "val": "password"
                },
                {
                  "ty": "posix.envVar",
                  "key": "TG_PORT",
                  "val": "7891"
                },
                {
                  "ty": "ghjk.ports.InstallSetRef",
                  "setId": "ghjkEnvProvInstSet____rust"
                }
              ]
            },
            "bciqcus7eso3tgulos7mstngakchermtlt46ksfl4mbsoqyle3gx7tla": {
              "provides": [
                {
                  "ty": "posix.envVar",
                  "key": "RUST_LOG",
                  "val": "info,typegate=debug,deno=warn,swc_ecma_codegen=off,tracing::span=off,quaint=off"
                },
                {
                  "ty": "posix.envVar",
                  "key": "TYPEGRAPH_VERSION",
                  "val": "0.0.4"
                },
                {
                  "ty": "posix.envVar",
                  "key": "CLICOLOR_FORCE",
                  "val": "1"
                },
                {
                  "ty": "posix.envVar",
                  "key": "CROSS_CONFIG",
                  "val": "tools/Cross.toml"
                },
                {
                  "ty": "posix.envVar",
                  "key": "GIT_CLIFF_CONFIG",
                  "val": "tools/cliff.toml"
                },
                {
                  "ty": "posix.envVar",
                  "key": "PACKAGED",
                  "val": "false"
                },
                {
                  "ty": "posix.envVar",
                  "key": "LOG_LEVEL",
                  "val": "DEBUG,substantial=ERROR"
                },
                {
                  "ty": "posix.envVar",
                  "key": "DEBUG",
                  "val": "true"
                },
                {
                  "ty": "posix.envVar",
                  "key": "REDIS_URL",
                  "val": "redis://:password@localhost:6379/0"
                },
                {
                  "ty": "posix.envVar",
                  "key": "TG_SECRET",
                  "val": "a4lNi0PbEItlFZbus1oeH/+wyIxi9uH6TpL8AIqIaMBNvp7SESmuUBbfUwC0prxhGhZqHw8vMDYZAGMhSZ4fLw=="
                },
                {
                  "ty": "posix.envVar",
                  "key": "TG_ADMIN_PASSWORD",
                  "val": "password"
                },
                {
                  "ty": "posix.envVar",
                  "key": "TG_PORT",
                  "val": "7892"
                },
                {
                  "ty": "posix.envVar",
                  "key": "SYNC_ENABLED",
                  "val": "true"
                },
                {
                  "ty": "posix.envVar",
                  "key": "SYNC_REDIS_URL",
                  "val": "redis://:password@localhost:6379/0"
                },
                {
                  "ty": "posix.envVar",
                  "key": "SYNC_S3_HOST",
                  "val": "http://localhost:9000"
                },
                {
                  "ty": "posix.envVar",
                  "key": "SYNC_S3_REGION",
                  "val": "local"
                },
                {
                  "ty": "posix.envVar",
                  "key": "SYNC_S3_ACCESS_KEY",
                  "val": "minio"
                },
                {
                  "ty": "posix.envVar",
                  "key": "SYNC_S3_SECRET_KEY",
                  "val": "password"
                },
                {
                  "ty": "posix.envVar",
                  "key": "SYNC_S3_BUCKET",
                  "val": "gate2"
                },
                {
                  "ty": "ghjk.ports.InstallSetRef",
                  "setId": "ghjkEnvProvInstSet____rust"
                }
              ]
            },
            "bciqapaicf5avwzknht5btyamhy5vbivdzpz3zja5szsw5rhzp25yaza": {
              "provides": [
                {
                  "ty": "posix.envVar",
                  "key": "RUST_LOG",
                  "val": "info,typegate=debug,deno=warn,swc_ecma_codegen=off,tracing::span=off,quaint=off"
                },
                {
                  "ty": "posix.envVar",
                  "key": "TYPEGRAPH_VERSION",
                  "val": "0.0.4"
                },
                {
                  "ty": "posix.envVar",
                  "key": "CLICOLOR_FORCE",
                  "val": "1"
                },
                {
                  "ty": "posix.envVar",
                  "key": "CROSS_CONFIG",
                  "val": "tools/Cross.toml"
                },
                {
                  "ty": "posix.envVar",
                  "key": "GIT_CLIFF_CONFIG",
                  "val": "tools/cliff.toml"
                },
                {
                  "ty": "ghjk.ports.InstallSetRef",
                  "setId": "ghjkEnvProvInstSet_______task_env_dev-eg-tgraphs"
                }
              ]
            },
<<<<<<< HEAD
            "bciqlndcuvoua6nwkocqwfmugmbzrpk5yfr5wfv7mzazugh3ofyptv2a": {
=======
            "bciqay3wlzl37o3e5sleadckz3lc3ku7bwxhtmcp253zu37itg6lop4y": {
>>>>>>> 68cfb17b
              "provides": [
                {
                  "ty": "posix.envVar",
                  "key": "RUST_LOG",
                  "val": "info,typegate=debug,deno=warn,swc_ecma_codegen=off,tracing::span=off,quaint=off"
                },
                {
                  "ty": "posix.envVar",
                  "key": "TYPEGRAPH_VERSION",
                  "val": "0.0.4"
                },
                {
                  "ty": "posix.envVar",
                  "key": "CLICOLOR_FORCE",
                  "val": "1"
                },
                {
                  "ty": "posix.envVar",
                  "key": "CROSS_CONFIG",
                  "val": "tools/Cross.toml"
                },
                {
                  "ty": "posix.envVar",
                  "key": "GIT_CLIFF_CONFIG",
                  "val": "tools/cliff.toml"
                },
                {
                  "ty": "posix.envVar",
                  "key": "TG_CODEGEN",
                  "val": "src/typegraph/specs/codegen/tg-codegen"
                },
                {
                  "ty": "ghjk.ports.InstallSetRef",
                  "setId": "ghjkEnvProvInstSet____rust"
                }
              ]
            },
<<<<<<< HEAD
            "bciqbk2kwzvfc2c5ti6x7z2pju22i3qkhn76hei4patfnwqv6xr4umlq": {
=======
            "bciqkwu4gv6lblxqmz7qn2lcpoqj734thuq6xvrj7n6olow2dxtzyb7a": {
>>>>>>> 68cfb17b
              "provides": [
                {
                  "ty": "posix.envVar",
                  "key": "RUST_LOG",
                  "val": "info,typegate=debug,deno=warn,swc_ecma_codegen=off,tracing::span=off,quaint=off"
                },
                {
                  "ty": "posix.envVar",
                  "key": "TYPEGRAPH_VERSION",
                  "val": "0.0.4"
                },
                {
                  "ty": "posix.envVar",
                  "key": "CLICOLOR_FORCE",
                  "val": "1"
                },
                {
                  "ty": "posix.envVar",
                  "key": "CROSS_CONFIG",
                  "val": "tools/Cross.toml"
                },
                {
                  "ty": "posix.envVar",
                  "key": "GIT_CLIFF_CONFIG",
                  "val": "tools/cliff.toml"
                },
                {
                  "ty": "posix.envVar",
                  "key": "TG_CODEGEN",
                  "val": "src/typegraph/specs/codegen/tg-codegen"
                },
                {
                  "ty": "ghjk.ports.InstallSetRef",
                  "setId": "ghjkEnvProvInstSet_______task_env_build-tgraph-py"
                }
              ]
            },
<<<<<<< HEAD
            "bciqeeh6cx5grefrnieyki54emcwuxb57ahioapdi6opi47dyg6hxgki": {
              "provides": [
                {
                  "ty": "posix.envVar",
                  "key": "RUST_LOG",
                  "val": "info,typegate=debug,deno=warn,swc_ecma_codegen=off,tracing::span=off,quaint=off"
                },
                {
                  "ty": "posix.envVar",
                  "key": "TYPEGRAPH_VERSION",
                  "val": "0.0.3"
                },
                {
                  "ty": "posix.envVar",
                  "key": "CLICOLOR_FORCE",
                  "val": "1"
                },
                {
                  "ty": "posix.envVar",
                  "key": "CROSS_CONFIG",
                  "val": "tools/Cross.toml"
                },
                {
                  "ty": "posix.envVar",
                  "key": "GIT_CLIFF_CONFIG",
                  "val": "tools/cliff.toml"
                },
                {
                  "ty": "posix.envVar",
                  "key": "TG_CODEGEN",
                  "val": "src/typegraph/specs/codegen/tg-codegen"
                },
                {
                  "ty": "ghjk.ports.InstallSetRef",
                  "setId": "ghjkEnvProvInstSet_______task_env_build-tgraph-rpc"
                }
              ]
            },
            "bciqpj74st4da74tgeqyzsppxpvncbekb65n2ow6tbcsfdcrdyq6smxy": {
=======
            "bciqjt6brrpsukhzp7rtwcque7ltthdnfx3rqjly6w3jgivxixs6dmlq": {
>>>>>>> 68cfb17b
              "provides": [
                {
                  "ty": "posix.envVar",
                  "key": "RUST_LOG",
                  "val": "info,typegate=debug,deno=warn,swc_ecma_codegen=off,tracing::span=off,quaint=off"
                },
                {
                  "ty": "posix.envVar",
                  "key": "TYPEGRAPH_VERSION",
                  "val": "0.0.4"
                },
                {
                  "ty": "posix.envVar",
                  "key": "CLICOLOR_FORCE",
                  "val": "1"
                },
                {
                  "ty": "posix.envVar",
                  "key": "CROSS_CONFIG",
                  "val": "tools/Cross.toml"
                },
                {
                  "ty": "posix.envVar",
                  "key": "GIT_CLIFF_CONFIG",
                  "val": "tools/cliff.toml"
                },
                {
                  "ty": "posix.envVar",
                  "key": "TG_CODEGEN",
                  "val": "src/typegraph/specs/codegen/tg-codegen"
                },
                {
                  "ty": "ghjk.ports.InstallSetRef",
                  "setId": "ghjkEnvProvInstSet_______task_env_build-tgraph-ts"
                }
              ]
            },
            "bciqm6tgltjzc7jkh33v6a3jnmwj26tshxcyze7zoonhffdyteomjqpi": {
              "provides": [
                {
                  "ty": "posix.envVar",
                  "key": "RUST_LOG",
                  "val": "info,typegate=debug,deno=warn,swc_ecma_codegen=off,tracing::span=off,quaint=off"
                },
                {
                  "ty": "posix.envVar",
                  "key": "TYPEGRAPH_VERSION",
                  "val": "0.0.4"
                },
                {
                  "ty": "posix.envVar",
                  "key": "CLICOLOR_FORCE",
                  "val": "1"
                },
                {
                  "ty": "posix.envVar",
                  "key": "CROSS_CONFIG",
                  "val": "tools/Cross.toml"
                },
                {
                  "ty": "posix.envVar",
                  "key": "GIT_CLIFF_CONFIG",
                  "val": "tools/cliff.toml"
                },
                {
                  "ty": "ghjk.ports.InstallSetRef",
                  "setId": "ghjkEnvProvInstSet_______task_env_build-sys-tgraphs"
                }
              ]
            },
            "bciqgfkhptprs54tg3wl45acxctzc2lu4v2xlh3slk6w4m5g5ctysv4a": {
              "provides": [
                {
                  "ty": "posix.envVar",
                  "key": "RUST_LOG",
                  "val": "info,typegate=debug,deno=warn,swc_ecma_codegen=off,tracing::span=off,quaint=off"
                },
                {
                  "ty": "posix.envVar",
                  "key": "TYPEGRAPH_VERSION",
                  "val": "0.0.4"
                },
                {
                  "ty": "posix.envVar",
                  "key": "CLICOLOR_FORCE",
                  "val": "1"
                },
                {
                  "ty": "posix.envVar",
                  "key": "CROSS_CONFIG",
                  "val": "tools/Cross.toml"
                },
                {
                  "ty": "posix.envVar",
                  "key": "GIT_CLIFF_CONFIG",
                  "val": "tools/cliff.toml"
                },
                {
                  "ty": "ghjk.ports.InstallSetRef",
                  "setId": "ghjkEnvProvInstSet___ci"
                }
              ]
            },
            "bciqoz54u3qtrflsfe3amc2pcmlt6xqnemagw3egggrtlc76tyy6hkua": {
              "provides": [
                {
                  "ty": "posix.envVar",
                  "key": "RUST_LOG",
                  "val": "info,typegate=debug,deno=warn,swc_ecma_codegen=off,tracing::span=off,quaint=off"
                },
                {
                  "ty": "posix.envVar",
                  "key": "TYPEGRAPH_VERSION",
                  "val": "0.0.4"
                },
                {
                  "ty": "posix.envVar",
                  "key": "CLICOLOR_FORCE",
                  "val": "1"
                },
                {
                  "ty": "posix.envVar",
                  "key": "CROSS_CONFIG",
                  "val": "tools/Cross.toml"
                },
                {
                  "ty": "posix.envVar",
                  "key": "GIT_CLIFF_CONFIG",
                  "val": "tools/cliff.toml"
                },
                {
                  "ty": "posix.envVar",
                  "key": "V8_FORCE_DEBUG",
                  "val": "true"
                },
                {
                  "ty": "posix.envVar",
                  "key": "RUST_JOBS",
                  "val": "8"
                },
                {
                  "ty": "ghjk.ports.InstallSetRef",
                  "setId": "ghjkEnvProvInstSet___dev"
                }
              ]
            },
            "bciqauxlnabn27drh7ggpn5ykcbei24vpq53dvuiq3gwt2hzyvr7bwaq": {
              "provides": [
                {
                  "ty": "posix.envVar",
                  "key": "RUST_LOG",
                  "val": "info,typegate=debug,deno=warn,swc_ecma_codegen=off,tracing::span=off,quaint=off"
                },
                {
                  "ty": "posix.envVar",
                  "key": "TYPEGRAPH_VERSION",
                  "val": "0.0.4"
                },
                {
                  "ty": "posix.envVar",
                  "key": "CLICOLOR_FORCE",
                  "val": "1"
                },
                {
                  "ty": "posix.envVar",
                  "key": "CROSS_CONFIG",
                  "val": "tools/Cross.toml"
                },
                {
                  "ty": "posix.envVar",
                  "key": "GIT_CLIFF_CONFIG",
                  "val": "tools/cliff.toml"
                },
                {
                  "ty": "ghjk.ports.InstallSetRef",
                  "setId": "ghjkEnvProvInstSet___oci"
                }
              ]
            }
          },
          "defaultEnv": "dev",
          "envsNamed": {
            "main": "bciqc65cwtbvuuiq4jomrdxbodtcjf3mioozsvkcstxnwcedmjhvw4qq",
            "_wasm": "bciqbs2et5k6assk4valtouiftbsxzowucfeacwviwidnuau34ebv7qa",
            "_python": "bciqkgzicthxfj4ol55smhozlncz2qcjqiyfieya5tpadsw3nhr62mlq",
            "_ecma": "bciqdjeti6ggn2dvpporxwb2phkde5ebqydekhmnwsadglmaulgfvkpq",
            "_rust": "bciqo2beyk2zq4cqxjmaidvdvyqadpxjj7cg3s2gsmffvbu3dsorujpq",
            "ci": "bciqgfkhptprs54tg3wl45acxctzc2lu4v2xlh3slk6w4m5g5ctysv4a",
            "dev": "bciqoz54u3qtrflsfe3amc2pcmlt6xqnemagw3egggrtlc76tyy6hkua",
            "oci": "bciqauxlnabn27drh7ggpn5ykcbei24vpq53dvuiq3gwt2hzyvr7bwaq"
          }
        }
      }
    ],
    "blackboard": {
      "bciqminqcmgw3fbbhibwc7tf6mrupttheic7kpiykadbowqmnzhmzo5a": {
        "version": "1.46.3",
        "port": {
          "ty": "denoWorker@v1",
          "name": "deno_ghrel",
          "platforms": [
            "aarch64-linux",
            "x86_64-linux",
            "aarch64-darwin",
            "x86_64-darwin",
            "aarch64-windows",
            "x86_64-windows"
          ],
          "version": "0.1.0",
          "moduleSpecifier": "https://raw.githubusercontent.com/metatypedev/ghjk/v0.2.1/ports/deno_ghrel.ts"
        }
      },
      "bciqb6ua63xodzwxngnbjq35hfikiwzb3dclbqkc7e6xgjdt5jin4pia": {
        "manifest": {
          "ty": "ambientAccess@v1",
          "name": "tar_aa",
          "platforms": [
            "aarch64-linux",
            "x86_64-linux",
            "aarch64-darwin",
            "x86_64-darwin"
          ],
          "version": "0.1.0",
          "execName": "tar",
          "versionExtractFlag": "--version",
          "versionExtractRegex": "(\\d+\\.\\d+)",
          "versionExtractRegexFlags": ""
        },
        "defaultInst": {
          "portRef": "tar_aa@0.1.0"
        }
      },
      "bciqfl5s36w335ducrb6f6gwb3vuwup7vzqwwg67pq42xtkngsnxqobi": {
        "manifest": {
          "ty": "ambientAccess@v1",
          "name": "git_aa",
          "platforms": [
            "x86_64-linux",
            "aarch64-linux",
            "x86_64-darwin",
            "aarch64-darwin",
            "x86_64-windows",
            "aarch64-windows",
            "x86_64-freebsd",
            "aarch64-freebsd",
            "x86_64-netbsd",
            "aarch64-netbsd",
            "x86_64-aix",
            "aarch64-aix",
            "x86_64-solaris",
            "aarch64-solaris",
            "x86_64-illumos",
            "aarch64-illumos",
            "x86_64-android",
            "aarch64-android"
          ],
          "version": "0.1.0",
          "execName": "git",
          "versionExtractFlag": "--version",
          "versionExtractRegex": "(\\d+\\.\\d+\\.\\d+)",
          "versionExtractRegexFlags": ""
        },
        "defaultInst": {
          "portRef": "git_aa@0.1.0"
        }
      },
      "bciqcfe7qyxmokpn6pgtaj35r5qg74jkehuu6cvyrtcsnegvwlm64oqy": {
        "manifest": {
          "ty": "ambientAccess@v1",
          "name": "curl_aa",
          "platforms": [
            "x86_64-linux",
            "aarch64-linux",
            "x86_64-darwin",
            "aarch64-darwin",
            "x86_64-windows",
            "aarch64-windows",
            "x86_64-freebsd",
            "aarch64-freebsd",
            "x86_64-netbsd",
            "aarch64-netbsd",
            "x86_64-aix",
            "aarch64-aix",
            "x86_64-solaris",
            "aarch64-solaris",
            "x86_64-illumos",
            "aarch64-illumos",
            "x86_64-android",
            "aarch64-android"
          ],
          "version": "0.1.0",
          "execName": "curl",
          "versionExtractFlag": "--version",
          "versionExtractRegex": "(\\d+\\.\\d+\\.\\d+)",
          "versionExtractRegexFlags": ""
        },
        "defaultInst": {
          "portRef": "curl_aa@0.1.0"
        }
      },
      "bciqgkpwxjmo5phw5se4ugyiz4xua3xrd54quzmk7wdwpq3vghglogjy": {
        "manifest": {
          "ty": "ambientAccess@v1",
          "name": "unzip_aa",
          "platforms": [
            "aarch64-linux",
            "x86_64-linux",
            "aarch64-darwin",
            "x86_64-darwin",
            "aarch64-windows",
            "x86_64-windows"
          ],
          "version": "0.1.0",
          "execName": "unzip",
          "versionExtractFlag": "-v",
          "versionExtractRegex": "(\\d+\\.\\d+)",
          "versionExtractRegexFlags": ""
        },
        "defaultInst": {
          "portRef": "unzip_aa@0.1.0"
        }
      },
      "bciqmcvyepuficjj3mwshsbfecwdmzch5gwxqo557icnq4zujtdllh4a": {
        "manifest": {
          "ty": "ambientAccess@v1",
          "name": "zstd_aa",
          "platforms": [
            "aarch64-linux",
            "x86_64-linux",
            "aarch64-darwin",
            "x86_64-darwin"
          ],
          "version": "0.1.0",
          "execName": "zstd",
          "versionExtractFlag": "--version",
          "versionExtractRegex": "v(\\d+\\.\\d+\\.\\d+),",
          "versionExtractRegexFlags": ""
        },
        "defaultInst": {
          "portRef": "zstd_aa@0.1.0"
        }
      },
      "bciqbbs5l2j72vleufdba2nj4k4dnp3akxv4w74rhhpnz5buoixxnuqy": {
        "manifest": {
          "ty": "denoWorker@v1",
          "name": "rustup_rustlang",
          "platforms": [
            "x86_64-darwin",
            "aarch64-darwin",
            "x86_64-linux",
            "aarch64-linux",
            "x86_64-windows",
            "x86_64-illumos",
            "x86_64-freebsd",
            "x86_64-netbsd"
          ],
          "version": "0.1.0",
          "buildDeps": [
            {
              "name": "git_aa"
            }
          ],
          "resolutionDeps": [
            {
              "name": "git_aa"
            }
          ],
          "moduleSpecifier": "https://raw.githubusercontent.com/metatypedev/ghjk/v0.2.1/ports/rustup.ts"
        },
        "defaultInst": {
          "portRef": "rustup_rustlang@0.1.0"
        }
      },
      "bciqcdq3yzvmrmpyfrp3lahxiphozjqdkbexn5see75o363q45jkin6i": {
        "manifest": {
          "ty": "denoWorker@v1",
          "name": "rust_rustup",
          "platforms": [
            "x86_64-linux",
            "aarch64-linux",
            "x86_64-darwin",
            "aarch64-darwin",
            "x86_64-windows",
            "aarch64-windows",
            "x86_64-freebsd",
            "aarch64-freebsd",
            "x86_64-netbsd",
            "aarch64-netbsd",
            "x86_64-aix",
            "aarch64-aix",
            "x86_64-solaris",
            "aarch64-solaris",
            "x86_64-illumos",
            "aarch64-illumos",
            "x86_64-android",
            "aarch64-android"
          ],
          "version": "0.1.0",
          "buildDeps": [
            {
              "name": "rustup_rustlang"
            }
          ],
          "moduleSpecifier": "https://raw.githubusercontent.com/metatypedev/ghjk/v0.2.1/ports/rust.ts"
        },
        "defaultInst": {
          "version": "1.80.1",
          "portRef": "rust_rustup@0.1.0",
          "profile": "minimal"
        }
      },
      "bciqj25jnt3hzhwfm6z2tkpfyxt7cpb2dbwavf75doh5d5qnwwdugljy": {
        "manifest": {
          "ty": "denoWorker@v1",
          "name": "cargo_binstall_ghrel",
          "platforms": [
            "aarch64-linux",
            "x86_64-linux",
            "aarch64-darwin",
            "x86_64-darwin"
          ],
          "version": "0.1.0",
          "moduleSpecifier": "https://raw.githubusercontent.com/metatypedev/ghjk/v0.2.1/ports/cargo-binstall.ts"
        },
        "defaultInst": {
          "portRef": "cargo_binstall_ghrel@0.1.0"
        }
      },
      "bciqfr2ubzsw3lefwt7mwuzlkct2cbwvo4l44hrrigfzx64uocww5rki": {
        "manifest": {
          "ty": "denoWorker@v1",
          "name": "pnpm_ghrel",
          "platforms": [
            "aarch64-linux",
            "x86_64-linux",
            "aarch64-darwin",
            "x86_64-darwin",
            "aarch64-windows",
            "x86_64-windows"
          ],
          "version": "0.1.0",
          "moduleSpecifier": "https://raw.githubusercontent.com/metatypedev/ghjk/v0.2.1/ports/pnpm.ts"
        },
        "defaultInst": {
          "portRef": "pnpm_ghrel@0.1.0"
        }
      },
      "bciqhiohdon4chnr3oagakks2xii27bgc7eb56pglnr5gelp6p2rpw4i": {
        "manifest": {
          "ty": "denoWorker@v1",
          "name": "asdf_plugin_git",
          "platforms": [
            "aarch64-linux",
            "x86_64-linux",
            "aarch64-darwin",
            "x86_64-darwin",
            "aarch64-windows",
            "x86_64-windows"
          ],
          "version": "0.1.0",
          "buildDeps": [
            {
              "name": "git_aa"
            }
          ],
          "resolutionDeps": [
            {
              "name": "git_aa"
            }
          ],
          "moduleSpecifier": "https://raw.githubusercontent.com/metatypedev/ghjk/v0.2.1/ports/asdf_plugin_git.ts"
        },
        "defaultInst": {
          "portRef": "asdf_plugin_git@0.1.0"
        }
      },
      "bciqfjhy4uuhkcogsnxxs5fv4ml7m5ykvfm4my45npfyoap2efbfsmby": {
        "manifest": {
          "ty": "denoWorker@v1",
          "name": "cpy_bs_ghrel",
          "platforms": [
            "x86_64-linux",
            "aarch64-linux",
            "x86_64-darwin",
            "aarch64-darwin",
            "x86_64-windows",
            "aarch64-windows"
          ],
          "version": "0.1.0",
          "buildDeps": [
            {
              "name": "tar_aa"
            },
            {
              "name": "zstd_aa"
            }
          ],
          "moduleSpecifier": "https://raw.githubusercontent.com/metatypedev/ghjk/v0.2.1/ports/cpy_bs.ts"
        },
        "defaultInst": {
          "version": "3.12.5",
          "portRef": "cpy_bs_ghrel@0.1.0",
          "releaseTag": "20240814"
        }
      },
      "bciqexpmyf75pimfmu3czcedptwynipi6pztai4ixm6kdj6wwlymesby": {
        "manifest": {
          "ty": "denoWorker@v1",
          "name": "node_org",
          "platforms": [
            "aarch64-linux",
            "x86_64-linux",
            "aarch64-darwin",
            "x86_64-darwin",
            "aarch64-windows",
            "x86_64-windows"
          ],
          "version": "0.1.0",
          "buildDeps": [
            {
              "name": "tar_aa"
            }
          ],
          "moduleSpecifier": "https://raw.githubusercontent.com/metatypedev/ghjk/v0.2.1/ports/node.ts"
        },
        "defaultInst": {
          "version": "20.8.0",
          "portRef": "node_org@0.1.0"
        }
      },
      "bciqek3tmrhm4iohl6tvdzlhxwhv7b52makvvgehltxv52d3l7rbki3y": {
        "tar_aa": "bciqb6ua63xodzwxngnbjq35hfikiwzb3dclbqkc7e6xgjdt5jin4pia",
        "git_aa": "bciqfl5s36w335ducrb6f6gwb3vuwup7vzqwwg67pq42xtkngsnxqobi",
        "curl_aa": "bciqcfe7qyxmokpn6pgtaj35r5qg74jkehuu6cvyrtcsnegvwlm64oqy",
        "unzip_aa": "bciqgkpwxjmo5phw5se4ugyiz4xua3xrd54quzmk7wdwpq3vghglogjy",
        "zstd_aa": "bciqmcvyepuficjj3mwshsbfecwdmzch5gwxqo557icnq4zujtdllh4a",
        "rustup_rustlang": "bciqbbs5l2j72vleufdba2nj4k4dnp3akxv4w74rhhpnz5buoixxnuqy",
        "rust_rustup": "bciqcdq3yzvmrmpyfrp3lahxiphozjqdkbexn5see75o363q45jkin6i",
        "cargo_binstall_ghrel": "bciqj25jnt3hzhwfm6z2tkpfyxt7cpb2dbwavf75doh5d5qnwwdugljy",
        "pnpm_ghrel": "bciqfr2ubzsw3lefwt7mwuzlkct2cbwvo4l44hrrigfzx64uocww5rki",
        "asdf_plugin_git": "bciqhiohdon4chnr3oagakks2xii27bgc7eb56pglnr5gelp6p2rpw4i",
        "cpy_bs_ghrel": "bciqfjhy4uuhkcogsnxxs5fv4ml7m5ykvfm4my45npfyoap2efbfsmby",
        "node_org": "bciqexpmyf75pimfmu3czcedptwynipi6pztai4ixm6kdj6wwlymesby"
      },
      "bciqfjvqemdy7d6axvwkywcm6v66wogddvk7k6e6rps4e6zidkjvm4fy": {
        "version": "v28.2",
        "port": {
          "ty": "denoWorker@v1",
          "name": "protoc_ghrel",
          "platforms": [
            "aarch64-linux",
            "x86_64-linux",
            "aarch64-darwin",
            "x86_64-darwin"
          ],
          "version": "0.1.0",
          "moduleSpecifier": "https://raw.githubusercontent.com/metatypedev/ghjk/v0.2.1/ports/protoc.ts"
        }
      },
      "bciqlubbahrp4pxohyffmn5yj52atjgmn5nxepmkdev6wtmvpbx7kr7y": {
        "buildDepConfigs": {
          "asdf_plugin_git": {
            "pluginRepo": "https://github.com/asdf-community/asdf-cmake",
            "portRef": "asdf_plugin_git@0.1.0"
          }
        },
        "resolutionDepConfigs": {
          "asdf_plugin_git": {
            "pluginRepo": "https://github.com/asdf-community/asdf-cmake",
            "portRef": "asdf_plugin_git@0.1.0"
          }
        },
        "port": {
          "ty": "denoWorker@v1",
          "name": "asdf",
          "platforms": [
            "x86_64-linux",
            "aarch64-linux",
            "x86_64-darwin",
            "aarch64-darwin"
          ],
          "version": "0.1.0",
          "buildDeps": [
            {
              "name": "curl_aa"
            },
            {
              "name": "git_aa"
            },
            {
              "name": "asdf_plugin_git"
            }
          ],
          "resolutionDeps": [
            {
              "name": "curl_aa"
            },
            {
              "name": "git_aa"
            },
            {
              "name": "asdf_plugin_git"
            }
          ],
          "moduleSpecifier": "https://raw.githubusercontent.com/metatypedev/ghjk/v0.2.1/ports/asdf.ts"
        },
        "pluginRepo": "https://github.com/asdf-community/asdf-cmake",
        "installType": "version"
      },
      "bciqbx637744bfiyvprs77xdnvdt7uuwmtlntfjpwmkda672gklkbpmi": {
        "version": "v2.4.0",
        "port": {
          "ty": "denoWorker@v1",
          "name": "mold_ghrel",
          "platforms": [
            "aarch64-linux",
            "x86_64-linux"
          ],
          "version": "0.1.0",
          "buildDeps": [
            {
              "name": "tar_aa"
            }
          ],
          "moduleSpecifier": "https://raw.githubusercontent.com/metatypedev/ghjk/v0.2.1/ports/mold.ts"
        },
        "replaceLd": true
      },
      "bciqdoqocirh7aseu5o5hfqaj3sb3pfd3z3rlvig26xttmcmsoljuz6i": {
        "port": {
          "ty": "denoWorker@v1",
          "name": "act_ghrel",
          "platforms": [
            "aarch64-linux",
            "x86_64-linux",
            "aarch64-darwin",
            "x86_64-darwin",
            "aarch64-windows",
            "x86_64-windows"
          ],
          "version": "0.1.0",
          "moduleSpecifier": "https://raw.githubusercontent.com/metatypedev/ghjk/v0.2.1/ports/act.ts"
        }
      },
      "bciqjsjvkjm6xvoovs6y3y6me32422zr5wc5njs4kwfmmyf6nt6jzv2i": {
        "port": {
          "ty": "denoWorker@v1",
          "name": "cargobi_cratesio",
          "platforms": [
            "x86_64-linux",
            "aarch64-linux",
            "x86_64-darwin",
            "aarch64-darwin",
            "x86_64-windows",
            "aarch64-windows",
            "x86_64-freebsd",
            "aarch64-freebsd",
            "x86_64-netbsd",
            "aarch64-netbsd",
            "x86_64-aix",
            "aarch64-aix",
            "x86_64-solaris",
            "aarch64-solaris",
            "x86_64-illumos",
            "aarch64-illumos",
            "x86_64-android",
            "aarch64-android"
          ],
          "version": "0.1.0",
          "buildDeps": [
            {
              "name": "cargo_binstall_ghrel"
            },
            {
              "name": "rust_rustup"
            }
          ],
          "moduleSpecifier": "https://raw.githubusercontent.com/metatypedev/ghjk/v0.2.1/ports/cargobi.ts"
        },
        "crateName": "whiz",
        "locked": true
      },
      "bciqdf7jtq3zzhn676t2dr7fyve47fj7coajtymmye353lrrluskjk7q": {
        "port": {
          "ty": "denoWorker@v1",
          "name": "cargobi_cratesio",
          "platforms": [
            "x86_64-linux",
            "aarch64-linux",
            "x86_64-darwin",
            "aarch64-darwin",
            "x86_64-windows",
            "aarch64-windows",
            "x86_64-freebsd",
            "aarch64-freebsd",
            "x86_64-netbsd",
            "aarch64-netbsd",
            "x86_64-aix",
            "aarch64-aix",
            "x86_64-solaris",
            "aarch64-solaris",
            "x86_64-illumos",
            "aarch64-illumos",
            "x86_64-android",
            "aarch64-android"
          ],
          "version": "0.1.0",
          "buildDeps": [
            {
              "name": "cargo_binstall_ghrel"
            },
            {
              "name": "rust_rustup"
            }
          ],
          "moduleSpecifier": "https://raw.githubusercontent.com/metatypedev/ghjk/v0.2.1/ports/cargobi.ts"
        },
        "crateName": "wit-deps-cli",
        "locked": true
      },
      "bciqeaqeduyhykw7s7gq6ney6ci7deheq3etgdwkvg55mwbzdhz2opra": {
        "port": {
          "ty": "denoWorker@v1",
          "name": "cargobi_cratesio",
          "platforms": [
            "x86_64-linux",
            "aarch64-linux",
            "x86_64-darwin",
            "aarch64-darwin",
            "x86_64-windows",
            "aarch64-windows",
            "x86_64-freebsd",
            "aarch64-freebsd",
            "x86_64-netbsd",
            "aarch64-netbsd",
            "x86_64-aix",
            "aarch64-aix",
            "x86_64-solaris",
            "aarch64-solaris",
            "x86_64-illumos",
            "aarch64-illumos",
            "x86_64-android",
            "aarch64-android"
          ],
          "version": "0.1.0",
          "buildDeps": [
            {
              "name": "cargo_binstall_ghrel"
            },
            {
              "name": "rust_rustup"
            }
          ],
          "moduleSpecifier": "https://raw.githubusercontent.com/metatypedev/ghjk/v0.2.1/ports/cargobi.ts"
        },
        "crateName": "git-cliff",
        "locked": true
      },
      "bciqdtuhf425g6prb5fyupbcokttmkill6wyqk7bkphx3ueltl5mvu4q": {
        "version": "3.7.1",
        "port": {
          "ty": "denoWorker@v1",
          "name": "pipi_pypi",
          "platforms": [
            "x86_64-linux",
            "aarch64-linux",
            "x86_64-darwin",
            "aarch64-darwin",
            "x86_64-windows",
            "aarch64-windows",
            "x86_64-freebsd",
            "aarch64-freebsd",
            "x86_64-netbsd",
            "aarch64-netbsd",
            "x86_64-aix",
            "aarch64-aix",
            "x86_64-solaris",
            "aarch64-solaris",
            "x86_64-illumos",
            "aarch64-illumos",
            "x86_64-android",
            "aarch64-android"
          ],
          "version": "0.1.0",
          "buildDeps": [
            {
              "name": "cpy_bs_ghrel"
            }
          ],
          "moduleSpecifier": "https://raw.githubusercontent.com/metatypedev/ghjk/v0.2.1/ports/pipi.ts"
        },
        "packageName": "pre-commit"
      },
      "bciqmvgsg7h3ohj3m7das4bznahgt6tyq7mamta3n2vorulqvml7mywq": {
        "version": "v0.13.1",
        "port": {
          "ty": "denoWorker@v1",
          "name": "temporal_cli_ghrel",
          "platforms": [
            "aarch64-linux",
            "x86_64-linux",
            "aarch64-darwin",
            "x86_64-darwin",
            "aarch64-windows",
            "x86_64-windows"
          ],
          "version": "0.1.0",
          "moduleSpecifier": "https://raw.githubusercontent.com/metatypedev/ghjk/v0.2.1/ports/temporal_cli.ts"
        }
      },
      "bciqicdqw36v63cbrscwsgtu2htrmwmgtfoxexv4rx5d2y24vytxbuma": {
        "version": "1.33.0",
        "port": {
          "ty": "denoWorker@v1",
          "name": "cargobi_cratesio",
          "platforms": [
            "x86_64-linux",
            "aarch64-linux",
            "x86_64-darwin",
            "aarch64-darwin",
            "x86_64-windows",
            "aarch64-windows",
            "x86_64-freebsd",
            "aarch64-freebsd",
            "x86_64-netbsd",
            "aarch64-netbsd",
            "x86_64-aix",
            "aarch64-aix",
            "x86_64-solaris",
            "aarch64-solaris",
            "x86_64-illumos",
            "aarch64-illumos",
            "x86_64-android",
            "aarch64-android"
          ],
          "version": "0.1.0",
          "buildDeps": [
            {
              "name": "cargo_binstall_ghrel"
            },
            {
              "name": "rust_rustup"
            }
          ],
          "moduleSpecifier": "https://raw.githubusercontent.com/metatypedev/ghjk/v0.2.1/ports/cargobi.ts"
        },
        "crateName": "cargo-insta",
        "locked": true
      },
      "bciqe33uhsuaesrjk6luzxrbbimwg5ydt6x2lrieelwbr7aft4g2qwsy": {
        "version": "0.2.5",
        "port": {
          "ty": "denoWorker@v1",
          "name": "cargobi_cratesio",
          "platforms": [
            "x86_64-linux",
            "aarch64-linux",
            "x86_64-darwin",
            "aarch64-darwin",
            "x86_64-windows",
            "aarch64-windows",
            "x86_64-freebsd",
            "aarch64-freebsd",
            "x86_64-netbsd",
            "aarch64-netbsd",
            "x86_64-aix",
            "aarch64-aix",
            "x86_64-solaris",
            "aarch64-solaris",
            "x86_64-illumos",
            "aarch64-illumos",
            "x86_64-android",
            "aarch64-android"
          ],
          "version": "0.1.0",
          "buildDeps": [
            {
              "name": "cargo_binstall_ghrel"
            },
            {
              "name": "rust_rustup"
            }
          ],
          "moduleSpecifier": "https://raw.githubusercontent.com/metatypedev/ghjk/v0.2.1/ports/cargobi.ts"
        },
        "crateName": "cross",
        "locked": true
      },
      "bciqfpjzi6gguk7dafyicfjpzpwtybgyc2dsnxg2zxkcmyinzy7abpla": {
        "version": "3.9.19",
        "port": {
          "ty": "denoWorker@v1",
          "name": "cpy_bs_ghrel",
          "platforms": [
            "x86_64-linux",
            "aarch64-linux",
            "x86_64-darwin",
            "aarch64-darwin",
            "x86_64-windows",
            "aarch64-windows"
          ],
          "version": "0.1.0",
          "buildDeps": [
            {
              "name": "tar_aa"
            },
            {
              "name": "zstd_aa"
            }
          ],
          "moduleSpecifier": "https://raw.githubusercontent.com/metatypedev/ghjk/v0.2.1/ports/cpy_bs.ts"
        },
        "releaseTag": "20240814"
      },
      "bciqkgncxbauys2qfguplxcz2auxrcyamj4b6htqk2fqvohfm3afd7sa": {
        "version": "0.4.7",
        "port": {
          "ty": "denoWorker@v1",
          "name": "pipi_pypi",
          "platforms": [
            "x86_64-linux",
            "aarch64-linux",
            "x86_64-darwin",
            "aarch64-darwin",
            "x86_64-windows",
            "aarch64-windows",
            "x86_64-freebsd",
            "aarch64-freebsd",
            "x86_64-netbsd",
            "aarch64-netbsd",
            "x86_64-aix",
            "aarch64-aix",
            "x86_64-solaris",
            "aarch64-solaris",
            "x86_64-illumos",
            "aarch64-illumos",
            "x86_64-android",
            "aarch64-android"
          ],
          "version": "0.1.0",
          "buildDeps": [
            {
              "name": "cpy_bs_ghrel"
            }
          ],
          "moduleSpecifier": "https://raw.githubusercontent.com/metatypedev/ghjk/v0.2.1/ports/pipi.ts"
        },
        "packageName": "ruff"
      },
      "bciqihcmo6l5uwzih3e3ujc55curep4arfomo6rzkdsfim74unxexiqy": {
        "version": "1.8.3",
        "port": {
          "ty": "denoWorker@v1",
          "name": "pipi_pypi",
          "platforms": [
            "x86_64-linux",
            "aarch64-linux",
            "x86_64-darwin",
            "aarch64-darwin",
            "x86_64-windows",
            "aarch64-windows",
            "x86_64-freebsd",
            "aarch64-freebsd",
            "x86_64-netbsd",
            "aarch64-netbsd",
            "x86_64-aix",
            "aarch64-aix",
            "x86_64-solaris",
            "aarch64-solaris",
            "x86_64-illumos",
            "aarch64-illumos",
            "x86_64-android",
            "aarch64-android"
          ],
          "version": "0.1.0",
          "buildDeps": [
            {
              "name": "cpy_bs_ghrel"
            }
          ],
          "moduleSpecifier": "https://raw.githubusercontent.com/metatypedev/ghjk/v0.2.1/ports/pipi.ts"
        },
        "packageName": "poetry"
      },
      "bciqezep4ufkgwesldlm5etyfkgdsiickfudx7cosydcz6xtgeorn2hy": {
        "version": "20.8.0",
        "port": {
          "ty": "denoWorker@v1",
          "name": "node_org",
          "platforms": [
            "aarch64-linux",
            "x86_64-linux",
            "aarch64-darwin",
            "x86_64-darwin",
            "aarch64-windows",
            "x86_64-windows"
          ],
          "version": "0.1.0",
          "buildDeps": [
            {
              "name": "tar_aa"
            }
          ],
          "moduleSpecifier": "https://raw.githubusercontent.com/metatypedev/ghjk/v0.2.1/ports/node.ts"
        }
      },
      "bciqlt3rqqcn2tgexcgf7ndjceavwycoddgtn63fkh6z6i6pgmz7jr6y": {
        "version": "v9.15.0",
        "port": {
          "ty": "denoWorker@v1",
          "name": "pnpm_ghrel",
          "platforms": [
            "aarch64-linux",
            "x86_64-linux",
            "aarch64-darwin",
            "x86_64-darwin",
            "aarch64-windows",
            "x86_64-windows"
          ],
          "version": "0.1.0",
          "moduleSpecifier": "https://raw.githubusercontent.com/metatypedev/ghjk/v0.2.1/ports/pnpm.ts"
        }
      },
      "bciqlt27ioikxnpkqq37hma7ibn5e5wpzfarbvoh77zwdkarwghtvzxa": {
        "version": "10.0.1",
        "port": {
          "ty": "denoWorker@v1",
          "name": "npmi_npm",
          "platforms": [
            "x86_64-linux",
            "aarch64-linux",
            "x86_64-darwin",
            "aarch64-darwin",
            "x86_64-windows",
            "aarch64-windows",
            "x86_64-freebsd",
            "aarch64-freebsd",
            "x86_64-netbsd",
            "aarch64-netbsd",
            "x86_64-aix",
            "aarch64-aix",
            "x86_64-solaris",
            "aarch64-solaris",
            "x86_64-illumos",
            "aarch64-illumos",
            "x86_64-android",
            "aarch64-android"
          ],
          "version": "0.1.0",
          "buildDeps": [
            {
              "name": "node_org"
            }
          ],
          "moduleSpecifier": "https://raw.githubusercontent.com/metatypedev/ghjk/v0.2.1/ports/npmi.ts"
        },
        "packageName": "node-gyp"
      },
      "bciqojan3zglnfctnmqyxvnxaha46yrnlhj77j3kw4mxadvauqepqdba": {
        "version": "0.116.1",
        "port": {
          "ty": "denoWorker@v1",
          "name": "cargobi_cratesio",
          "platforms": [
            "x86_64-linux",
            "aarch64-linux",
            "x86_64-darwin",
            "aarch64-darwin",
            "x86_64-windows",
            "aarch64-windows",
            "x86_64-freebsd",
            "aarch64-freebsd",
            "x86_64-netbsd",
            "aarch64-netbsd",
            "x86_64-aix",
            "aarch64-aix",
            "x86_64-solaris",
            "aarch64-solaris",
            "x86_64-illumos",
            "aarch64-illumos",
            "x86_64-android",
            "aarch64-android"
          ],
          "version": "0.1.0",
          "buildDeps": [
            {
              "name": "cargo_binstall_ghrel"
            },
            {
              "name": "rust_rustup"
            }
          ],
          "moduleSpecifier": "https://raw.githubusercontent.com/metatypedev/ghjk/v0.2.1/ports/cargobi.ts"
        },
        "crateName": "wasm-opt",
        "locked": true
      },
      "bciqcnbruy2q6trpvia52n2yis4t27taoz4mxkeguqz5aif7ex6rp26y": {
        "version": "1.208.1",
        "port": {
          "ty": "denoWorker@v1",
          "name": "cargobi_cratesio",
          "platforms": [
            "x86_64-linux",
            "aarch64-linux",
            "x86_64-darwin",
            "aarch64-darwin",
            "x86_64-windows",
            "aarch64-windows",
            "x86_64-freebsd",
            "aarch64-freebsd",
            "x86_64-netbsd",
            "aarch64-netbsd",
            "x86_64-aix",
            "aarch64-aix",
            "x86_64-solaris",
            "aarch64-solaris",
            "x86_64-illumos",
            "aarch64-illumos",
            "x86_64-android",
            "aarch64-android"
          ],
          "version": "0.1.0",
          "buildDeps": [
            {
              "name": "cargo_binstall_ghrel"
            },
            {
              "name": "rust_rustup"
            }
          ],
          "moduleSpecifier": "https://raw.githubusercontent.com/metatypedev/ghjk/v0.2.1/ports/cargobi.ts"
        },
        "crateName": "wasm-tools",
        "locked": true
      },
      "bciqpu7gxs3zm7i4gwp3m3cfdxwz27ixvsykdnbxrl5m5mt3xbb3b4la": {
        "version": "0.13.4",
        "port": {
          "ty": "denoWorker@v1",
          "name": "pipi_pypi",
          "platforms": [
            "x86_64-linux",
            "aarch64-linux",
            "x86_64-darwin",
            "aarch64-darwin",
            "x86_64-windows",
            "aarch64-windows",
            "x86_64-freebsd",
            "aarch64-freebsd",
            "x86_64-netbsd",
            "aarch64-netbsd",
            "x86_64-aix",
            "aarch64-aix",
            "x86_64-solaris",
            "aarch64-solaris",
            "x86_64-illumos",
            "aarch64-illumos",
            "x86_64-android",
            "aarch64-android"
          ],
          "version": "0.1.0",
          "buildDeps": [
            {
              "name": "cpy_bs_ghrel"
            }
          ],
          "moduleSpecifier": "https://raw.githubusercontent.com/metatypedev/ghjk/v0.2.1/ports/pipi.ts"
        },
        "packageName": "componentize-py"
      },
      "bciqjme7csfq43oenkrsakdhaha34hgy6vdwkfffki2ank3kf6mjcguq": {
        "version": "1.3.0",
        "port": {
          "ty": "denoWorker@v1",
          "name": "npmi_npm",
          "platforms": [
            "x86_64-linux",
            "aarch64-linux",
            "x86_64-darwin",
            "aarch64-darwin",
            "x86_64-windows",
            "aarch64-windows",
            "x86_64-freebsd",
            "aarch64-freebsd",
            "x86_64-netbsd",
            "aarch64-netbsd",
            "x86_64-aix",
            "aarch64-aix",
            "x86_64-solaris",
            "aarch64-solaris",
            "x86_64-illumos",
            "aarch64-illumos",
            "x86_64-android",
            "aarch64-android"
          ],
          "version": "0.1.0",
          "buildDeps": [
            {
              "name": "node_org"
            }
          ],
          "moduleSpecifier": "https://raw.githubusercontent.com/metatypedev/ghjk/v0.2.1/ports/npmi.ts"
        },
        "packageName": "@bytecodealliance/jco"
      },
      "bciqifvrtbr5a6nomogpnbn7jxwscqpepdgh67lrsjpkh6t2odnjrnma": {
        "version": "3.7.1",
        "port": {
          "ty": "denoWorker@v1",
          "name": "cargobi_cratesio",
          "platforms": [
            "x86_64-linux",
            "aarch64-linux",
            "x86_64-darwin",
            "aarch64-darwin",
            "x86_64-windows",
            "aarch64-windows",
            "x86_64-freebsd",
            "aarch64-freebsd",
            "x86_64-netbsd",
            "aarch64-netbsd",
            "x86_64-aix",
            "aarch64-aix",
            "x86_64-solaris",
            "aarch64-solaris",
            "x86_64-illumos",
            "aarch64-illumos",
            "x86_64-android",
            "aarch64-android"
          ],
          "version": "0.1.0",
          "buildDeps": [
            {
              "name": "cargo_binstall_ghrel"
            },
            {
              "name": "rust_rustup"
            }
          ],
          "moduleSpecifier": "https://raw.githubusercontent.com/metatypedev/ghjk/v0.2.1/ports/cargobi.ts"
        },
        "crateName": "protobuf-codegen"
      },
      "bciqezkigmtx5tweeflmn27yofgwybmgbat7g6jg4xmxamomsdpvenay": {
        "version": "nightly-2024-05-26",
        "port": {
          "ty": "denoWorker@v1",
          "name": "rust_rustup",
          "platforms": [
            "x86_64-linux",
            "aarch64-linux",
            "x86_64-darwin",
            "aarch64-darwin",
            "x86_64-windows",
            "aarch64-windows",
            "x86_64-freebsd",
            "aarch64-freebsd",
            "x86_64-netbsd",
            "aarch64-netbsd",
            "x86_64-aix",
            "aarch64-aix",
            "x86_64-solaris",
            "aarch64-solaris",
            "x86_64-illumos",
            "aarch64-illumos",
            "x86_64-android",
            "aarch64-android"
          ],
          "version": "0.1.0",
          "buildDeps": [
            {
              "name": "rustup_rustlang"
            }
          ],
          "moduleSpecifier": "https://raw.githubusercontent.com/metatypedev/ghjk/v0.2.1/ports/rust.ts"
        },
        "profile": "minimal"
      },
      "bciqiknd2vbwhxng2oy5d7qjpor7jq74pulaeijfrywyggv4mw3wngsi": {
        "version": "0.1.47",
        "port": {
          "ty": "denoWorker@v1",
          "name": "cargobi_cratesio",
          "platforms": [
            "x86_64-linux",
            "aarch64-linux",
            "x86_64-darwin",
            "aarch64-darwin",
            "x86_64-windows",
            "aarch64-windows",
            "x86_64-freebsd",
            "aarch64-freebsd",
            "x86_64-netbsd",
            "aarch64-netbsd",
            "x86_64-aix",
            "aarch64-aix",
            "x86_64-solaris",
            "aarch64-solaris",
            "x86_64-illumos",
            "aarch64-illumos",
            "x86_64-android",
            "aarch64-android"
          ],
          "version": "0.1.0",
          "buildDeps": [
            {
              "name": "cargo_binstall_ghrel"
            },
            {
              "name": "rust_rustup"
            }
          ],
          "moduleSpecifier": "https://raw.githubusercontent.com/metatypedev/ghjk/v0.2.1/ports/cargobi.ts"
        },
        "crateName": "cargo-udeps",
        "locked": true
      }
    }
  }
}<|MERGE_RESOLUTION|>--- conflicted
+++ resolved
@@ -1136,37 +1136,15 @@
               "key": "build-tgraph-ts-jsr",
               "envKey": "bciqori26ml2iqph3izifvvfsf4b2ar3yddr344utbfstyk2v33ot3mq"
             },
-<<<<<<< HEAD
             "build-tgraph-rpc": {
               "ty": "denoFile@v1",
               "key": "build-tgraph-rpc",
               "envKey": "bciqeeh6cx5grefrnieyki54emcwuxb57ahioapdi6opi47dyg6hxgki"
-=======
-            "build-tgraph-core": {
-              "ty": "denoFile@v1",
-              "key": "build-tgraph-core",
-              "envKey": "bciqay3wlzl37o3e5sleadckz3lc3ku7bwxhtmcp253zu37itg6lop4y"
-            },
-            "build-tgraph-py": {
-              "ty": "denoFile@v1",
-              "key": "build-tgraph-py",
-              "dependsOn": [
-                "build-tgraph-core"
-              ],
-              "envKey": "bciqkwu4gv6lblxqmz7qn2lcpoqj734thuq6xvrj7n6olow2dxtzyb7a"
->>>>>>> 68cfb17b
             },
             "build-tgraph-ts": {
               "ty": "denoFile@v1",
               "key": "build-tgraph-ts",
-<<<<<<< HEAD
               "envKey": "bciqpj74st4da74tgeqyzsppxpvncbekb65n2ow6tbcsfdcrdyq6smxy"
-=======
-              "dependsOn": [
-                "build-tgraph-core"
-              ],
-              "envKey": "bciqjt6brrpsukhzp7rtwcque7ltthdnfx3rqjly6w3jgivxixs6dmlq"
->>>>>>> 68cfb17b
             },
             "build-tgraph-ts-node": {
               "ty": "denoFile@v1",
@@ -1174,16 +1152,12 @@
               "dependsOn": [
                 "build-tgraph-ts"
               ],
-<<<<<<< HEAD
               "envKey": "bciqpj74st4da74tgeqyzsppxpvncbekb65n2ow6tbcsfdcrdyq6smxy"
             },
             "build-tgraph-core": {
               "ty": "denoFile@v1",
               "key": "build-tgraph-core",
               "envKey": "bciqlndcuvoua6nwkocqwfmugmbzrpk5yfr5wfv7mzazugh3ofyptv2a"
-=======
-              "envKey": "bciqjt6brrpsukhzp7rtwcque7ltthdnfx3rqjly6w3jgivxixs6dmlq"
->>>>>>> 68cfb17b
             },
             "build-tgraph": {
               "ty": "denoFile@v1",
@@ -1788,11 +1762,7 @@
                 }
               ]
             },
-<<<<<<< HEAD
             "bciqlndcuvoua6nwkocqwfmugmbzrpk5yfr5wfv7mzazugh3ofyptv2a": {
-=======
-            "bciqay3wlzl37o3e5sleadckz3lc3ku7bwxhtmcp253zu37itg6lop4y": {
->>>>>>> 68cfb17b
               "provides": [
                 {
                   "ty": "posix.envVar",
@@ -1830,11 +1800,7 @@
                 }
               ]
             },
-<<<<<<< HEAD
             "bciqbk2kwzvfc2c5ti6x7z2pju22i3qkhn76hei4patfnwqv6xr4umlq": {
-=======
-            "bciqkwu4gv6lblxqmz7qn2lcpoqj734thuq6xvrj7n6olow2dxtzyb7a": {
->>>>>>> 68cfb17b
               "provides": [
                 {
                   "ty": "posix.envVar",
@@ -1872,7 +1838,6 @@
                 }
               ]
             },
-<<<<<<< HEAD
             "bciqeeh6cx5grefrnieyki54emcwuxb57ahioapdi6opi47dyg6hxgki": {
               "provides": [
                 {
@@ -1883,7 +1848,7 @@
                 {
                   "ty": "posix.envVar",
                   "key": "TYPEGRAPH_VERSION",
-                  "val": "0.0.3"
+                  "val": "0.0.4"
                 },
                 {
                   "ty": "posix.envVar",
@@ -1912,9 +1877,6 @@
               ]
             },
             "bciqpj74st4da74tgeqyzsppxpvncbekb65n2ow6tbcsfdcrdyq6smxy": {
-=======
-            "bciqjt6brrpsukhzp7rtwcque7ltthdnfx3rqjly6w3jgivxixs6dmlq": {
->>>>>>> 68cfb17b
               "provides": [
                 {
                   "ty": "posix.envVar",
@@ -1924,7 +1886,7 @@
                 {
                   "ty": "posix.envVar",
                   "key": "TYPEGRAPH_VERSION",
-                  "val": "0.0.4"
+                  "val": "0.0.3"
                 },
                 {
                   "ty": "posix.envVar",
