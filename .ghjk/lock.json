{
  "version": "0",
  "platform": "aarch64-darwin",
  "moduleEntries": {
    "ports": {
      "version": "0",
      "configResolutions": {
        "bciqf3eso3sdsxu4og5w6igw3mphr3ipbntahdnhe2kwlgci6osntcfq": {
          "version": "v1.45.2",
          "buildDepConfigs": {},
          "portRef": "deno_ghrel@0.1.0",
          "specifiedVersion": true
        },
        "bciqfcvnsjinhk2s3seiixi2brdmlyt25m5cpllbjivcfbvrhkzr57bq": {
          "version": "v24.1",
          "buildDepConfigs": {},
          "portRef": "protoc_ghrel@0.1.0",
          "specifiedVersion": true
        },
        "bciqmpujkkyxmzdz7sxpvi2pmajzfmg6gofplyqn43av2styxu2ng7sy": {
          "version": "8.9.0",
          "buildDepConfigs": {},
          "portRef": "curl_aa@0.1.0",
          "specifiedVersion": false
        },
        "bciqngfjdds2gmnwhriiif3fjgqw2hhpm3ssqxlnq4kiwyk53uesmzgy": {
          "version": "3.30.2",
          "buildDepConfigs": {
            "curl_aa": {
              "version": "8.9.0",
              "buildDepConfigs": {},
              "portRef": "curl_aa@0.1.0",
              "specifiedVersion": false
            },
            "git_aa": {
              "version": "2.46.0",
              "buildDepConfigs": {},
              "portRef": "git_aa@0.1.0",
              "specifiedVersion": false
            },
            "asdf_plugin_git": {
              "version": "d631481e96",
              "buildDepConfigs": {
                "git_aa": {
                  "version": "2.46.0",
                  "buildDepConfigs": {},
                  "portRef": "git_aa@0.1.0",
                  "specifiedVersion": false
                }
              },
              "portRef": "asdf_plugin_git@0.1.0",
              "pluginRepo": "https://github.com/asdf-community/asdf-cmake",
              "specifiedVersion": false
            }
          },
          "resolutionDepConfigs": {
            "asdf_plugin_git": {
              "pluginRepo": "https://github.com/asdf-community/asdf-cmake",
              "portRef": "asdf_plugin_git@0.1.0"
            }
          },
          "portRef": "asdf@0.1.0",
          "pluginRepo": "https://github.com/asdf-community/asdf-cmake",
          "installType": "version",
          "specifiedVersion": false
        },
        "bciqay4m4kmzfduj5t2clgejxgpe5zwper6lyyaxt7rhbjalaqd32nhq": {
          "version": "2.46.0",
          "buildDepConfigs": {},
          "portRef": "git_aa@0.1.0",
          "specifiedVersion": false
        },
        "bciqj77qfidghicv6joxixetnt5j3pdpo4j42exeghzsotetd5yhmpui": {
          "version": "d631481e96",
          "buildDepConfigs": {
            "git_aa": {
              "version": "2.46.0",
              "buildDepConfigs": {},
              "portRef": "git_aa@0.1.0",
              "specifiedVersion": false
            }
          },
          "portRef": "asdf_plugin_git@0.1.0",
          "pluginRepo": "https://github.com/asdf-community/asdf-cmake",
          "specifiedVersion": false
        },
        "bciqdryp66ydidszpw3nbjwf7d5lnyvw7xujujby4bnx5mdgdjabxcvi": {
          "version": "2.46.0",
          "buildDepConfigs": {},
          "portRef": "git_aa@0.1.0",
          "specifiedVersion": true
        },
        "bciqkv7foyoio4wpti4yf2qrw5nphkgk2din6ba7mjv2w7hmgrv725ja": {
          "version": "v2.4.0",
          "buildDepConfigs": {
            "tar_aa": {
              "version": "1.35",
              "buildDepConfigs": {},
              "portRef": "tar_aa@0.1.0",
              "specifiedVersion": false
            }
          },
          "portRef": "mold_ghrel@0.1.0",
          "replaceLd": true,
          "specifiedVersion": true
        },
        "bciqj4p5hoqweghbuvz52rupja7sqze34z63dd62nz632c5zxikv6ezy": {
          "version": "1.35",
          "buildDepConfigs": {},
          "portRef": "tar_aa@0.1.0",
          "specifiedVersion": false
        },
        "bciqjlw6cxddajjmznoemlmnu7mgbbm7a3hfmnd2x5oivwajmiqui5ey": {
          "version": "v0.2.65",
          "buildDepConfigs": {},
          "portRef": "act_ghrel@0.1.0",
          "specifiedVersion": false
        },
        "bciqkdikxlnvysolt3rirxozdyaovts5jo7e6zdhto7pjgxss4rkjeui": {
          "version": "0.5.0",
          "buildDepConfigs": {
            "cargo_binstall_ghrel": {
              "version": "v1.10.2",
              "buildDepConfigs": {},
              "portRef": "cargo_binstall_ghrel@0.1.0",
              "specifiedVersion": false
            },
            "rust_rustup": {
              "version": "1.79.0",
              "buildDepConfigs": {
                "rustup_rustlang": {
                  "version": "1.27.1",
                  "buildDepConfigs": {
                    "git_aa": {
                      "version": "2.46.0",
                      "buildDepConfigs": {},
                      "portRef": "git_aa@0.1.0",
                      "specifiedVersion": false
                    }
                  },
                  "portRef": "rustup_rustlang@0.1.0",
                  "specifiedVersion": false
                }
              },
              "portRef": "rust_rustup@0.1.0",
              "profile": "minimal",
              "specifiedVersion": true
            }
          },
          "portRef": "cargobi_cratesio@0.1.0",
          "crateName": "whiz",
          "locked": true,
          "specifiedVersion": false
        },
        "bciqeal5okt5zj763vhgsmf3afr5thrkqaitv6pb3wwegcwyb74gdyjq": {
          "version": "v1.10.2",
          "buildDepConfigs": {},
          "portRef": "cargo_binstall_ghrel@0.1.0",
          "specifiedVersion": false
        },
        "bciqdm4ezstna7wryjatl75thl72622466u4ht2y25dkhvgu76kcnemi": {
          "version": "1.79.0",
          "buildDepConfigs": {
            "rustup_rustlang": {
              "version": "1.27.1",
              "buildDepConfigs": {
                "git_aa": {
                  "version": "2.46.0",
                  "buildDepConfigs": {},
                  "portRef": "git_aa@0.1.0",
                  "specifiedVersion": false
                }
              },
              "portRef": "rustup_rustlang@0.1.0",
              "specifiedVersion": false
            }
          },
          "portRef": "rust_rustup@0.1.0",
          "profile": "minimal",
          "specifiedVersion": true
        },
        "bciqewpyjyfnnk4rbd6bbu5who2w6ve7dyt3inal72zg23cs4qnln32q": {
          "version": "1.27.1",
          "buildDepConfigs": {
            "git_aa": {
              "version": "2.46.0",
              "buildDepConfigs": {},
              "portRef": "git_aa@0.1.0",
              "specifiedVersion": false
            }
          },
          "portRef": "rustup_rustlang@0.1.0",
          "specifiedVersion": false
        },
        "bciqg6addm4t4fpqgkcpukqvbdrkscd56popl3at6aljs4tfnsfl3iki": {
          "version": "0.3.4",
          "buildDepConfigs": {
            "cargo_binstall_ghrel": {
              "version": "v1.10.2",
              "buildDepConfigs": {},
              "portRef": "cargo_binstall_ghrel@0.1.0",
              "specifiedVersion": false
            },
            "rust_rustup": {
              "version": "1.79.0",
              "buildDepConfigs": {
                "rustup_rustlang": {
                  "version": "1.27.1",
                  "buildDepConfigs": {
                    "git_aa": {
                      "version": "2.46.0",
                      "buildDepConfigs": {},
                      "portRef": "git_aa@0.1.0",
                      "specifiedVersion": false
                    }
                  },
                  "portRef": "rustup_rustlang@0.1.0",
                  "specifiedVersion": false
                }
              },
              "portRef": "rust_rustup@0.1.0",
              "profile": "minimal",
              "specifiedVersion": true
            }
          },
          "portRef": "cargobi_cratesio@0.1.0",
          "crateName": "wit-deps-cli",
          "locked": true,
          "specifiedVersion": false
        },
        "bciqjt35de5uwbp3qv3idkj7or2pu2gcun5jjkdttfupyuseslmjny5i": {
          "version": "2.4.0",
          "buildDepConfigs": {
            "cargo_binstall_ghrel": {
              "version": "v1.10.2",
              "buildDepConfigs": {},
              "portRef": "cargo_binstall_ghrel@0.1.0",
              "specifiedVersion": false
            },
            "rust_rustup": {
              "version": "1.79.0",
              "buildDepConfigs": {
                "rustup_rustlang": {
                  "version": "1.27.1",
                  "buildDepConfigs": {
                    "git_aa": {
                      "version": "2.46.0",
                      "buildDepConfigs": {},
                      "portRef": "git_aa@0.1.0",
                      "specifiedVersion": false
                    }
                  },
                  "portRef": "rustup_rustlang@0.1.0",
                  "specifiedVersion": false
                }
              },
              "portRef": "rust_rustup@0.1.0",
              "profile": "minimal",
              "specifiedVersion": true
            }
          },
          "portRef": "cargobi_cratesio@0.1.0",
          "crateName": "git-cliff",
          "locked": true,
          "specifiedVersion": false
        },
        "bciqaptuytx6h5lrjrb4xyeg2b5wjh5d3kawubwf6mssdgpntoqtxeha": {
          "version": "3.7.1",
          "buildDepConfigs": {
            "cpy_bs_ghrel": {
              "version": "3.12.2",
              "buildDepConfigs": {
                "tar_aa": {
                  "version": "1.35",
                  "buildDepConfigs": {},
                  "portRef": "tar_aa@0.1.0",
                  "specifiedVersion": false
                },
                "zstd_aa": {
                  "version": "v1.5.6,",
                  "buildDepConfigs": {},
                  "portRef": "zstd_aa@0.1.0",
                  "specifiedVersion": false
                }
              },
              "portRef": "cpy_bs_ghrel@0.1.0",
              "releaseTag": "20240224",
              "specifiedVersion": true
            }
          },
          "portRef": "pipi_pypi@0.1.0",
          "packageName": "pre-commit",
          "specifiedVersion": true
        },
        "bciqfoek3nbk2jfcgfx5323wcco2bmml75tgrsjgxbdhxe5dn3isgjgi": {
          "version": "3.12.2",
          "buildDepConfigs": {
            "tar_aa": {
              "version": "1.35",
              "buildDepConfigs": {},
              "portRef": "tar_aa@0.1.0",
              "specifiedVersion": false
            },
            "zstd_aa": {
              "version": "v1.5.6,",
              "buildDepConfigs": {},
              "portRef": "zstd_aa@0.1.0",
              "specifiedVersion": false
            }
          },
          "portRef": "cpy_bs_ghrel@0.1.0",
          "releaseTag": "20240224",
          "specifiedVersion": true
        },
        "bciqe6fwheayositrdk7rkr2ngdr4wizldakex23tgivss7w6z7g3q3y": {
          "version": "v1.5.6,",
          "buildDepConfigs": {},
          "portRef": "zstd_aa@0.1.0",
          "specifiedVersion": false
        },
        "bciqbbuzvdy4qweoxykn6kcqp3xyoi2ehdbdv3xbir4inj6i3m72wcsa": {
          "version": "v0.13.1",
          "buildDepConfigs": {},
          "portRef": "temporal_cli_ghrel@0.1.0",
          "specifiedVersion": true
        },
        "bciqnvknjnd6ivod4sz4usxxbxmhhyp4kiahvyy4yn6erblbzfu2s7na": {
          "version": "1.33.0",
          "buildDepConfigs": {
            "cargo_binstall_ghrel": {
              "version": "v1.10.2",
              "buildDepConfigs": {},
              "portRef": "cargo_binstall_ghrel@0.1.0",
              "specifiedVersion": false
            },
            "rust_rustup": {
              "version": "1.79.0",
              "buildDepConfigs": {
                "rustup_rustlang": {
                  "version": "1.27.1",
                  "buildDepConfigs": {
                    "git_aa": {
                      "version": "2.46.0",
                      "buildDepConfigs": {},
                      "portRef": "git_aa@0.1.0",
                      "specifiedVersion": false
                    }
                  },
                  "portRef": "rustup_rustlang@0.1.0",
                  "specifiedVersion": false
                }
              },
              "portRef": "rust_rustup@0.1.0",
              "profile": "minimal",
              "specifiedVersion": true
            }
          },
          "portRef": "cargobi_cratesio@0.1.0",
          "crateName": "cargo-insta",
          "locked": true,
          "specifiedVersion": true
        },
        "bciqgustga36b3bmjpi76xcde43z3efxo2czwmvotcxlktxkhcizywiq": {
          "version": "0.2.5",
          "buildDepConfigs": {
            "cargo_binstall_ghrel": {
              "version": "v1.10.2",
              "buildDepConfigs": {},
              "portRef": "cargo_binstall_ghrel@0.1.0",
              "specifiedVersion": false
            },
            "rust_rustup": {
              "version": "1.79.0",
              "buildDepConfigs": {
                "rustup_rustlang": {
                  "version": "1.27.1",
                  "buildDepConfigs": {
                    "git_aa": {
                      "version": "2.46.0",
                      "buildDepConfigs": {},
                      "portRef": "git_aa@0.1.0",
                      "specifiedVersion": false
                    }
                  },
                  "portRef": "rustup_rustlang@0.1.0",
                  "specifiedVersion": false
                }
              },
              "portRef": "rust_rustup@0.1.0",
              "profile": "minimal",
              "specifiedVersion": true
            }
          },
          "portRef": "cargobi_cratesio@0.1.0",
          "crateName": "cross",
          "locked": true,
          "specifiedVersion": true
        },
        "bciqen7oo7yiny6lbip32ieyt5e2z6gum6ytzdx5krgkoe3zbvwyvdsq": {
          "version": "3.8.18",
          "buildDepConfigs": {
            "tar_aa": {
              "version": "1.35",
              "buildDepConfigs": {},
              "portRef": "tar_aa@0.1.0",
              "specifiedVersion": false
            },
            "zstd_aa": {
              "version": "v1.5.6,",
              "buildDepConfigs": {},
              "portRef": "zstd_aa@0.1.0",
              "specifiedVersion": false
            }
          },
          "portRef": "cpy_bs_ghrel@0.1.0",
          "releaseTag": "20240224",
          "specifiedVersion": true
        },
        "bciqftkwrm7ms3vsx7nw3euw3wotzed3dlhvycqnk7mhg7gsbhz26khi": {
          "version": "0.4.7",
          "buildDepConfigs": {
            "cpy_bs_ghrel": {
              "version": "3.12.2",
              "buildDepConfigs": {
                "tar_aa": {
                  "version": "1.35",
                  "buildDepConfigs": {},
                  "portRef": "tar_aa@0.1.0",
                  "specifiedVersion": false
                },
                "zstd_aa": {
                  "version": "v1.5.6,",
                  "buildDepConfigs": {},
                  "portRef": "zstd_aa@0.1.0",
                  "specifiedVersion": false
                }
              },
              "portRef": "cpy_bs_ghrel@0.1.0",
              "releaseTag": "20240224",
              "specifiedVersion": true
            }
          },
          "portRef": "pipi_pypi@0.1.0",
          "packageName": "ruff",
          "specifiedVersion": true
        },
        "bciqotghtiwpobhzxxovjztcffrnlwxrfkluqe57tdwk2qyit67ayyni": {
          "version": "1.7.0",
          "buildDepConfigs": {
            "cpy_bs_ghrel": {
              "version": "3.12.2",
              "buildDepConfigs": {
                "tar_aa": {
                  "version": "1.35",
                  "buildDepConfigs": {},
                  "portRef": "tar_aa@0.1.0",
                  "specifiedVersion": false
                },
                "zstd_aa": {
                  "version": "v1.5.6,",
                  "buildDepConfigs": {},
                  "portRef": "zstd_aa@0.1.0",
                  "specifiedVersion": false
                }
              },
              "portRef": "cpy_bs_ghrel@0.1.0",
              "releaseTag": "20240224",
              "specifiedVersion": true
            }
          },
          "portRef": "pipi_pypi@0.1.0",
          "packageName": "poetry",
          "specifiedVersion": true
        },
        "bciqigrb324p62juzwmsfnb5oz3ffwa4dj4i3cjqn2vegarnxv427i4i": {
          "version": "v20.8.0",
          "buildDepConfigs": {
            "tar_aa": {
              "version": "1.35",
              "buildDepConfigs": {},
              "portRef": "tar_aa@0.1.0",
              "specifiedVersion": false
            }
          },
          "portRef": "node_org@0.1.0",
          "specifiedVersion": true
        },
        "bciqcph72sicdlw4p47fufwrlg32rgxrnkunrofr3eyql5zmnsjguk4q": {
          "version": "v9.4.0",
          "buildDepConfigs": {},
          "portRef": "pnpm_ghrel@0.1.0",
          "specifiedVersion": true
        },
        "bciqchyssdrikfkpksvaf332htzx3ztqnu2a7nolskedqc6ggzw6lg6a": {
          "version": "10.0.1",
          "buildDepConfigs": {
            "node_org": {
              "version": "v20.8.0",
              "buildDepConfigs": {
                "tar_aa": {
                  "version": "1.35",
                  "buildDepConfigs": {},
                  "portRef": "tar_aa@0.1.0",
                  "specifiedVersion": false
                }
              },
              "portRef": "node_org@0.1.0",
              "specifiedVersion": true
            }
          },
          "portRef": "npmi_npm@0.1.0",
          "packageName": "node-gyp",
          "specifiedVersion": true
        },
        "bciqow7vi5yxnhumjr3am67ct5pnavar2e55wp2vlddesl43oyppw5kq": {
          "version": "0.116.1",
          "buildDepConfigs": {
            "cargo_binstall_ghrel": {
              "version": "v1.10.2",
              "buildDepConfigs": {},
              "portRef": "cargo_binstall_ghrel@0.1.0",
              "specifiedVersion": false
            },
            "rust_rustup": {
              "version": "1.79.0",
              "buildDepConfigs": {
                "rustup_rustlang": {
                  "version": "1.27.1",
                  "buildDepConfigs": {
                    "git_aa": {
                      "version": "2.46.0",
                      "buildDepConfigs": {},
                      "portRef": "git_aa@0.1.0",
                      "specifiedVersion": false
                    }
                  },
                  "portRef": "rustup_rustlang@0.1.0",
                  "specifiedVersion": false
                }
              },
              "portRef": "rust_rustup@0.1.0",
              "profile": "minimal",
              "specifiedVersion": true
            }
          },
          "portRef": "cargobi_cratesio@0.1.0",
          "crateName": "wasm-opt",
          "locked": true,
          "specifiedVersion": true
        },
        "bciqgrinxolr2jfyj4smh3w5vwz6n4aacistocxbat5pz2fwf23glslq": {
          "version": "1.208.1",
          "buildDepConfigs": {
            "cargo_binstall_ghrel": {
              "version": "v1.10.2",
              "buildDepConfigs": {},
              "portRef": "cargo_binstall_ghrel@0.1.0",
              "specifiedVersion": false
            },
            "rust_rustup": {
              "version": "1.79.0",
              "buildDepConfigs": {
                "rustup_rustlang": {
                  "version": "1.27.1",
                  "buildDepConfigs": {
                    "git_aa": {
                      "version": "2.46.0",
                      "buildDepConfigs": {},
                      "portRef": "git_aa@0.1.0",
                      "specifiedVersion": false
                    }
                  },
                  "portRef": "rustup_rustlang@0.1.0",
                  "specifiedVersion": false
                }
              },
              "portRef": "rust_rustup@0.1.0",
              "profile": "minimal",
              "specifiedVersion": true
            }
          },
          "portRef": "cargobi_cratesio@0.1.0",
          "crateName": "wasm-tools",
          "locked": true,
          "specifiedVersion": true
        },
        "bciqghgb2rje3epckvbdexyfqud7yw6wbu32vt3h6iglfsytgvyqiosy": {
          "version": "0.13.4",
          "buildDepConfigs": {
            "cpy_bs_ghrel": {
              "version": "3.12.2",
              "buildDepConfigs": {
                "tar_aa": {
                  "version": "1.35",
                  "buildDepConfigs": {},
                  "portRef": "tar_aa@0.1.0",
                  "specifiedVersion": false
                },
                "zstd_aa": {
                  "version": "v1.5.6,",
                  "buildDepConfigs": {},
                  "portRef": "zstd_aa@0.1.0",
                  "specifiedVersion": false
                }
              },
              "portRef": "cpy_bs_ghrel@0.1.0",
              "releaseTag": "20240224",
              "specifiedVersion": true
            }
          },
          "portRef": "pipi_pypi@0.1.0",
          "packageName": "componentize-py",
          "specifiedVersion": true
        },
        "bciqb6acvw45s2pagycoulvy6e5n5ukmbi6j4lrwe2nr5vu5txe333mi": {
          "version": "1.3.0",
          "buildDepConfigs": {
            "node_org": {
              "version": "v20.8.0",
              "buildDepConfigs": {
                "tar_aa": {
                  "version": "1.35",
                  "buildDepConfigs": {},
                  "portRef": "tar_aa@0.1.0",
                  "specifiedVersion": false
                }
              },
              "portRef": "node_org@0.1.0",
              "specifiedVersion": true
            }
          },
          "portRef": "npmi_npm@0.1.0",
          "packageName": "@bytecodealliance/jco",
          "specifiedVersion": true
        },
        "bciqe6sahnduk5kofaohmecai2ip7ipjakg7rn32ezstllzr5nixmhyi": {
          "version": "nightly-2024-05-26",
          "buildDepConfigs": {
            "rustup_rustlang": {
              "version": "1.27.1",
              "buildDepConfigs": {
                "git_aa": {
                  "version": "2.46.0",
                  "buildDepConfigs": {},
                  "portRef": "git_aa@0.1.0",
                  "specifiedVersion": false
                }
              },
              "portRef": "rustup_rustlang@0.1.0",
              "specifiedVersion": false
            }
          },
          "portRef": "rust_rustup@0.1.0",
          "profile": "minimal",
          "specifiedVersion": true
        },
        "bciqmdyyew3oomtpx6rnfqnnehe4inls4wf26fq6nat6uxd3oqjwlmyi": {
          "version": "0.1.47",
          "buildDepConfigs": {
            "cargo_binstall_ghrel": {
              "version": "v1.10.2",
              "buildDepConfigs": {},
              "portRef": "cargo_binstall_ghrel@0.1.0",
              "specifiedVersion": false
            },
            "rust_rustup": {
              "version": "1.79.0",
              "buildDepConfigs": {
                "rustup_rustlang": {
                  "version": "1.27.1",
                  "buildDepConfigs": {
                    "git_aa": {
                      "version": "2.46.0",
                      "buildDepConfigs": {},
                      "portRef": "git_aa@0.1.0",
                      "specifiedVersion": false
                    }
                  },
                  "portRef": "rustup_rustlang@0.1.0",
                  "specifiedVersion": false
                }
              },
              "portRef": "rust_rustup@0.1.0",
              "profile": "minimal",
              "specifiedVersion": true
            }
          },
          "portRef": "cargobi_cratesio@0.1.0",
          "crateName": "cargo-udeps",
          "locked": true,
          "specifiedVersion": true
        },
<<<<<<< HEAD
        "bciqe6tpdv6hffdbc7hql52w3ivpdls47lgpuhsa3hzsryrwx7ty5dgy": {
          "version": "3.30.2",
=======
        "bciqogkh34iffsgpjzg5m2tuyvt5e2phqsbbo6wh6nckxaojckmmasga": {
          "version": "v1.46.1",
          "buildDepConfigs": {},
          "portRef": "deno_ghrel@0.1.0",
          "specifiedVersion": true
        },
        "bciqjrdkuk366snl5rgzvkskacsphzernzelmhhu3sgkbpst6yptbpnq": {
          "version": "1.8.3",
>>>>>>> 67066805
          "buildDepConfigs": {
            "cpy_bs_ghrel": {
              "version": "3.12.2",
              "buildDepConfigs": {
                "tar_aa": {
                  "version": "1.35",
                  "buildDepConfigs": {},
                  "portRef": "tar_aa@0.1.0",
                  "specifiedVersion": false
                },
                "zstd_aa": {
                  "version": "v1.5.6,",
                  "buildDepConfigs": {},
                  "portRef": "zstd_aa@0.1.0",
                  "specifiedVersion": false
                }
              },
              "portRef": "cpy_bs_ghrel@0.1.0",
              "releaseTag": "20240224",
              "specifiedVersion": true
            }
          },
          "portRef": "pipi_pypi@0.1.0",
<<<<<<< HEAD
          "packageName": "cmake",
          "specifiedVersion": false
=======
          "packageName": "poetry",
          "specifiedVersion": true
        },
        "bciqeuydb323bsxomz437z6xv7imxxgiecyhqheaw2nvm2u5cmgdd4vy": {
          "version": "3.9.19",
          "buildDepConfigs": {
            "tar_aa": {
              "version": "1.35",
              "buildDepConfigs": {},
              "portRef": "tar_aa@0.1.0",
              "specifiedVersion": false
            },
            "zstd_aa": {
              "version": "v1.5.6,",
              "buildDepConfigs": {},
              "portRef": "zstd_aa@0.1.0",
              "specifiedVersion": false
            }
          },
          "portRef": "cpy_bs_ghrel@0.1.0",
          "releaseTag": "20240814",
          "specifiedVersion": true
>>>>>>> 67066805
        }
      }
    },
    "tasks": {
      "version": "0"
    },
    "envs": {
      "version": "0"
    }
  },
  "config": {
    "modules": [
      {
        "id": "ports",
        "config": {
          "sets": {
            "ghjkEnvProvInstSet___main": {
              "installs": [
                "bciqirg723pselb4g77l6ssuytptohd3rvin4ybnwncidus52tfpu6ty"
              ],
              "allowedBuildDeps": "bciqek3tmrhm4iohl6tvdzlhxwhv7b52makvvgehltxv52d3l7rbki3y"
            },
            "ghjkEnvProvInstSet____rust": {
              "installs": [
                "bciqj5xfgcxzfw3tusoy4v53dcinxqxskfwe3lylcjevxl6mbroky5za",
                "bciqbas5ccadnnnvdp2mtkt7xjmhvdtkgqeib5c2ir74cmyyrwfgfvui",
                "bciqirg723pselb4g77l6ssuytptohd3rvin4ybnwncidus52tfpu6ty"
              ],
              "allowedBuildDeps": "bciqek3tmrhm4iohl6tvdzlhxwhv7b52makvvgehltxv52d3l7rbki3y"
            },
<<<<<<< HEAD
=======
            "ghjkEnvProvInstSet___dev": {
              "installs": [
                "bciqbx637744bfiyvprs77xdnvdt7uuwmtlntfjpwmkda672gklkbpmi",
                "bciqdoqocirh7aseu5o5hfqaj3sb3pfd3z3rlvig26xttmcmsoljuz6i",
                "bciqjsjvkjm6xvoovs6y3y6me32422zr5wc5njs4kwfmmyf6nt6jzv2i",
                "bciqdf7jtq3zzhn676t2dr7fyve47fj7coajtymmye353lrrluskjk7q",
                "bciqeaqeduyhykw7s7gq6ney6ci7deheq3etgdwkvg55mwbzdhz2opra",
                "bciqdtuhf425g6prb5fyupbcokttmkill6wyqk7bkphx3ueltl5mvu4q",
                "bciqmvgsg7h3ohj3m7das4bznahgt6tyq7mamta3n2vorulqvml7mywq",
                "bciqicdqw36v63cbrscwsgtu2htrmwmgtfoxexv4rx5d2y24vytxbuma",
                "bciqe33uhsuaesrjk6luzxrbbimwg5ydt6x2lrieelwbr7aft4g2qwsy",
                "bciqj5xfgcxzfw3tusoy4v53dcinxqxskfwe3lylcjevxl6mbroky5za",
                "bciqlubbahrp4pxohyffmn5yj52atjgmn5nxepmkdev6wtmvpbx7kr7y",
                "bciqirg723pselb4g77l6ssuytptohd3rvin4ybnwncidus52tfpu6ty",
                "bciqfpjzi6gguk7dafyicfjpzpwtybgyc2dsnxg2zxkcmyinzy7abpla",
                "bciqkgncxbauys2qfguplxcz2auxrcyamj4b6htqk2fqvohfm3afd7sa",
                "bciqihcmo6l5uwzih3e3ujc55curep4arfomo6rzkdsfim74unxexiqy",
                "bciqezep4ufkgwesldlm5etyfkgdsiickfudx7cosydcz6xtgeorn2hy",
                "bciqaixkkacuuligsvtjcfdfgjgl65owtyspiiljb3vmutlgymecsiwq",
                "bciqlt27ioikxnpkqq37hma7ibn5e5wpzfarbvoh77zwdkarwghtvzxa",
                "bciqojan3zglnfctnmqyxvnxaha46yrnlhj77j3kw4mxadvauqepqdba",
                "bciqcnbruy2q6trpvia52n2yis4t27taoz4mxkeguqz5aif7ex6rp26y",
                "bciqpu7gxs3zm7i4gwp3m3cfdxwz27ixvsykdnbxrl5m5mt3xbb3b4la",
                "bciqjme7csfq43oenkrsakdhaha34hgy6vdwkfffki2ank3kf6mjcguq"
              ],
              "allowedBuildDeps": "bciqek3tmrhm4iohl6tvdzlhxwhv7b52makvvgehltxv52d3l7rbki3y"
            },
            "ghjkEnvProvInstSet___oci": {
              "installs": [
                "bciqbx637744bfiyvprs77xdnvdt7uuwmtlntfjpwmkda672gklkbpmi",
                "bciqj5xfgcxzfw3tusoy4v53dcinxqxskfwe3lylcjevxl6mbroky5za",
                "bciqlubbahrp4pxohyffmn5yj52atjgmn5nxepmkdev6wtmvpbx7kr7y",
                "bciqirg723pselb4g77l6ssuytptohd3rvin4ybnwncidus52tfpu6ty",
                "bciqojan3zglnfctnmqyxvnxaha46yrnlhj77j3kw4mxadvauqepqdba",
                "bciqcnbruy2q6trpvia52n2yis4t27taoz4mxkeguqz5aif7ex6rp26y",
                "bciqpu7gxs3zm7i4gwp3m3cfdxwz27ixvsykdnbxrl5m5mt3xbb3b4la",
                "bciqjme7csfq43oenkrsakdhaha34hgy6vdwkfffki2ank3kf6mjcguq"
              ],
              "allowedBuildDeps": "bciqek3tmrhm4iohl6tvdzlhxwhv7b52makvvgehltxv52d3l7rbki3y"
            },
>>>>>>> 67066805
            "ghjkEnvProvInstSet____ecma": {
              "installs": [
                "bciqezep4ufkgwesldlm5etyfkgdsiickfudx7cosydcz6xtgeorn2hy",
                "bciqaixkkacuuligsvtjcfdfgjgl65owtyspiiljb3vmutlgymecsiwq",
                "bciqlt27ioikxnpkqq37hma7ibn5e5wpzfarbvoh77zwdkarwghtvzxa",
                "bciqirg723pselb4g77l6ssuytptohd3rvin4ybnwncidus52tfpu6ty"
              ],
              "allowedBuildDeps": "bciqek3tmrhm4iohl6tvdzlhxwhv7b52makvvgehltxv52d3l7rbki3y"
            },
            "ghjkEnvProvInstSet____python": {
              "installs": [
                "bciqfpjzi6gguk7dafyicfjpzpwtybgyc2dsnxg2zxkcmyinzy7abpla",
                "bciqkgncxbauys2qfguplxcz2auxrcyamj4b6htqk2fqvohfm3afd7sa",
                "bciqihcmo6l5uwzih3e3ujc55curep4arfomo6rzkdsfim74unxexiqy",
                "bciqirg723pselb4g77l6ssuytptohd3rvin4ybnwncidus52tfpu6ty"
              ],
              "allowedBuildDeps": "bciqek3tmrhm4iohl6tvdzlhxwhv7b52makvvgehltxv52d3l7rbki3y"
            },
            "ghjkEnvProvInstSet____wasm": {
              "installs": [
                "bciqojan3zglnfctnmqyxvnxaha46yrnlhj77j3kw4mxadvauqepqdba",
                "bciqcnbruy2q6trpvia52n2yis4t27taoz4mxkeguqz5aif7ex6rp26y",
                "bciqpu7gxs3zm7i4gwp3m3cfdxwz27ixvsykdnbxrl5m5mt3xbb3b4la",
                "bciqjme7csfq43oenkrsakdhaha34hgy6vdwkfffki2ank3kf6mjcguq",
                "bciqirg723pselb4g77l6ssuytptohd3rvin4ybnwncidus52tfpu6ty"
              ],
              "allowedBuildDeps": "bciqek3tmrhm4iohl6tvdzlhxwhv7b52makvvgehltxv52d3l7rbki3y"
            },
            "ghjkEnvProvInstSet___ci": {
              "installs": [
                "bciqdtuhf425g6prb5fyupbcokttmkill6wyqk7bkphx3ueltl5mvu4q",
                "bciqmvgsg7h3ohj3m7das4bznahgt6tyq7mamta3n2vorulqvml7mywq",
                "bciqicdqw36v63cbrscwsgtu2htrmwmgtfoxexv4rx5d2y24vytxbuma",
                "bciqe33uhsuaesrjk6luzxrbbimwg5ydt6x2lrieelwbr7aft4g2qwsy",
                "bciqj5xfgcxzfw3tusoy4v53dcinxqxskfwe3lylcjevxl6mbroky5za",
                "bciqbas5ccadnnnvdp2mtkt7xjmhvdtkgqeib5c2ir74cmyyrwfgfvui",
                "bciqirg723pselb4g77l6ssuytptohd3rvin4ybnwncidus52tfpu6ty",
                "bciqgpwvq6qf34xolzh65zr3v5dpyhahtybei46nnjmy2sitnoixwhsa",
                "bciqkgncxbauys2qfguplxcz2auxrcyamj4b6htqk2fqvohfm3afd7sa",
                "bciqihcmo6l5uwzih3e3ujc55curep4arfomo6rzkdsfim74unxexiqy",
                "bciqezep4ufkgwesldlm5etyfkgdsiickfudx7cosydcz6xtgeorn2hy",
                "bciqaixkkacuuligsvtjcfdfgjgl65owtyspiiljb3vmutlgymecsiwq",
                "bciqlt27ioikxnpkqq37hma7ibn5e5wpzfarbvoh77zwdkarwghtvzxa",
                "bciqojan3zglnfctnmqyxvnxaha46yrnlhj77j3kw4mxadvauqepqdba",
                "bciqcnbruy2q6trpvia52n2yis4t27taoz4mxkeguqz5aif7ex6rp26y",
                "bciqpu7gxs3zm7i4gwp3m3cfdxwz27ixvsykdnbxrl5m5mt3xbb3b4la",
                "bciqjme7csfq43oenkrsakdhaha34hgy6vdwkfffki2ank3kf6mjcguq"
              ],
              "allowedBuildDeps": "bciqizvwv7mgjomfc6m6mj7s6s2omae6cu3ec5d3ny7p2elte5ud7bga"
            },
            "ghjkEnvProvInstSet___dev": {
              "installs": [
                "bciqdoqocirh7aseu5o5hfqaj3sb3pfd3z3rlvig26xttmcmsoljuz6i",
                "bciqjsjvkjm6xvoovs6y3y6me32422zr5wc5njs4kwfmmyf6nt6jzv2i",
                "bciqdf7jtq3zzhn676t2dr7fyve47fj7coajtymmye353lrrluskjk7q",
                "bciqeaqeduyhykw7s7gq6ney6ci7deheq3etgdwkvg55mwbzdhz2opra",
                "bciqdtuhf425g6prb5fyupbcokttmkill6wyqk7bkphx3ueltl5mvu4q",
                "bciqmvgsg7h3ohj3m7das4bznahgt6tyq7mamta3n2vorulqvml7mywq",
                "bciqicdqw36v63cbrscwsgtu2htrmwmgtfoxexv4rx5d2y24vytxbuma",
                "bciqe33uhsuaesrjk6luzxrbbimwg5ydt6x2lrieelwbr7aft4g2qwsy",
                "bciqj5xfgcxzfw3tusoy4v53dcinxqxskfwe3lylcjevxl6mbroky5za",
                "bciqbas5ccadnnnvdp2mtkt7xjmhvdtkgqeib5c2ir74cmyyrwfgfvui",
                "bciqirg723pselb4g77l6ssuytptohd3rvin4ybnwncidus52tfpu6ty",
                "bciqfpjzi6gguk7dafyicfjpzpwtybgyc2dsnxg2zxkcmyinzy7abpla",
                "bciqkgncxbauys2qfguplxcz2auxrcyamj4b6htqk2fqvohfm3afd7sa",
                "bciqihcmo6l5uwzih3e3ujc55curep4arfomo6rzkdsfim74unxexiqy",
                "bciqezep4ufkgwesldlm5etyfkgdsiickfudx7cosydcz6xtgeorn2hy",
                "bciqaixkkacuuligsvtjcfdfgjgl65owtyspiiljb3vmutlgymecsiwq",
                "bciqlt27ioikxnpkqq37hma7ibn5e5wpzfarbvoh77zwdkarwghtvzxa",
                "bciqojan3zglnfctnmqyxvnxaha46yrnlhj77j3kw4mxadvauqepqdba",
                "bciqcnbruy2q6trpvia52n2yis4t27taoz4mxkeguqz5aif7ex6rp26y",
                "bciqpu7gxs3zm7i4gwp3m3cfdxwz27ixvsykdnbxrl5m5mt3xbb3b4la",
                "bciqjme7csfq43oenkrsakdhaha34hgy6vdwkfffki2ank3kf6mjcguq"
              ],
              "allowedBuildDeps": "bciqek3tmrhm4iohl6tvdzlhxwhv7b52makvvgehltxv52d3l7rbki3y"
            },
            "ghjkEnvProvInstSet_______task_env_lint-udeps": {
              "installs": [
                "bciqezkigmtx5tweeflmn27yofgwybmgbat7g6jg4xmxamomsdpvenay",
                "bciqiknd2vbwhxng2oy5d7qjpor7jq74pulaeijfrywyggv4mw3wngsi",
                "bciqirg723pselb4g77l6ssuytptohd3rvin4ybnwncidus52tfpu6ty"
              ],
              "allowedBuildDeps": "bciqek3tmrhm4iohl6tvdzlhxwhv7b52makvvgehltxv52d3l7rbki3y"
            },
            "ghjkEnvProvInstSet_______task_env_dev-website": {
              "installs": [
                "bciqezep4ufkgwesldlm5etyfkgdsiickfudx7cosydcz6xtgeorn2hy",
                "bciqaixkkacuuligsvtjcfdfgjgl65owtyspiiljb3vmutlgymecsiwq",
                "bciqlt27ioikxnpkqq37hma7ibn5e5wpzfarbvoh77zwdkarwghtvzxa",
                "bciqirg723pselb4g77l6ssuytptohd3rvin4ybnwncidus52tfpu6ty",
                "bciqfpjzi6gguk7dafyicfjpzpwtybgyc2dsnxg2zxkcmyinzy7abpla",
                "bciqkgncxbauys2qfguplxcz2auxrcyamj4b6htqk2fqvohfm3afd7sa",
                "bciqihcmo6l5uwzih3e3ujc55curep4arfomo6rzkdsfim74unxexiqy"
              ],
              "allowedBuildDeps": "bciqek3tmrhm4iohl6tvdzlhxwhv7b52makvvgehltxv52d3l7rbki3y"
            },
            "ghjkEnvProvInstSet_______task_env_test-rust": {
              "installs": [
                "bciqj5xfgcxzfw3tusoy4v53dcinxqxskfwe3lylcjevxl6mbroky5za",
                "bciqbas5ccadnnnvdp2mtkt7xjmhvdtkgqeib5c2ir74cmyyrwfgfvui",
                "bciqirg723pselb4g77l6ssuytptohd3rvin4ybnwncidus52tfpu6ty",
                "bciqezep4ufkgwesldlm5etyfkgdsiickfudx7cosydcz6xtgeorn2hy",
                "bciqaixkkacuuligsvtjcfdfgjgl65owtyspiiljb3vmutlgymecsiwq",
                "bciqlt27ioikxnpkqq37hma7ibn5e5wpzfarbvoh77zwdkarwghtvzxa",
                "bciqfpjzi6gguk7dafyicfjpzpwtybgyc2dsnxg2zxkcmyinzy7abpla",
                "bciqkgncxbauys2qfguplxcz2auxrcyamj4b6htqk2fqvohfm3afd7sa",
                "bciqihcmo6l5uwzih3e3ujc55curep4arfomo6rzkdsfim74unxexiqy"
              ],
              "allowedBuildDeps": "bciqek3tmrhm4iohl6tvdzlhxwhv7b52makvvgehltxv52d3l7rbki3y"
            },
            "ghjkEnvProvInstSet_______task_env_dev-eg-tgraphs": {
              "installs": [
                "bciqj5xfgcxzfw3tusoy4v53dcinxqxskfwe3lylcjevxl6mbroky5za",
                "bciqbas5ccadnnnvdp2mtkt7xjmhvdtkgqeib5c2ir74cmyyrwfgfvui",
                "bciqirg723pselb4g77l6ssuytptohd3rvin4ybnwncidus52tfpu6ty",
                "bciqezep4ufkgwesldlm5etyfkgdsiickfudx7cosydcz6xtgeorn2hy",
                "bciqaixkkacuuligsvtjcfdfgjgl65owtyspiiljb3vmutlgymecsiwq",
                "bciqlt27ioikxnpkqq37hma7ibn5e5wpzfarbvoh77zwdkarwghtvzxa",
                "bciqfpjzi6gguk7dafyicfjpzpwtybgyc2dsnxg2zxkcmyinzy7abpla",
                "bciqkgncxbauys2qfguplxcz2auxrcyamj4b6htqk2fqvohfm3afd7sa",
                "bciqihcmo6l5uwzih3e3ujc55curep4arfomo6rzkdsfim74unxexiqy"
              ],
              "allowedBuildDeps": "bciqek3tmrhm4iohl6tvdzlhxwhv7b52makvvgehltxv52d3l7rbki3y"
            },
            "ghjkEnvProvInstSet_______task_env_build-tgraph-core": {
              "installs": [
                "bciqj5xfgcxzfw3tusoy4v53dcinxqxskfwe3lylcjevxl6mbroky5za",
                "bciqbas5ccadnnnvdp2mtkt7xjmhvdtkgqeib5c2ir74cmyyrwfgfvui",
                "bciqirg723pselb4g77l6ssuytptohd3rvin4ybnwncidus52tfpu6ty",
                "bciqojan3zglnfctnmqyxvnxaha46yrnlhj77j3kw4mxadvauqepqdba",
                "bciqcnbruy2q6trpvia52n2yis4t27taoz4mxkeguqz5aif7ex6rp26y",
                "bciqpu7gxs3zm7i4gwp3m3cfdxwz27ixvsykdnbxrl5m5mt3xbb3b4la",
                "bciqjme7csfq43oenkrsakdhaha34hgy6vdwkfffki2ank3kf6mjcguq"
              ],
              "allowedBuildDeps": "bciqek3tmrhm4iohl6tvdzlhxwhv7b52makvvgehltxv52d3l7rbki3y"
            },
            "ghjkEnvProvInstSet_______task_env_build-tgraph-py": {
              "installs": [
                "bciqj5xfgcxzfw3tusoy4v53dcinxqxskfwe3lylcjevxl6mbroky5za",
                "bciqbas5ccadnnnvdp2mtkt7xjmhvdtkgqeib5c2ir74cmyyrwfgfvui",
                "bciqirg723pselb4g77l6ssuytptohd3rvin4ybnwncidus52tfpu6ty",
                "bciqojan3zglnfctnmqyxvnxaha46yrnlhj77j3kw4mxadvauqepqdba",
                "bciqcnbruy2q6trpvia52n2yis4t27taoz4mxkeguqz5aif7ex6rp26y",
                "bciqpu7gxs3zm7i4gwp3m3cfdxwz27ixvsykdnbxrl5m5mt3xbb3b4la",
                "bciqjme7csfq43oenkrsakdhaha34hgy6vdwkfffki2ank3kf6mjcguq",
                "bciqfpjzi6gguk7dafyicfjpzpwtybgyc2dsnxg2zxkcmyinzy7abpla",
                "bciqkgncxbauys2qfguplxcz2auxrcyamj4b6htqk2fqvohfm3afd7sa",
                "bciqihcmo6l5uwzih3e3ujc55curep4arfomo6rzkdsfim74unxexiqy"
              ],
              "allowedBuildDeps": "bciqek3tmrhm4iohl6tvdzlhxwhv7b52makvvgehltxv52d3l7rbki3y"
            },
            "ghjkEnvProvInstSet_______task_env_build-tgraph-ts": {
              "installs": [
                "bciqj5xfgcxzfw3tusoy4v53dcinxqxskfwe3lylcjevxl6mbroky5za",
                "bciqbas5ccadnnnvdp2mtkt7xjmhvdtkgqeib5c2ir74cmyyrwfgfvui",
                "bciqirg723pselb4g77l6ssuytptohd3rvin4ybnwncidus52tfpu6ty",
                "bciqojan3zglnfctnmqyxvnxaha46yrnlhj77j3kw4mxadvauqepqdba",
                "bciqcnbruy2q6trpvia52n2yis4t27taoz4mxkeguqz5aif7ex6rp26y",
                "bciqpu7gxs3zm7i4gwp3m3cfdxwz27ixvsykdnbxrl5m5mt3xbb3b4la",
                "bciqjme7csfq43oenkrsakdhaha34hgy6vdwkfffki2ank3kf6mjcguq",
                "bciqezep4ufkgwesldlm5etyfkgdsiickfudx7cosydcz6xtgeorn2hy",
                "bciqaixkkacuuligsvtjcfdfgjgl65owtyspiiljb3vmutlgymecsiwq",
                "bciqlt27ioikxnpkqq37hma7ibn5e5wpzfarbvoh77zwdkarwghtvzxa"
              ],
              "allowedBuildDeps": "bciqek3tmrhm4iohl6tvdzlhxwhv7b52makvvgehltxv52d3l7rbki3y"
            },
            "ghjkEnvProvInstSet_______task_env_build-sys-tgraphs": {
              "installs": [
                "bciqj5xfgcxzfw3tusoy4v53dcinxqxskfwe3lylcjevxl6mbroky5za",
                "bciqbas5ccadnnnvdp2mtkt7xjmhvdtkgqeib5c2ir74cmyyrwfgfvui",
                "bciqirg723pselb4g77l6ssuytptohd3rvin4ybnwncidus52tfpu6ty",
                "bciqfpjzi6gguk7dafyicfjpzpwtybgyc2dsnxg2zxkcmyinzy7abpla",
                "bciqkgncxbauys2qfguplxcz2auxrcyamj4b6htqk2fqvohfm3afd7sa",
                "bciqihcmo6l5uwzih3e3ujc55curep4arfomo6rzkdsfim74unxexiqy"
              ],
<<<<<<< HEAD
              "allowedBuildDeps": "bciqizvwv7mgjomfc6m6mj7s6s2omae6cu3ec5d3ny7p2elte5ud7bga"
            },
            "ghjkEnvProvInstSet___oci": {
              "installs": [
                "bciqj5xfgcxzfw3tusoy4v53dcinxqxskfwe3lylcjevxl6mbroky5za",
                "bciqbas5ccadnnnvdp2mtkt7xjmhvdtkgqeib5c2ir74cmyyrwfgfvui",
                "bciqirg723pselb4g77l6ssuytptohd3rvin4ybnwncidus52tfpu6ty",
                "bciqojan3zglnfctnmqyxvnxaha46yrnlhj77j3kw4mxadvauqepqdba",
                "bciqcnbruy2q6trpvia52n2yis4t27taoz4mxkeguqz5aif7ex6rp26y",
                "bciqpu7gxs3zm7i4gwp3m3cfdxwz27ixvsykdnbxrl5m5mt3xbb3b4la",
                "bciqjme7csfq43oenkrsakdhaha34hgy6vdwkfffki2ank3kf6mjcguq"
              ],
              "allowedBuildDeps": "bciqizvwv7mgjomfc6m6mj7s6s2omae6cu3ec5d3ny7p2elte5ud7bga"
=======
              "allowedBuildDeps": "bciqek3tmrhm4iohl6tvdzlhxwhv7b52makvvgehltxv52d3l7rbki3y"
>>>>>>> 67066805
            }
          }
        }
      },
      {
        "id": "tasks",
        "config": {
          "tasks": {
            "version-bump": {
              "ty": "denoFile@v1",
              "key": "version-bump",
              "envKey": "bciqfoerhfsehob65bmr7v5eka43ml4zbbt3aeot7zz5ijlb4oy2lucq"
            },
            "version-print": {
              "ty": "denoFile@v1",
              "key": "version-print",
              "desc": "Print $METATYPE_VERSION",
              "envKey": "bciqfoerhfsehob65bmr7v5eka43ml4zbbt3aeot7zz5ijlb4oy2lucq"
            },
            "test-lsp": {
              "ty": "denoFile@v1",
              "key": "test-lsp",
              "envKey": "bciqclszw6iggx6sevxab56z3k7gh5hne7jzx24clywryxz24qjo5gji"
            },
            "test-rust": {
              "ty": "denoFile@v1",
              "key": "test-rust",
              "envKey": "bciqov6tmz5jhf6kitm7hptd6b74cw5zb7pt7rxqy3ktmqqn3hvaj4za"
            },
            "test-website": {
              "ty": "denoFile@v1",
              "key": "test-website",
              "workingDir": "./docs/metatype.dev",
              "envKey": "bciqclszw6iggx6sevxab56z3k7gh5hne7jzx24clywryxz24qjo5gji"
            },
            "test-e2e": {
              "ty": "denoFile@v1",
              "key": "test-e2e",
              "desc": "Shorthand for `tools/test.ts`",
              "envKey": "bciqhtsq7g2mld3t64e7xolzrcbguzxihcrkftvuupv6af56prrgfpwy"
            },
            "lock-sed": {
              "ty": "denoFile@v1",
              "key": "lock-sed",
              "desc": "Update versions",
              "envKey": "bciqfoerhfsehob65bmr7v5eka43ml4zbbt3aeot7zz5ijlb4oy2lucq"
            },
            "lint-deno": {
              "ty": "denoFile@v1",
              "key": "lint-deno",
              "envKey": "bciqfoerhfsehob65bmr7v5eka43ml4zbbt3aeot7zz5ijlb4oy2lucq"
            },
            "lint-udeps": {
              "ty": "denoFile@v1",
              "key": "lint-udeps",
              "desc": "Check for unused cargo depenencies",
              "envKey": "bciqe5ao7vzfelgdas65p7frjodat2yz6mz7jk2yup2ulv5ycd44afyi"
            },
            "install-wasi-adapter": {
              "ty": "denoFile@v1",
              "key": "install-wasi-adapter",
              "envKey": "bciqfoerhfsehob65bmr7v5eka43ml4zbbt3aeot7zz5ijlb4oy2lucq"
            },
            "install-lsp": {
              "ty": "denoFile@v1",
              "key": "install-lsp",
              "envKey": "bciqclszw6iggx6sevxab56z3k7gh5hne7jzx24clywryxz24qjo5gji"
            },
            "install-website": {
              "ty": "denoFile@v1",
              "key": "install-website",
              "envKey": "bciqclszw6iggx6sevxab56z3k7gh5hne7jzx24clywryxz24qjo5gji"
            },
            "install-ts": {
              "ty": "denoFile@v1",
              "key": "install-ts",
              "envKey": "bciqclszw6iggx6sevxab56z3k7gh5hne7jzx24clywryxz24qjo5gji"
            },
            "install-py": {
              "ty": "denoFile@v1",
              "key": "install-py",
              "envKey": "bciqjmqirgadtrauceyhuq7gx5fuegiwl6s6x52dumzmwtqkno3srcsi"
            },
            "install-sys": {
              "ty": "denoFile@v1",
              "key": "install-sys",
              "desc": "Print a command you can use to install system items",
              "envKey": "bciqfoerhfsehob65bmr7v5eka43ml4zbbt3aeot7zz5ijlb4oy2lucq"
            },
            "fetch-deno": {
              "ty": "denoFile@v1",
              "key": "fetch-deno",
              "desc": "Cache remote deno modules.",
              "envKey": "bciqclszw6iggx6sevxab56z3k7gh5hne7jzx24clywryxz24qjo5gji"
            },
            "dev-website": {
              "ty": "denoFile@v1",
              "key": "dev-website",
              "workingDir": "./docs/metatype.dev",
              "desc": "Launch the website",
              "envKey": "bciqn4urah5beauhii24btx3t5eh2gsoqldg6hqiqn7wstpbcuecfj2y"
            },
            "dev-gate6": {
              "ty": "denoFile@v1",
              "key": "dev-gate6",
              "desc": "Launch the typegate from a locally found meta bin.",
              "envKey": "bciqizu3vblpk5gaendo6cyg42jzqa7zu6teyiodnfhoajdtbbv7q6za"
            },
            "dev-gate5": {
              "ty": "denoFile@v1",
              "key": "dev-gate5",
              "desc": "Launch the typegate from the latests published image.",
              "envKey": "bciqizu3vblpk5gaendo6cyg42jzqa7zu6teyiodnfhoajdtbbv7q6za"
            },
            "dev-gate4": {
              "ty": "denoFile@v1",
              "key": "dev-gate4",
              "desc": "Launch the typegate from the locally built typegate image.",
              "envKey": "bciqizu3vblpk5gaendo6cyg42jzqa7zu6teyiodnfhoajdtbbv7q6za"
            },
            "dev-gate3": {
              "ty": "denoFile@v1",
              "key": "dev-gate3",
              "desc": "Launch the typegate from meta-cli cmd.",
              "envKey": "bciqizu3vblpk5gaendo6cyg42jzqa7zu6teyiodnfhoajdtbbv7q6za"
            },
            "dev-gate2": {
              "ty": "denoFile@v1",
              "key": "dev-gate2",
              "desc": "Launch the typegate in sync mode.",
              "envKey": "bciqbyzm7ds7raflxunnt4jwajjwvghuccfzxsf3fzkjkjf22py6rghq"
            },
            "dev-gate1": {
              "ty": "denoFile@v1",
              "key": "dev-gate1",
              "desc": "Launch the typegate in single-instance mode.",
              "envKey": "bciqizu3vblpk5gaendo6cyg42jzqa7zu6teyiodnfhoajdtbbv7q6za"
            },
            "dev-eg-tgraphs": {
              "ty": "denoFile@v1",
              "key": "dev-eg-tgraphs",
              "desc": "meta dev example/typegraphs",
              "envKey": "bciqbgzsyj5gpkpixhvd4wihx4oa2qjmyf3ugdvdnemrr356mjxopkyy"
            },
            "dev-compose": {
              "ty": "denoFile@v1",
              "key": "dev-compose",
              "desc": "Wrapper around docker compose to manage runtime dependencies",
              "envKey": "bciqfoerhfsehob65bmr7v5eka43ml4zbbt3aeot7zz5ijlb4oy2lucq"
            },
            "dev": {
              "ty": "denoFile@v1",
              "key": "dev",
              "desc": "Execute tools/*.ts scripts.",
              "envKey": "bciqfoerhfsehob65bmr7v5eka43ml4zbbt3aeot7zz5ijlb4oy2lucq"
            },
            "gen-pyrt-bind": {
              "ty": "denoFile@v1",
              "key": "gen-pyrt-bind",
              "envKey": "bciqk7aif25pqtsyncbnbdapte4lixsodypfxvmkepsuey74vgr4zb5q"
            },
            "build-pyrt": {
              "ty": "denoFile@v1",
              "key": "build-pyrt",
              "dependsOn": [
                "gen-pyrt-bind"
              ],
              "envKey": "bciqk7aif25pqtsyncbnbdapte4lixsodypfxvmkepsuey74vgr4zb5q"
            },
            "build-tgraph-ts-jsr": {
              "ty": "denoFile@v1",
              "key": "build-tgraph-ts-jsr",
              "envKey": "bciqfoerhfsehob65bmr7v5eka43ml4zbbt3aeot7zz5ijlb4oy2lucq"
            },
            "build-tgraph-core": {
              "ty": "denoFile@v1",
              "key": "build-tgraph-core",
              "envKey": "bciqayfl7nvr6g7qgplwj6ymglj7giqb6wz5pjw7tfct66fyrmnpcmwq"
            },
            "build-tgraph-py": {
              "ty": "denoFile@v1",
              "key": "build-tgraph-py",
              "dependsOn": [
                "build-tgraph-core"
              ],
              "envKey": "bciqewdms4swk2kufu6idlcha7vc42auzhglynkpuv7ulnfdnpmdul2a"
            },
            "build-tgraph-ts": {
              "ty": "denoFile@v1",
              "key": "build-tgraph-ts",
              "dependsOn": [
                "build-tgraph-core"
              ],
              "envKey": "bciqkqwta6epy65btclam4d25s5wph3mvhyg7fbxds4jbajx5uumx46q"
            },
            "build-tgraph-ts-node": {
              "ty": "denoFile@v1",
              "key": "build-tgraph-ts-node",
              "dependsOn": [
                "build-tgraph-ts"
              ],
              "envKey": "bciqkqwta6epy65btclam4d25s5wph3mvhyg7fbxds4jbajx5uumx46q"
            },
            "build-tgraph": {
              "ty": "denoFile@v1",
              "key": "build-tgraph",
              "dependsOn": [
                "build-tgraph-py",
                "build-tgraph-ts-node"
              ],
              "envKey": "bciqfoerhfsehob65bmr7v5eka43ml4zbbt3aeot7zz5ijlb4oy2lucq"
            },
            "build-sys-tgraphs": {
              "ty": "denoFile@v1",
              "key": "build-sys-tgraphs",
              "envKey": "bciqhrqahrm3wdnsbfkt3f44hqw53fsolu622osigp5vmnuvp3jbb4wq"
            }
          },
          "tasksNamed": [
            "version-bump",
            "version-print",
            "test-lsp",
            "test-rust",
            "test-website",
            "test-e2e",
            "lock-sed",
            "lint-deno",
            "lint-udeps",
            "install-wasi-adapter",
            "install-lsp",
            "install-website",
            "install-ts",
            "install-py",
            "install-sys",
            "fetch-deno",
            "dev-website",
            "dev-gate6",
            "dev-gate5",
            "dev-gate4",
            "dev-gate3",
            "dev-gate2",
            "dev-gate1",
            "dev-eg-tgraphs",
            "dev-compose",
            "dev",
            "gen-pyrt-bind",
            "build-pyrt",
            "build-tgraph-ts-jsr",
            "build-tgraph-core",
            "build-tgraph-py",
            "build-tgraph-ts",
            "build-tgraph-ts-node",
            "build-tgraph",
            "build-sys-tgraphs"
          ]
        }
      },
      {
        "id": "envs",
        "config": {
          "envs": {
            "bciqkx2kodz5dx5pv3hjcc4vpirphyetattk4oks5pucb7dsqrgwzqwa": {
              "desc": "the default default environment.",
              "provides": [
                {
                  "ty": "posix.envVar",
                  "key": "RUST_LOG",
                  "val": "info,deno=warn,swc_ecma_codegen=off,tracing::span=off"
                },
                {
                  "ty": "posix.envVar",
                  "key": "TYPEGRAPH_VERSION",
                  "val": "0.0.3"
                },
                {
                  "ty": "posix.envVar",
                  "key": "CLICOLOR_FORCE",
                  "val": "1"
                },
                {
                  "ty": "posix.envVar",
                  "key": "CROSS_CONFIG",
                  "val": "tools/Cross.toml"
                },
                {
                  "ty": "posix.envVar",
                  "key": "GIT_CLIFF_CONFIG",
                  "val": "tools/cliff.toml"
                },
                {
                  "ty": "ghjk.ports.InstallSetRef",
                  "setId": "ghjkEnvProvInstSet___main"
                }
              ]
            },
            "bciqfoerhfsehob65bmr7v5eka43ml4zbbt3aeot7zz5ijlb4oy2lucq": {
              "provides": [
                {
                  "ty": "posix.envVar",
                  "key": "RUST_LOG",
                  "val": "info,deno=warn,swc_ecma_codegen=off,tracing::span=off"
                },
                {
                  "ty": "posix.envVar",
                  "key": "TYPEGRAPH_VERSION",
                  "val": "0.0.3"
                },
                {
                  "ty": "posix.envVar",
                  "key": "CLICOLOR_FORCE",
                  "val": "1"
                },
                {
                  "ty": "posix.envVar",
                  "key": "CROSS_CONFIG",
                  "val": "tools/Cross.toml"
                },
                {
                  "ty": "posix.envVar",
                  "key": "GIT_CLIFF_CONFIG",
                  "val": "tools/cliff.toml"
                },
                {
                  "ty": "ghjk.ports.InstallSetRef",
                  "setId": "ghjkEnvProvInstSet___main"
                }
              ]
            },
            "bciqe5ao7vzfelgdas65p7frjodat2yz6mz7jk2yup2ulv5ycd44afyi": {
              "provides": [
                {
                  "ty": "posix.envVar",
                  "key": "RUST_LOG",
                  "val": "info,deno=warn,swc_ecma_codegen=off,tracing::span=off"
                },
                {
                  "ty": "posix.envVar",
                  "key": "TYPEGRAPH_VERSION",
                  "val": "0.0.3"
                },
                {
                  "ty": "posix.envVar",
                  "key": "CLICOLOR_FORCE",
                  "val": "1"
                },
                {
                  "ty": "posix.envVar",
                  "key": "CROSS_CONFIG",
                  "val": "tools/Cross.toml"
                },
                {
                  "ty": "posix.envVar",
                  "key": "GIT_CLIFF_CONFIG",
                  "val": "tools/cliff.toml"
                },
                {
                  "ty": "ghjk.ports.InstallSetRef",
                  "setId": "ghjkEnvProvInstSet_______task_env_lint-udeps"
                }
              ]
            },
            "bciqk7aif25pqtsyncbnbdapte4lixsodypfxvmkepsuey74vgr4zb5q": {
              "provides": [
                {
                  "ty": "posix.envVar",
                  "key": "RUST_LOG",
                  "val": "info,deno=warn,swc_ecma_codegen=off,tracing::span=off"
                },
                {
                  "ty": "posix.envVar",
                  "key": "TYPEGRAPH_VERSION",
                  "val": "0.0.3"
                },
                {
                  "ty": "posix.envVar",
                  "key": "CLICOLOR_FORCE",
                  "val": "1"
                },
                {
                  "ty": "posix.envVar",
                  "key": "CROSS_CONFIG",
                  "val": "tools/Cross.toml"
                },
                {
                  "ty": "posix.envVar",
                  "key": "GIT_CLIFF_CONFIG",
                  "val": "tools/cliff.toml"
                },
                {
                  "ty": "ghjk.ports.InstallSetRef",
                  "setId": "ghjkEnvProvInstSet____wasm"
                }
              ]
            },
            "bciqjmqirgadtrauceyhuq7gx5fuegiwl6s6x52dumzmwtqkno3srcsi": {
              "provides": [
                {
                  "ty": "posix.envVar",
                  "key": "RUST_LOG",
                  "val": "info,deno=warn,swc_ecma_codegen=off,tracing::span=off"
                },
                {
                  "ty": "posix.envVar",
                  "key": "TYPEGRAPH_VERSION",
                  "val": "0.0.3"
                },
                {
                  "ty": "posix.envVar",
                  "key": "CLICOLOR_FORCE",
                  "val": "1"
                },
                {
                  "ty": "posix.envVar",
                  "key": "CROSS_CONFIG",
                  "val": "tools/Cross.toml"
                },
                {
                  "ty": "posix.envVar",
                  "key": "GIT_CLIFF_CONFIG",
                  "val": "tools/cliff.toml"
                },
                {
                  "ty": "ghjk.ports.InstallSetRef",
                  "setId": "ghjkEnvProvInstSet____python"
                }
              ]
            },
            "bciqclszw6iggx6sevxab56z3k7gh5hne7jzx24clywryxz24qjo5gji": {
              "provides": [
                {
                  "ty": "posix.envVar",
                  "key": "RUST_LOG",
                  "val": "info,deno=warn,swc_ecma_codegen=off,tracing::span=off"
                },
                {
                  "ty": "posix.envVar",
                  "key": "TYPEGRAPH_VERSION",
                  "val": "0.0.3"
                },
                {
                  "ty": "posix.envVar",
                  "key": "CLICOLOR_FORCE",
                  "val": "1"
                },
                {
                  "ty": "posix.envVar",
                  "key": "CROSS_CONFIG",
                  "val": "tools/Cross.toml"
                },
                {
                  "ty": "posix.envVar",
                  "key": "GIT_CLIFF_CONFIG",
                  "val": "tools/cliff.toml"
                },
                {
                  "ty": "ghjk.ports.InstallSetRef",
                  "setId": "ghjkEnvProvInstSet____ecma"
                }
              ]
            },
            "bciqn4urah5beauhii24btx3t5eh2gsoqldg6hqiqn7wstpbcuecfj2y": {
              "provides": [
                {
                  "ty": "posix.envVar",
                  "key": "RUST_LOG",
                  "val": "info,deno=warn,swc_ecma_codegen=off,tracing::span=off"
                },
                {
                  "ty": "posix.envVar",
                  "key": "TYPEGRAPH_VERSION",
                  "val": "0.0.3"
                },
                {
                  "ty": "posix.envVar",
                  "key": "CLICOLOR_FORCE",
                  "val": "1"
                },
                {
                  "ty": "posix.envVar",
                  "key": "CROSS_CONFIG",
                  "val": "tools/Cross.toml"
                },
                {
                  "ty": "posix.envVar",
                  "key": "GIT_CLIFF_CONFIG",
                  "val": "tools/cliff.toml"
                },
                {
                  "ty": "posix.envVar",
                  "key": "TG_URL",
                  "val": "http://localhost:7890"
                },
                {
                  "ty": "ghjk.ports.InstallSetRef",
                  "setId": "ghjkEnvProvInstSet_______task_env_dev-website"
                }
              ]
            },
            "bciqjls65kmsyg36rd3onuorvgqh3xyw7i54yb2civyowpmovnnpbeza": {
              "provides": [
                {
                  "ty": "posix.envVar",
                  "key": "RUST_LOG",
                  "val": "info,deno=warn,swc_ecma_codegen=off,tracing::span=off"
                },
                {
                  "ty": "posix.envVar",
                  "key": "TYPEGRAPH_VERSION",
                  "val": "0.0.3"
                },
                {
                  "ty": "posix.envVar",
                  "key": "CLICOLOR_FORCE",
                  "val": "1"
                },
                {
                  "ty": "posix.envVar",
                  "key": "CROSS_CONFIG",
                  "val": "tools/Cross.toml"
                },
                {
                  "ty": "posix.envVar",
                  "key": "GIT_CLIFF_CONFIG",
                  "val": "tools/cliff.toml"
                },
                {
                  "ty": "ghjk.ports.InstallSetRef",
                  "setId": "ghjkEnvProvInstSet____rust"
                }
              ]
            },
            "bciqov6tmz5jhf6kitm7hptd6b74cw5zb7pt7rxqy3ktmqqn3hvaj4za": {
              "provides": [
                {
                  "ty": "posix.envVar",
                  "key": "RUST_LOG",
                  "val": "info,deno=warn,swc_ecma_codegen=off,tracing::span=off"
                },
                {
                  "ty": "posix.envVar",
                  "key": "TYPEGRAPH_VERSION",
                  "val": "0.0.3"
                },
                {
                  "ty": "posix.envVar",
                  "key": "CLICOLOR_FORCE",
                  "val": "1"
                },
                {
                  "ty": "posix.envVar",
                  "key": "CROSS_CONFIG",
                  "val": "tools/Cross.toml"
                },
                {
                  "ty": "posix.envVar",
                  "key": "GIT_CLIFF_CONFIG",
                  "val": "tools/cliff.toml"
                },
                {
                  "ty": "ghjk.ports.InstallSetRef",
                  "setId": "ghjkEnvProvInstSet_______task_env_test-rust"
                }
              ]
            },
            "bciqizu3vblpk5gaendo6cyg42jzqa7zu6teyiodnfhoajdtbbv7q6za": {
              "provides": [
                {
                  "ty": "posix.envVar",
                  "key": "RUST_LOG",
                  "val": "info,deno=warn,swc_ecma_codegen=off,tracing::span=off"
                },
                {
                  "ty": "posix.envVar",
                  "key": "TYPEGRAPH_VERSION",
                  "val": "0.0.3"
                },
                {
                  "ty": "posix.envVar",
                  "key": "CLICOLOR_FORCE",
                  "val": "1"
                },
                {
                  "ty": "posix.envVar",
                  "key": "CROSS_CONFIG",
                  "val": "tools/Cross.toml"
                },
                {
                  "ty": "posix.envVar",
                  "key": "GIT_CLIFF_CONFIG",
                  "val": "tools/cliff.toml"
                },
                {
                  "ty": "posix.envVar",
                  "key": "PACKAGED",
                  "val": "false"
                },
                {
                  "ty": "posix.envVar",
                  "key": "LOG_LEVEL",
                  "val": "DEBUG"
                },
                {
                  "ty": "posix.envVar",
                  "key": "DEBUG",
                  "val": "true"
                },
                {
                  "ty": "posix.envVar",
                  "key": "REDIS_URL",
                  "val": "redis://:password@localhost:6379/0"
                },
                {
                  "ty": "posix.envVar",
                  "key": "TG_SECRET",
                  "val": "a4lNi0PbEItlFZbus1oeH/+wyIxi9uH6TpL8AIqIaMBNvp7SESmuUBbfUwC0prxhGhZqHw8vMDYZAGMhSZ4fLw=="
                },
                {
                  "ty": "posix.envVar",
                  "key": "TG_ADMIN_PASSWORD",
                  "val": "password"
                },
                {
                  "ty": "posix.envVar",
                  "key": "TG_PORT",
                  "val": "7891"
                },
                {
                  "ty": "ghjk.ports.InstallSetRef",
                  "setId": "ghjkEnvProvInstSet____rust"
                }
              ]
            },
            "bciqbyzm7ds7raflxunnt4jwajjwvghuccfzxsf3fzkjkjf22py6rghq": {
              "provides": [
                {
                  "ty": "posix.envVar",
                  "key": "RUST_LOG",
                  "val": "info,deno=warn,swc_ecma_codegen=off,tracing::span=off"
                },
                {
                  "ty": "posix.envVar",
                  "key": "TYPEGRAPH_VERSION",
                  "val": "0.0.3"
                },
                {
                  "ty": "posix.envVar",
                  "key": "CLICOLOR_FORCE",
                  "val": "1"
                },
                {
                  "ty": "posix.envVar",
                  "key": "CROSS_CONFIG",
                  "val": "tools/Cross.toml"
                },
                {
                  "ty": "posix.envVar",
                  "key": "GIT_CLIFF_CONFIG",
                  "val": "tools/cliff.toml"
                },
                {
                  "ty": "posix.envVar",
                  "key": "PACKAGED",
                  "val": "false"
                },
                {
                  "ty": "posix.envVar",
                  "key": "LOG_LEVEL",
                  "val": "DEBUG"
                },
                {
                  "ty": "posix.envVar",
                  "key": "DEBUG",
                  "val": "true"
                },
                {
                  "ty": "posix.envVar",
                  "key": "REDIS_URL",
                  "val": "redis://:password@localhost:6379/0"
                },
                {
                  "ty": "posix.envVar",
                  "key": "TG_SECRET",
                  "val": "a4lNi0PbEItlFZbus1oeH/+wyIxi9uH6TpL8AIqIaMBNvp7SESmuUBbfUwC0prxhGhZqHw8vMDYZAGMhSZ4fLw=="
                },
                {
                  "ty": "posix.envVar",
                  "key": "TG_ADMIN_PASSWORD",
                  "val": "password"
                },
                {
                  "ty": "posix.envVar",
                  "key": "TG_PORT",
                  "val": "7892"
                },
                {
                  "ty": "posix.envVar",
                  "key": "SYNC_ENABLED",
                  "val": "true"
                },
                {
                  "ty": "posix.envVar",
                  "key": "SYNC_REDIS_URL",
                  "val": "redis://:password@localhost:6379/0"
                },
                {
                  "ty": "posix.envVar",
                  "key": "SYNC_S3_HOST",
                  "val": "http://localhost:9000"
                },
                {
                  "ty": "posix.envVar",
                  "key": "SYNC_S3_REGION",
                  "val": "local"
                },
                {
                  "ty": "posix.envVar",
                  "key": "SYNC_S3_ACCESS_KEY",
                  "val": "minio"
                },
                {
                  "ty": "posix.envVar",
                  "key": "SYNC_S3_SECRET_KEY",
                  "val": "password"
                },
                {
                  "ty": "posix.envVar",
                  "key": "SYNC_S3_BUCKET",
                  "val": "gate2"
                },
                {
                  "ty": "ghjk.ports.InstallSetRef",
                  "setId": "ghjkEnvProvInstSet____rust"
                }
              ]
            },
            "bciqbgzsyj5gpkpixhvd4wihx4oa2qjmyf3ugdvdnemrr356mjxopkyy": {
              "provides": [
                {
                  "ty": "posix.envVar",
                  "key": "RUST_LOG",
                  "val": "info,deno=warn,swc_ecma_codegen=off,tracing::span=off"
                },
                {
                  "ty": "posix.envVar",
                  "key": "TYPEGRAPH_VERSION",
                  "val": "0.0.3"
                },
                {
                  "ty": "posix.envVar",
                  "key": "CLICOLOR_FORCE",
                  "val": "1"
                },
                {
                  "ty": "posix.envVar",
                  "key": "CROSS_CONFIG",
                  "val": "tools/Cross.toml"
                },
                {
                  "ty": "posix.envVar",
                  "key": "GIT_CLIFF_CONFIG",
                  "val": "tools/cliff.toml"
                },
                {
                  "ty": "ghjk.ports.InstallSetRef",
                  "setId": "ghjkEnvProvInstSet_______task_env_dev-eg-tgraphs"
                }
              ]
            },
            "bciqayfl7nvr6g7qgplwj6ymglj7giqb6wz5pjw7tfct66fyrmnpcmwq": {
              "provides": [
                {
                  "ty": "posix.envVar",
                  "key": "RUST_LOG",
                  "val": "info,deno=warn,swc_ecma_codegen=off,tracing::span=off"
                },
                {
                  "ty": "posix.envVar",
                  "key": "TYPEGRAPH_VERSION",
                  "val": "0.0.3"
                },
                {
                  "ty": "posix.envVar",
                  "key": "CLICOLOR_FORCE",
                  "val": "1"
                },
                {
                  "ty": "posix.envVar",
                  "key": "CROSS_CONFIG",
                  "val": "tools/Cross.toml"
                },
                {
                  "ty": "posix.envVar",
                  "key": "GIT_CLIFF_CONFIG",
                  "val": "tools/cliff.toml"
                },
                {
                  "ty": "posix.envVar",
                  "key": "WASM_FILE",
                  "val": "target/wasm/release/typegraph_core.wasm"
                },
                {
                  "ty": "ghjk.ports.InstallSetRef",
                  "setId": "ghjkEnvProvInstSet_______task_env_build-tgraph-core"
                }
              ]
            },
            "bciqewdms4swk2kufu6idlcha7vc42auzhglynkpuv7ulnfdnpmdul2a": {
              "provides": [
                {
                  "ty": "posix.envVar",
                  "key": "RUST_LOG",
                  "val": "info,deno=warn,swc_ecma_codegen=off,tracing::span=off"
                },
                {
                  "ty": "posix.envVar",
                  "key": "TYPEGRAPH_VERSION",
                  "val": "0.0.3"
                },
                {
                  "ty": "posix.envVar",
                  "key": "CLICOLOR_FORCE",
                  "val": "1"
                },
                {
                  "ty": "posix.envVar",
                  "key": "CROSS_CONFIG",
                  "val": "tools/Cross.toml"
                },
                {
                  "ty": "posix.envVar",
                  "key": "GIT_CLIFF_CONFIG",
                  "val": "tools/cliff.toml"
                },
                {
                  "ty": "posix.envVar",
                  "key": "WASM_FILE",
                  "val": "target/wasm/release/typegraph_core.wasm"
                },
                {
                  "ty": "ghjk.ports.InstallSetRef",
                  "setId": "ghjkEnvProvInstSet_______task_env_build-tgraph-py"
                }
              ]
            },
            "bciqkqwta6epy65btclam4d25s5wph3mvhyg7fbxds4jbajx5uumx46q": {
              "provides": [
                {
                  "ty": "posix.envVar",
                  "key": "RUST_LOG",
                  "val": "info,deno=warn,swc_ecma_codegen=off,tracing::span=off"
                },
                {
                  "ty": "posix.envVar",
                  "key": "TYPEGRAPH_VERSION",
                  "val": "0.0.3"
                },
                {
                  "ty": "posix.envVar",
                  "key": "CLICOLOR_FORCE",
                  "val": "1"
                },
                {
                  "ty": "posix.envVar",
                  "key": "CROSS_CONFIG",
                  "val": "tools/Cross.toml"
                },
                {
                  "ty": "posix.envVar",
                  "key": "GIT_CLIFF_CONFIG",
                  "val": "tools/cliff.toml"
                },
                {
                  "ty": "posix.envVar",
                  "key": "WASM_FILE",
                  "val": "target/wasm/release/typegraph_core.wasm"
                },
                {
                  "ty": "ghjk.ports.InstallSetRef",
                  "setId": "ghjkEnvProvInstSet_______task_env_build-tgraph-ts"
                }
              ]
            },
            "bciqhrqahrm3wdnsbfkt3f44hqw53fsolu622osigp5vmnuvp3jbb4wq": {
              "provides": [
                {
                  "ty": "posix.envVar",
                  "key": "RUST_LOG",
                  "val": "info,deno=warn,swc_ecma_codegen=off,tracing::span=off"
                },
                {
                  "ty": "posix.envVar",
                  "key": "TYPEGRAPH_VERSION",
                  "val": "0.0.3"
                },
                {
                  "ty": "posix.envVar",
                  "key": "CLICOLOR_FORCE",
                  "val": "1"
                },
                {
                  "ty": "posix.envVar",
                  "key": "CROSS_CONFIG",
                  "val": "tools/Cross.toml"
                },
                {
                  "ty": "posix.envVar",
                  "key": "GIT_CLIFF_CONFIG",
                  "val": "tools/cliff.toml"
                },
                {
                  "ty": "ghjk.ports.InstallSetRef",
                  "setId": "ghjkEnvProvInstSet_______task_env_build-sys-tgraphs"
                }
              ]
            },
            "bciqhtsq7g2mld3t64e7xolzrcbguzxihcrkftvuupv6af56prrgfpwy": {
              "provides": [
                {
                  "ty": "posix.envVar",
                  "key": "RUST_LOG",
                  "val": "info,deno=warn,swc_ecma_codegen=off,tracing::span=off"
                },
                {
                  "ty": "posix.envVar",
                  "key": "TYPEGRAPH_VERSION",
                  "val": "0.0.3"
                },
                {
                  "ty": "posix.envVar",
                  "key": "CLICOLOR_FORCE",
                  "val": "1"
                },
                {
                  "ty": "posix.envVar",
                  "key": "CROSS_CONFIG",
                  "val": "tools/Cross.toml"
                },
                {
                  "ty": "posix.envVar",
                  "key": "GIT_CLIFF_CONFIG",
                  "val": "tools/cliff.toml"
                },
                {
                  "ty": "ghjk.ports.InstallSetRef",
                  "setId": "ghjkEnvProvInstSet___ci"
                }
              ]
            },
            "bciqlx64mqgsltfuryg4hrkc3rigpmrcfoxweppuye2gsvfifmb4762i": {
              "provides": [
                {
                  "ty": "posix.envVar",
                  "key": "RUST_LOG",
                  "val": "info,deno=warn,swc_ecma_codegen=off,tracing::span=off"
                },
                {
                  "ty": "posix.envVar",
                  "key": "TYPEGRAPH_VERSION",
                  "val": "0.0.3"
                },
                {
                  "ty": "posix.envVar",
                  "key": "CLICOLOR_FORCE",
                  "val": "1"
                },
                {
                  "ty": "posix.envVar",
                  "key": "CROSS_CONFIG",
                  "val": "tools/Cross.toml"
                },
                {
                  "ty": "posix.envVar",
                  "key": "GIT_CLIFF_CONFIG",
                  "val": "tools/cliff.toml"
                },
                {
                  "ty": "ghjk.ports.InstallSetRef",
                  "setId": "ghjkEnvProvInstSet___dev"
                }
              ]
            },
            "bciqpib7odt7u3wlasgekric54e7rsunltc5wlqppjnt3jq2faq4hbqi": {
              "provides": [
                {
                  "ty": "posix.envVar",
                  "key": "RUST_LOG",
                  "val": "info,deno=warn,swc_ecma_codegen=off,tracing::span=off"
                },
                {
                  "ty": "posix.envVar",
                  "key": "TYPEGRAPH_VERSION",
                  "val": "0.0.3"
                },
                {
                  "ty": "posix.envVar",
                  "key": "CLICOLOR_FORCE",
                  "val": "1"
                },
                {
                  "ty": "posix.envVar",
                  "key": "CROSS_CONFIG",
                  "val": "tools/Cross.toml"
                },
                {
                  "ty": "posix.envVar",
                  "key": "GIT_CLIFF_CONFIG",
                  "val": "tools/cliff.toml"
                },
                {
                  "ty": "ghjk.ports.InstallSetRef",
                  "setId": "ghjkEnvProvInstSet___oci"
                }
              ]
            }
          },
          "defaultEnv": "ci",
          "envsNamed": {
            "main": "bciqkx2kodz5dx5pv3hjcc4vpirphyetattk4oks5pucb7dsqrgwzqwa",
            "_wasm": "bciqk7aif25pqtsyncbnbdapte4lixsodypfxvmkepsuey74vgr4zb5q",
            "_python": "bciqjmqirgadtrauceyhuq7gx5fuegiwl6s6x52dumzmwtqkno3srcsi",
            "_ecma": "bciqclszw6iggx6sevxab56z3k7gh5hne7jzx24clywryxz24qjo5gji",
            "_rust": "bciqjls65kmsyg36rd3onuorvgqh3xyw7i54yb2civyowpmovnnpbeza",
            "ci": "bciqhtsq7g2mld3t64e7xolzrcbguzxihcrkftvuupv6af56prrgfpwy",
            "dev": "bciqlx64mqgsltfuryg4hrkc3rigpmrcfoxweppuye2gsvfifmb4762i",
            "oci": "bciqpib7odt7u3wlasgekric54e7rsunltc5wlqppjnt3jq2faq4hbqi"
          }
        }
      }
    ],
    "blackboard": {
      "bciqirg723pselb4g77l6ssuytptohd3rvin4ybnwncidus52tfpu6ty": {
        "version": "1.46.1",
        "port": {
          "ty": "denoWorker@v1",
          "name": "deno_ghrel",
          "platforms": [
            "aarch64-linux",
            "x86_64-linux",
            "aarch64-darwin",
            "x86_64-darwin",
            "aarch64-windows",
            "x86_64-windows"
          ],
          "version": "0.1.0",
          "moduleSpecifier": "https://raw.githubusercontent.com/metatypedev/ghjk/v0.2.1/ports/deno_ghrel.ts"
        }
      },
      "bciqb6ua63xodzwxngnbjq35hfikiwzb3dclbqkc7e6xgjdt5jin4pia": {
        "manifest": {
          "ty": "ambientAccess@v1",
          "name": "tar_aa",
          "platforms": [
            "aarch64-linux",
            "x86_64-linux",
            "aarch64-darwin",
            "x86_64-darwin"
          ],
          "version": "0.1.0",
          "execName": "tar",
          "versionExtractFlag": "--version",
          "versionExtractRegex": "(\\d+\\.\\d+)",
          "versionExtractRegexFlags": ""
        },
        "defaultInst": {
          "portRef": "tar_aa@0.1.0"
        }
      },
      "bciqfl5s36w335ducrb6f6gwb3vuwup7vzqwwg67pq42xtkngsnxqobi": {
        "manifest": {
          "ty": "ambientAccess@v1",
          "name": "git_aa",
          "platforms": [
            "x86_64-linux",
            "aarch64-linux",
            "x86_64-darwin",
            "aarch64-darwin",
            "x86_64-windows",
            "aarch64-windows",
            "x86_64-freebsd",
            "aarch64-freebsd",
            "x86_64-netbsd",
            "aarch64-netbsd",
            "x86_64-aix",
            "aarch64-aix",
            "x86_64-solaris",
            "aarch64-solaris",
            "x86_64-illumos",
            "aarch64-illumos",
            "x86_64-android",
            "aarch64-android"
          ],
          "version": "0.1.0",
          "execName": "git",
          "versionExtractFlag": "--version",
          "versionExtractRegex": "(\\d+\\.\\d+\\.\\d+)",
          "versionExtractRegexFlags": ""
        },
        "defaultInst": {
          "portRef": "git_aa@0.1.0"
        }
      },
      "bciqcfe7qyxmokpn6pgtaj35r5qg74jkehuu6cvyrtcsnegvwlm64oqy": {
        "manifest": {
          "ty": "ambientAccess@v1",
          "name": "curl_aa",
          "platforms": [
            "x86_64-linux",
            "aarch64-linux",
            "x86_64-darwin",
            "aarch64-darwin",
            "x86_64-windows",
            "aarch64-windows",
            "x86_64-freebsd",
            "aarch64-freebsd",
            "x86_64-netbsd",
            "aarch64-netbsd",
            "x86_64-aix",
            "aarch64-aix",
            "x86_64-solaris",
            "aarch64-solaris",
            "x86_64-illumos",
            "aarch64-illumos",
            "x86_64-android",
            "aarch64-android"
          ],
          "version": "0.1.0",
          "execName": "curl",
          "versionExtractFlag": "--version",
          "versionExtractRegex": "(\\d+\\.\\d+\\.\\d+)",
          "versionExtractRegexFlags": ""
        },
        "defaultInst": {
          "portRef": "curl_aa@0.1.0"
        }
      },
      "bciqgkpwxjmo5phw5se4ugyiz4xua3xrd54quzmk7wdwpq3vghglogjy": {
        "manifest": {
          "ty": "ambientAccess@v1",
          "name": "unzip_aa",
          "platforms": [
            "aarch64-linux",
            "x86_64-linux",
            "aarch64-darwin",
            "x86_64-darwin",
            "aarch64-windows",
            "x86_64-windows"
          ],
          "version": "0.1.0",
          "execName": "unzip",
          "versionExtractFlag": "-v",
          "versionExtractRegex": "(\\d+\\.\\d+)",
          "versionExtractRegexFlags": ""
        },
        "defaultInst": {
          "portRef": "unzip_aa@0.1.0"
        }
      },
      "bciqmcvyepuficjj3mwshsbfecwdmzch5gwxqo557icnq4zujtdllh4a": {
        "manifest": {
          "ty": "ambientAccess@v1",
          "name": "zstd_aa",
          "platforms": [
            "aarch64-linux",
            "x86_64-linux",
            "aarch64-darwin",
            "x86_64-darwin"
          ],
          "version": "0.1.0",
          "execName": "zstd",
          "versionExtractFlag": "--version",
          "versionExtractRegex": "v(\\d+\\.\\d+\\.\\d+),",
          "versionExtractRegexFlags": ""
        },
        "defaultInst": {
          "portRef": "zstd_aa@0.1.0"
        }
      },
      "bciqbbs5l2j72vleufdba2nj4k4dnp3akxv4w74rhhpnz5buoixxnuqy": {
        "manifest": {
          "ty": "denoWorker@v1",
          "name": "rustup_rustlang",
          "platforms": [
            "x86_64-darwin",
            "aarch64-darwin",
            "x86_64-linux",
            "aarch64-linux",
            "x86_64-windows",
            "x86_64-illumos",
            "x86_64-freebsd",
            "x86_64-netbsd"
          ],
          "version": "0.1.0",
          "buildDeps": [
            {
              "name": "git_aa"
            }
          ],
          "resolutionDeps": [
            {
              "name": "git_aa"
            }
          ],
          "moduleSpecifier": "https://raw.githubusercontent.com/metatypedev/ghjk/v0.2.1/ports/rustup.ts"
        },
        "defaultInst": {
          "portRef": "rustup_rustlang@0.1.0"
        }
      },
      "bciqcdq3yzvmrmpyfrp3lahxiphozjqdkbexn5see75o363q45jkin6i": {
        "manifest": {
          "ty": "denoWorker@v1",
          "name": "rust_rustup",
          "platforms": [
            "x86_64-linux",
            "aarch64-linux",
            "x86_64-darwin",
            "aarch64-darwin",
            "x86_64-windows",
            "aarch64-windows",
            "x86_64-freebsd",
            "aarch64-freebsd",
            "x86_64-netbsd",
            "aarch64-netbsd",
            "x86_64-aix",
            "aarch64-aix",
            "x86_64-solaris",
            "aarch64-solaris",
            "x86_64-illumos",
            "aarch64-illumos",
            "x86_64-android",
            "aarch64-android"
          ],
          "version": "0.1.0",
          "buildDeps": [
            {
              "name": "rustup_rustlang"
            }
          ],
          "moduleSpecifier": "https://raw.githubusercontent.com/metatypedev/ghjk/v0.2.1/ports/rust.ts"
        },
        "defaultInst": {
          "version": "1.80.1",
          "portRef": "rust_rustup@0.1.0",
          "profile": "minimal"
        }
      },
      "bciqj25jnt3hzhwfm6z2tkpfyxt7cpb2dbwavf75doh5d5qnwwdugljy": {
        "manifest": {
          "ty": "denoWorker@v1",
          "name": "cargo_binstall_ghrel",
          "platforms": [
            "aarch64-linux",
            "x86_64-linux",
            "aarch64-darwin",
            "x86_64-darwin"
          ],
          "version": "0.1.0",
          "moduleSpecifier": "https://raw.githubusercontent.com/metatypedev/ghjk/v0.2.1/ports/cargo-binstall.ts"
        },
        "defaultInst": {
          "portRef": "cargo_binstall_ghrel@0.1.0"
        }
      },
      "bciqfr2ubzsw3lefwt7mwuzlkct2cbwvo4l44hrrigfzx64uocww5rki": {
        "manifest": {
          "ty": "denoWorker@v1",
          "name": "pnpm_ghrel",
          "platforms": [
            "aarch64-linux",
            "x86_64-linux",
            "aarch64-darwin",
            "x86_64-darwin",
            "aarch64-windows",
            "x86_64-windows"
          ],
          "version": "0.1.0",
          "moduleSpecifier": "https://raw.githubusercontent.com/metatypedev/ghjk/v0.2.1/ports/pnpm.ts"
        },
        "defaultInst": {
          "portRef": "pnpm_ghrel@0.1.0"
        }
      },
      "bciqhiohdon4chnr3oagakks2xii27bgc7eb56pglnr5gelp6p2rpw4i": {
        "manifest": {
          "ty": "denoWorker@v1",
          "name": "asdf_plugin_git",
          "platforms": [
            "aarch64-linux",
            "x86_64-linux",
            "aarch64-darwin",
            "x86_64-darwin",
            "aarch64-windows",
            "x86_64-windows"
          ],
          "version": "0.1.0",
          "buildDeps": [
            {
              "name": "git_aa"
            }
          ],
          "resolutionDeps": [
            {
              "name": "git_aa"
            }
          ],
          "moduleSpecifier": "https://raw.githubusercontent.com/metatypedev/ghjk/v0.2.1/ports/asdf_plugin_git.ts"
        },
        "defaultInst": {
          "portRef": "asdf_plugin_git@0.1.0"
        }
      },
      "bciqfjhy4uuhkcogsnxxs5fv4ml7m5ykvfm4my45npfyoap2efbfsmby": {
        "manifest": {
          "ty": "denoWorker@v1",
          "name": "cpy_bs_ghrel",
          "platforms": [
            "x86_64-linux",
            "aarch64-linux",
            "x86_64-darwin",
            "aarch64-darwin",
            "x86_64-windows",
            "aarch64-windows"
          ],
          "version": "0.1.0",
          "buildDeps": [
            {
              "name": "tar_aa"
            },
            {
              "name": "zstd_aa"
            }
          ],
          "moduleSpecifier": "https://raw.githubusercontent.com/metatypedev/ghjk/v0.2.1/ports/cpy_bs.ts"
        },
        "defaultInst": {
          "version": "3.12.5",
          "portRef": "cpy_bs_ghrel@0.1.0",
          "releaseTag": "20240814"
        }
      },
      "bciqexpmyf75pimfmu3czcedptwynipi6pztai4ixm6kdj6wwlymesby": {
        "manifest": {
          "ty": "denoWorker@v1",
          "name": "node_org",
          "platforms": [
            "aarch64-linux",
            "x86_64-linux",
            "aarch64-darwin",
            "x86_64-darwin",
            "aarch64-windows",
            "x86_64-windows"
          ],
          "version": "0.1.0",
          "buildDeps": [
            {
              "name": "tar_aa"
            }
          ],
          "moduleSpecifier": "https://raw.githubusercontent.com/metatypedev/ghjk/v0.2.1/ports/node.ts"
        },
        "defaultInst": {
          "version": "20.8.0",
          "portRef": "node_org@0.1.0"
        }
      },
      "bciqek3tmrhm4iohl6tvdzlhxwhv7b52makvvgehltxv52d3l7rbki3y": {
        "tar_aa": "bciqb6ua63xodzwxngnbjq35hfikiwzb3dclbqkc7e6xgjdt5jin4pia",
        "git_aa": "bciqfl5s36w335ducrb6f6gwb3vuwup7vzqwwg67pq42xtkngsnxqobi",
        "curl_aa": "bciqcfe7qyxmokpn6pgtaj35r5qg74jkehuu6cvyrtcsnegvwlm64oqy",
        "unzip_aa": "bciqgkpwxjmo5phw5se4ugyiz4xua3xrd54quzmk7wdwpq3vghglogjy",
        "zstd_aa": "bciqmcvyepuficjj3mwshsbfecwdmzch5gwxqo557icnq4zujtdllh4a",
        "rustup_rustlang": "bciqbbs5l2j72vleufdba2nj4k4dnp3akxv4w74rhhpnz5buoixxnuqy",
        "rust_rustup": "bciqcdq3yzvmrmpyfrp3lahxiphozjqdkbexn5see75o363q45jkin6i",
        "cargo_binstall_ghrel": "bciqj25jnt3hzhwfm6z2tkpfyxt7cpb2dbwavf75doh5d5qnwwdugljy",
        "pnpm_ghrel": "bciqfr2ubzsw3lefwt7mwuzlkct2cbwvo4l44hrrigfzx64uocww5rki",
        "asdf_plugin_git": "bciqhiohdon4chnr3oagakks2xii27bgc7eb56pglnr5gelp6p2rpw4i",
        "cpy_bs_ghrel": "bciqfjhy4uuhkcogsnxxs5fv4ml7m5ykvfm4my45npfyoap2efbfsmby",
        "node_org": "bciqexpmyf75pimfmu3czcedptwynipi6pztai4ixm6kdj6wwlymesby"
      },
      "bciqj5xfgcxzfw3tusoy4v53dcinxqxskfwe3lylcjevxl6mbroky5za": {
        "version": "v24.1",
        "port": {
          "ty": "denoWorker@v1",
          "name": "protoc_ghrel",
          "platforms": [
            "aarch64-linux",
            "x86_64-linux",
            "aarch64-darwin",
            "x86_64-darwin"
          ],
          "version": "0.1.0",
          "moduleSpecifier": "https://raw.githubusercontent.com/metatypedev/ghjk/v0.2.1/ports/protoc.ts"
        }
      },
      "bciqbas5ccadnnnvdp2mtkt7xjmhvdtkgqeib5c2ir74cmyyrwfgfvui": {
        "port": {
          "ty": "denoWorker@v1",
          "name": "pipi_pypi",
          "platforms": [
            "x86_64-linux",
            "aarch64-linux",
            "x86_64-darwin",
            "aarch64-darwin",
            "x86_64-windows",
            "aarch64-windows",
            "x86_64-freebsd",
            "aarch64-freebsd",
            "x86_64-netbsd",
            "aarch64-netbsd",
            "x86_64-aix",
            "aarch64-aix",
            "x86_64-solaris",
            "aarch64-solaris",
            "x86_64-illumos",
            "aarch64-illumos",
            "x86_64-android",
            "aarch64-android"
          ],
          "version": "0.1.0",
          "buildDeps": [
            {
              "name": "cpy_bs_ghrel"
            }
          ],
          "moduleSpecifier": "https://raw.githubusercontent.com/metatypedev/ghjk/v0.2.1/ports/pipi.ts"
        },
        "packageName": "cmake"
      },
      "bciqezep4ufkgwesldlm5etyfkgdsiickfudx7cosydcz6xtgeorn2hy": {
        "version": "20.8.0",
        "port": {
          "ty": "denoWorker@v1",
          "name": "node_org",
          "platforms": [
            "aarch64-linux",
            "x86_64-linux",
            "aarch64-darwin",
            "x86_64-darwin",
            "aarch64-windows",
            "x86_64-windows"
          ],
          "version": "0.1.0",
          "buildDeps": [
            {
              "name": "tar_aa"
            }
          ],
          "moduleSpecifier": "https://raw.githubusercontent.com/metatypedev/ghjk/v0.2.1/ports/node.ts"
        }
      },
      "bciqaixkkacuuligsvtjcfdfgjgl65owtyspiiljb3vmutlgymecsiwq": {
        "version": "v9.4.0",
        "port": {
          "ty": "denoWorker@v1",
          "name": "pnpm_ghrel",
          "platforms": [
            "aarch64-linux",
            "x86_64-linux",
            "aarch64-darwin",
            "x86_64-darwin",
            "aarch64-windows",
            "x86_64-windows"
          ],
          "version": "0.1.0",
          "moduleSpecifier": "https://raw.githubusercontent.com/metatypedev/ghjk/v0.2.1/ports/pnpm.ts"
        }
      },
      "bciqlt27ioikxnpkqq37hma7ibn5e5wpzfarbvoh77zwdkarwghtvzxa": {
        "version": "10.0.1",
        "port": {
          "ty": "denoWorker@v1",
          "name": "npmi_npm",
          "platforms": [
            "x86_64-linux",
            "aarch64-linux",
            "x86_64-darwin",
            "aarch64-darwin",
            "x86_64-windows",
            "aarch64-windows",
            "x86_64-freebsd",
            "aarch64-freebsd",
            "x86_64-netbsd",
            "aarch64-netbsd",
            "x86_64-aix",
            "aarch64-aix",
            "x86_64-solaris",
            "aarch64-solaris",
            "x86_64-illumos",
            "aarch64-illumos",
            "x86_64-android",
            "aarch64-android"
          ],
          "version": "0.1.0",
          "buildDeps": [
            {
              "name": "node_org"
            }
          ],
          "moduleSpecifier": "https://raw.githubusercontent.com/metatypedev/ghjk/v0.2.1/ports/npmi.ts"
        },
        "packageName": "node-gyp"
      },
      "bciqgpwvq6qf34xolzh65zr3v5dpyhahtybei46nnjmy2sitnoixwhsa": {
        "version": "3.8.18",
        "port": {
          "ty": "denoWorker@v1",
          "name": "cpy_bs_ghrel",
          "platforms": [
            "x86_64-linux",
            "aarch64-linux",
            "x86_64-darwin",
            "aarch64-darwin",
            "x86_64-windows",
            "aarch64-windows"
          ],
          "version": "0.1.0",
          "buildDeps": [
            {
              "name": "tar_aa"
            },
            {
              "name": "zstd_aa"
            }
          ],
          "moduleSpecifier": "https://raw.githubusercontent.com/metatypedev/ghjk/v0.2.1/ports/cpy_bs.ts"
        },
        "releaseTag": "20240224"
      },
      "bciqkgncxbauys2qfguplxcz2auxrcyamj4b6htqk2fqvohfm3afd7sa": {
        "version": "0.4.7",
        "port": {
          "ty": "denoWorker@v1",
          "name": "pipi_pypi",
          "platforms": [
            "x86_64-linux",
            "aarch64-linux",
            "x86_64-darwin",
            "aarch64-darwin",
            "x86_64-windows",
            "aarch64-windows",
            "x86_64-freebsd",
            "aarch64-freebsd",
            "x86_64-netbsd",
            "aarch64-netbsd",
            "x86_64-aix",
            "aarch64-aix",
            "x86_64-solaris",
            "aarch64-solaris",
            "x86_64-illumos",
            "aarch64-illumos",
            "x86_64-android",
            "aarch64-android"
          ],
          "version": "0.1.0",
          "buildDeps": [
            {
              "name": "cpy_bs_ghrel"
            }
          ],
          "moduleSpecifier": "https://raw.githubusercontent.com/metatypedev/ghjk/v0.2.1/ports/pipi.ts"
        },
        "packageName": "ruff"
      },
      "bciqihcmo6l5uwzih3e3ujc55curep4arfomo6rzkdsfim74unxexiqy": {
        "version": "1.8.3",
        "port": {
          "ty": "denoWorker@v1",
          "name": "pipi_pypi",
          "platforms": [
            "x86_64-linux",
            "aarch64-linux",
            "x86_64-darwin",
            "aarch64-darwin",
            "x86_64-windows",
            "aarch64-windows",
            "x86_64-freebsd",
            "aarch64-freebsd",
            "x86_64-netbsd",
            "aarch64-netbsd",
            "x86_64-aix",
            "aarch64-aix",
            "x86_64-solaris",
            "aarch64-solaris",
            "x86_64-illumos",
            "aarch64-illumos",
            "x86_64-android",
            "aarch64-android"
          ],
          "version": "0.1.0",
          "buildDeps": [
            {
              "name": "cpy_bs_ghrel"
            }
          ],
          "moduleSpecifier": "https://raw.githubusercontent.com/metatypedev/ghjk/v0.2.1/ports/pipi.ts"
        },
        "packageName": "poetry"
      },
      "bciqojan3zglnfctnmqyxvnxaha46yrnlhj77j3kw4mxadvauqepqdba": {
        "version": "0.116.1",
        "port": {
          "ty": "denoWorker@v1",
          "name": "cargobi_cratesio",
          "platforms": [
            "x86_64-linux",
            "aarch64-linux",
            "x86_64-darwin",
            "aarch64-darwin",
            "x86_64-windows",
            "aarch64-windows",
            "x86_64-freebsd",
            "aarch64-freebsd",
            "x86_64-netbsd",
            "aarch64-netbsd",
            "x86_64-aix",
            "aarch64-aix",
            "x86_64-solaris",
            "aarch64-solaris",
            "x86_64-illumos",
            "aarch64-illumos",
            "x86_64-android",
            "aarch64-android"
          ],
          "version": "0.1.0",
          "buildDeps": [
            {
              "name": "cargo_binstall_ghrel"
            },
            {
              "name": "rust_rustup"
            }
          ],
          "moduleSpecifier": "https://raw.githubusercontent.com/metatypedev/ghjk/v0.2.1/ports/cargobi.ts"
        },
        "crateName": "wasm-opt",
        "locked": true
      },
      "bciqcnbruy2q6trpvia52n2yis4t27taoz4mxkeguqz5aif7ex6rp26y": {
        "version": "1.208.1",
        "port": {
          "ty": "denoWorker@v1",
          "name": "cargobi_cratesio",
          "platforms": [
            "x86_64-linux",
            "aarch64-linux",
            "x86_64-darwin",
            "aarch64-darwin",
            "x86_64-windows",
            "aarch64-windows",
            "x86_64-freebsd",
            "aarch64-freebsd",
            "x86_64-netbsd",
            "aarch64-netbsd",
            "x86_64-aix",
            "aarch64-aix",
            "x86_64-solaris",
            "aarch64-solaris",
            "x86_64-illumos",
            "aarch64-illumos",
            "x86_64-android",
            "aarch64-android"
          ],
          "version": "0.1.0",
          "buildDeps": [
            {
              "name": "cargo_binstall_ghrel"
            },
            {
              "name": "rust_rustup"
            }
          ],
          "moduleSpecifier": "https://raw.githubusercontent.com/metatypedev/ghjk/v0.2.1/ports/cargobi.ts"
        },
        "crateName": "wasm-tools",
        "locked": true
      },
<<<<<<< HEAD
      "bciqpu7gxs3zm7i4gwp3m3cfdxwz27ixvsykdnbxrl5m5mt3xbb3b4la": {
        "version": "0.13.4",
=======
      "bciqfpjzi6gguk7dafyicfjpzpwtybgyc2dsnxg2zxkcmyinzy7abpla": {
        "version": "3.9.19",
>>>>>>> 67066805
        "port": {
          "ty": "denoWorker@v1",
          "name": "pipi_pypi",
          "platforms": [
            "x86_64-linux",
            "aarch64-linux",
            "x86_64-darwin",
            "aarch64-darwin",
            "x86_64-windows",
            "aarch64-windows",
            "x86_64-freebsd",
            "aarch64-freebsd",
            "x86_64-netbsd",
            "aarch64-netbsd",
            "x86_64-aix",
            "aarch64-aix",
            "x86_64-solaris",
            "aarch64-solaris",
            "x86_64-illumos",
            "aarch64-illumos",
            "x86_64-android",
            "aarch64-android"
          ],
          "version": "0.1.0",
          "buildDeps": [
            {
              "name": "cpy_bs_ghrel"
            }
          ],
          "moduleSpecifier": "https://raw.githubusercontent.com/metatypedev/ghjk/v0.2.1/ports/pipi.ts"
        },
<<<<<<< HEAD
        "packageName": "componentize-py"
=======
        "releaseTag": "20240814"
>>>>>>> 67066805
      },
      "bciqjme7csfq43oenkrsakdhaha34hgy6vdwkfffki2ank3kf6mjcguq": {
        "version": "1.3.0",
        "port": {
          "ty": "denoWorker@v1",
          "name": "npmi_npm",
          "platforms": [
            "x86_64-linux",
            "aarch64-linux",
            "x86_64-darwin",
            "aarch64-darwin",
            "x86_64-windows",
            "aarch64-windows",
            "x86_64-freebsd",
            "aarch64-freebsd",
            "x86_64-netbsd",
            "aarch64-netbsd",
            "x86_64-aix",
            "aarch64-aix",
            "x86_64-solaris",
            "aarch64-solaris",
            "x86_64-illumos",
            "aarch64-illumos",
            "x86_64-android",
            "aarch64-android"
          ],
          "version": "0.1.0",
          "buildDeps": [
            {
              "name": "node_org"
            }
          ],
          "moduleSpecifier": "https://raw.githubusercontent.com/metatypedev/ghjk/v0.2.1/ports/npmi.ts"
        },
        "packageName": "@bytecodealliance/jco"
      },
      "bciqdtuhf425g6prb5fyupbcokttmkill6wyqk7bkphx3ueltl5mvu4q": {
        "version": "3.7.1",
        "port": {
          "ty": "denoWorker@v1",
          "name": "pipi_pypi",
          "platforms": [
            "x86_64-linux",
            "aarch64-linux",
            "x86_64-darwin",
            "aarch64-darwin",
            "x86_64-windows",
            "aarch64-windows",
            "x86_64-freebsd",
            "aarch64-freebsd",
            "x86_64-netbsd",
            "aarch64-netbsd",
            "x86_64-aix",
            "aarch64-aix",
            "x86_64-solaris",
            "aarch64-solaris",
            "x86_64-illumos",
            "aarch64-illumos",
            "x86_64-android",
            "aarch64-android"
          ],
          "version": "0.1.0",
          "buildDeps": [
            {
              "name": "cpy_bs_ghrel"
            }
          ],
          "moduleSpecifier": "https://raw.githubusercontent.com/metatypedev/ghjk/v0.2.1/ports/pipi.ts"
        },
        "packageName": "pre-commit"
      },
      "bciqmvgsg7h3ohj3m7das4bznahgt6tyq7mamta3n2vorulqvml7mywq": {
        "version": "v0.13.1",
        "port": {
          "ty": "denoWorker@v1",
          "name": "temporal_cli_ghrel",
          "platforms": [
            "aarch64-linux",
            "x86_64-linux",
            "aarch64-darwin",
            "x86_64-darwin",
            "aarch64-windows",
            "x86_64-windows"
          ],
          "version": "0.1.0",
          "moduleSpecifier": "https://raw.githubusercontent.com/metatypedev/ghjk/v0.2.1/ports/temporal_cli.ts"
        }
      },
      "bciqicdqw36v63cbrscwsgtu2htrmwmgtfoxexv4rx5d2y24vytxbuma": {
        "version": "1.33.0",
        "port": {
          "ty": "denoWorker@v1",
          "name": "cargobi_cratesio",
          "platforms": [
            "x86_64-linux",
            "aarch64-linux",
            "x86_64-darwin",
            "aarch64-darwin",
            "x86_64-windows",
            "aarch64-windows",
            "x86_64-freebsd",
            "aarch64-freebsd",
            "x86_64-netbsd",
            "aarch64-netbsd",
            "x86_64-aix",
            "aarch64-aix",
            "x86_64-solaris",
            "aarch64-solaris",
            "x86_64-illumos",
            "aarch64-illumos",
            "x86_64-android",
            "aarch64-android"
          ],
          "version": "0.1.0",
          "buildDeps": [
            {
              "name": "cargo_binstall_ghrel"
            },
            {
              "name": "rust_rustup"
            }
          ],
          "moduleSpecifier": "https://raw.githubusercontent.com/metatypedev/ghjk/v0.2.1/ports/cargobi.ts"
        },
        "crateName": "cargo-insta",
        "locked": true
      },
      "bciqe33uhsuaesrjk6luzxrbbimwg5ydt6x2lrieelwbr7aft4g2qwsy": {
        "version": "0.2.5",
        "port": {
          "ty": "denoWorker@v1",
          "name": "cargobi_cratesio",
          "platforms": [
            "x86_64-linux",
            "aarch64-linux",
            "x86_64-darwin",
            "aarch64-darwin",
            "x86_64-windows",
            "aarch64-windows",
            "x86_64-freebsd",
            "aarch64-freebsd",
            "x86_64-netbsd",
            "aarch64-netbsd",
            "x86_64-aix",
            "aarch64-aix",
            "x86_64-solaris",
            "aarch64-solaris",
            "x86_64-illumos",
            "aarch64-illumos",
            "x86_64-android",
            "aarch64-android"
          ],
          "version": "0.1.0",
          "buildDeps": [
            {
              "name": "cargo_binstall_ghrel"
            },
            {
              "name": "rust_rustup"
            }
          ],
          "moduleSpecifier": "https://raw.githubusercontent.com/metatypedev/ghjk/v0.2.1/ports/cargobi.ts"
        },
        "crateName": "cross",
        "locked": true
      },
      "bciqdoqocirh7aseu5o5hfqaj3sb3pfd3z3rlvig26xttmcmsoljuz6i": {
        "port": {
          "ty": "denoWorker@v1",
          "name": "act_ghrel",
          "platforms": [
            "aarch64-linux",
            "x86_64-linux",
            "aarch64-darwin",
            "x86_64-darwin",
            "aarch64-windows",
            "x86_64-windows"
          ],
          "version": "0.1.0",
          "moduleSpecifier": "https://raw.githubusercontent.com/metatypedev/ghjk/v0.2.1/ports/act.ts"
        }
      },
      "bciqjsjvkjm6xvoovs6y3y6me32422zr5wc5njs4kwfmmyf6nt6jzv2i": {
        "port": {
          "ty": "denoWorker@v1",
          "name": "cargobi_cratesio",
          "platforms": [
            "x86_64-linux",
            "aarch64-linux",
            "x86_64-darwin",
            "aarch64-darwin",
            "x86_64-windows",
            "aarch64-windows",
            "x86_64-freebsd",
            "aarch64-freebsd",
            "x86_64-netbsd",
            "aarch64-netbsd",
            "x86_64-aix",
            "aarch64-aix",
            "x86_64-solaris",
            "aarch64-solaris",
            "x86_64-illumos",
            "aarch64-illumos",
            "x86_64-android",
            "aarch64-android"
          ],
          "version": "0.1.0",
          "buildDeps": [
            {
              "name": "cargo_binstall_ghrel"
            },
            {
              "name": "rust_rustup"
            }
          ],
          "moduleSpecifier": "https://raw.githubusercontent.com/metatypedev/ghjk/v0.2.1/ports/cargobi.ts"
        },
        "crateName": "whiz",
        "locked": true
      },
      "bciqdf7jtq3zzhn676t2dr7fyve47fj7coajtymmye353lrrluskjk7q": {
        "port": {
          "ty": "denoWorker@v1",
          "name": "cargobi_cratesio",
          "platforms": [
            "x86_64-linux",
            "aarch64-linux",
            "x86_64-darwin",
            "aarch64-darwin",
            "x86_64-windows",
            "aarch64-windows",
            "x86_64-freebsd",
            "aarch64-freebsd",
            "x86_64-netbsd",
            "aarch64-netbsd",
            "x86_64-aix",
            "aarch64-aix",
            "x86_64-solaris",
            "aarch64-solaris",
            "x86_64-illumos",
            "aarch64-illumos",
            "x86_64-android",
            "aarch64-android"
          ],
          "version": "0.1.0",
          "buildDeps": [
            {
              "name": "cargo_binstall_ghrel"
            },
            {
              "name": "rust_rustup"
            }
          ],
          "moduleSpecifier": "https://raw.githubusercontent.com/metatypedev/ghjk/v0.2.1/ports/cargobi.ts"
        },
        "crateName": "wit-deps-cli",
        "locked": true
      },
      "bciqeaqeduyhykw7s7gq6ney6ci7deheq3etgdwkvg55mwbzdhz2opra": {
        "port": {
          "ty": "denoWorker@v1",
          "name": "cargobi_cratesio",
          "platforms": [
            "x86_64-linux",
            "aarch64-linux",
            "x86_64-darwin",
            "aarch64-darwin",
            "x86_64-windows",
            "aarch64-windows",
            "x86_64-freebsd",
            "aarch64-freebsd",
            "x86_64-netbsd",
            "aarch64-netbsd",
            "x86_64-aix",
            "aarch64-aix",
            "x86_64-solaris",
            "aarch64-solaris",
            "x86_64-illumos",
            "aarch64-illumos",
            "x86_64-android",
            "aarch64-android"
          ],
          "version": "0.1.0",
          "buildDeps": [
            {
              "name": "cargo_binstall_ghrel"
            },
            {
              "name": "rust_rustup"
            }
          ],
          "moduleSpecifier": "https://raw.githubusercontent.com/metatypedev/ghjk/v0.2.1/ports/cargobi.ts"
        },
        "crateName": "git-cliff",
        "locked": true
      },
      "bciqezkigmtx5tweeflmn27yofgwybmgbat7g6jg4xmxamomsdpvenay": {
        "version": "nightly-2024-05-26",
        "port": {
          "ty": "denoWorker@v1",
          "name": "rust_rustup",
          "platforms": [
            "x86_64-linux",
            "aarch64-linux",
            "x86_64-darwin",
            "aarch64-darwin",
            "x86_64-windows",
            "aarch64-windows",
            "x86_64-freebsd",
            "aarch64-freebsd",
            "x86_64-netbsd",
            "aarch64-netbsd",
            "x86_64-aix",
            "aarch64-aix",
            "x86_64-solaris",
            "aarch64-solaris",
            "x86_64-illumos",
            "aarch64-illumos",
            "x86_64-android",
            "aarch64-android"
          ],
          "version": "0.1.0",
          "buildDeps": [
            {
              "name": "rustup_rustlang"
            }
          ],
          "moduleSpecifier": "https://raw.githubusercontent.com/metatypedev/ghjk/v0.2.1/ports/rust.ts"
        },
        "profile": "minimal"
      },
      "bciqiknd2vbwhxng2oy5d7qjpor7jq74pulaeijfrywyggv4mw3wngsi": {
        "version": "0.1.47",
        "port": {
          "ty": "denoWorker@v1",
          "name": "cargobi_cratesio",
          "platforms": [
            "x86_64-linux",
            "aarch64-linux",
            "x86_64-darwin",
            "aarch64-darwin",
            "x86_64-windows",
            "aarch64-windows",
            "x86_64-freebsd",
            "aarch64-freebsd",
            "x86_64-netbsd",
            "aarch64-netbsd",
            "x86_64-aix",
            "aarch64-aix",
            "x86_64-solaris",
            "aarch64-solaris",
            "x86_64-illumos",
            "aarch64-illumos",
            "x86_64-android",
            "aarch64-android"
          ],
          "version": "0.1.0",
          "buildDeps": [
            {
              "name": "cargo_binstall_ghrel"
            },
            {
              "name": "rust_rustup"
            }
          ],
          "moduleSpecifier": "https://raw.githubusercontent.com/metatypedev/ghjk/v0.2.1/ports/cargobi.ts"
        },
        "crateName": "cargo-udeps",
        "locked": true
      }
    }
  }
}<|MERGE_RESOLUTION|>--- conflicted
+++ resolved
@@ -1,6 +1,6 @@
 {
   "version": "0",
-  "platform": "aarch64-darwin",
+  "platform": "x86_64-linux",
   "moduleEntries": {
     "ports": {
       "version": "0",
@@ -690,10 +690,6 @@
           "locked": true,
           "specifiedVersion": true
         },
-<<<<<<< HEAD
-        "bciqe6tpdv6hffdbc7hql52w3ivpdls47lgpuhsa3hzsryrwx7ty5dgy": {
-          "version": "3.30.2",
-=======
         "bciqogkh34iffsgpjzg5m2tuyvt5e2phqsbbo6wh6nckxaojckmmasga": {
           "version": "v1.46.1",
           "buildDepConfigs": {},
@@ -702,7 +698,6 @@
         },
         "bciqjrdkuk366snl5rgzvkskacsphzernzelmhhu3sgkbpst6yptbpnq": {
           "version": "1.8.3",
->>>>>>> 67066805
           "buildDepConfigs": {
             "cpy_bs_ghrel": {
               "version": "3.12.2",
@@ -726,10 +721,6 @@
             }
           },
           "portRef": "pipi_pypi@0.1.0",
-<<<<<<< HEAD
-          "packageName": "cmake",
-          "specifiedVersion": false
-=======
           "packageName": "poetry",
           "specifiedVersion": true
         },
@@ -752,7 +743,6 @@
           "portRef": "cpy_bs_ghrel@0.1.0",
           "releaseTag": "20240814",
           "specifiedVersion": true
->>>>>>> 67066805
         }
       }
     },
@@ -778,13 +768,11 @@
             "ghjkEnvProvInstSet____rust": {
               "installs": [
                 "bciqj5xfgcxzfw3tusoy4v53dcinxqxskfwe3lylcjevxl6mbroky5za",
-                "bciqbas5ccadnnnvdp2mtkt7xjmhvdtkgqeib5c2ir74cmyyrwfgfvui",
+                "bciqlubbahrp4pxohyffmn5yj52atjgmn5nxepmkdev6wtmvpbx7kr7y",
                 "bciqirg723pselb4g77l6ssuytptohd3rvin4ybnwncidus52tfpu6ty"
               ],
               "allowedBuildDeps": "bciqek3tmrhm4iohl6tvdzlhxwhv7b52makvvgehltxv52d3l7rbki3y"
             },
-<<<<<<< HEAD
-=======
             "ghjkEnvProvInstSet___dev": {
               "installs": [
                 "bciqbx637744bfiyvprs77xdnvdt7uuwmtlntfjpwmkda672gklkbpmi",
@@ -825,7 +813,6 @@
               ],
               "allowedBuildDeps": "bciqek3tmrhm4iohl6tvdzlhxwhv7b52makvvgehltxv52d3l7rbki3y"
             },
->>>>>>> 67066805
             "ghjkEnvProvInstSet____ecma": {
               "installs": [
                 "bciqezep4ufkgwesldlm5etyfkgdsiickfudx7cosydcz6xtgeorn2hy",
@@ -861,33 +848,7 @@
                 "bciqicdqw36v63cbrscwsgtu2htrmwmgtfoxexv4rx5d2y24vytxbuma",
                 "bciqe33uhsuaesrjk6luzxrbbimwg5ydt6x2lrieelwbr7aft4g2qwsy",
                 "bciqj5xfgcxzfw3tusoy4v53dcinxqxskfwe3lylcjevxl6mbroky5za",
-                "bciqbas5ccadnnnvdp2mtkt7xjmhvdtkgqeib5c2ir74cmyyrwfgfvui",
-                "bciqirg723pselb4g77l6ssuytptohd3rvin4ybnwncidus52tfpu6ty",
-                "bciqgpwvq6qf34xolzh65zr3v5dpyhahtybei46nnjmy2sitnoixwhsa",
-                "bciqkgncxbauys2qfguplxcz2auxrcyamj4b6htqk2fqvohfm3afd7sa",
-                "bciqihcmo6l5uwzih3e3ujc55curep4arfomo6rzkdsfim74unxexiqy",
-                "bciqezep4ufkgwesldlm5etyfkgdsiickfudx7cosydcz6xtgeorn2hy",
-                "bciqaixkkacuuligsvtjcfdfgjgl65owtyspiiljb3vmutlgymecsiwq",
-                "bciqlt27ioikxnpkqq37hma7ibn5e5wpzfarbvoh77zwdkarwghtvzxa",
-                "bciqojan3zglnfctnmqyxvnxaha46yrnlhj77j3kw4mxadvauqepqdba",
-                "bciqcnbruy2q6trpvia52n2yis4t27taoz4mxkeguqz5aif7ex6rp26y",
-                "bciqpu7gxs3zm7i4gwp3m3cfdxwz27ixvsykdnbxrl5m5mt3xbb3b4la",
-                "bciqjme7csfq43oenkrsakdhaha34hgy6vdwkfffki2ank3kf6mjcguq"
-              ],
-              "allowedBuildDeps": "bciqizvwv7mgjomfc6m6mj7s6s2omae6cu3ec5d3ny7p2elte5ud7bga"
-            },
-            "ghjkEnvProvInstSet___dev": {
-              "installs": [
-                "bciqdoqocirh7aseu5o5hfqaj3sb3pfd3z3rlvig26xttmcmsoljuz6i",
-                "bciqjsjvkjm6xvoovs6y3y6me32422zr5wc5njs4kwfmmyf6nt6jzv2i",
-                "bciqdf7jtq3zzhn676t2dr7fyve47fj7coajtymmye353lrrluskjk7q",
-                "bciqeaqeduyhykw7s7gq6ney6ci7deheq3etgdwkvg55mwbzdhz2opra",
-                "bciqdtuhf425g6prb5fyupbcokttmkill6wyqk7bkphx3ueltl5mvu4q",
-                "bciqmvgsg7h3ohj3m7das4bznahgt6tyq7mamta3n2vorulqvml7mywq",
-                "bciqicdqw36v63cbrscwsgtu2htrmwmgtfoxexv4rx5d2y24vytxbuma",
-                "bciqe33uhsuaesrjk6luzxrbbimwg5ydt6x2lrieelwbr7aft4g2qwsy",
-                "bciqj5xfgcxzfw3tusoy4v53dcinxqxskfwe3lylcjevxl6mbroky5za",
-                "bciqbas5ccadnnnvdp2mtkt7xjmhvdtkgqeib5c2ir74cmyyrwfgfvui",
+                "bciqlubbahrp4pxohyffmn5yj52atjgmn5nxepmkdev6wtmvpbx7kr7y",
                 "bciqirg723pselb4g77l6ssuytptohd3rvin4ybnwncidus52tfpu6ty",
                 "bciqfpjzi6gguk7dafyicfjpzpwtybgyc2dsnxg2zxkcmyinzy7abpla",
                 "bciqkgncxbauys2qfguplxcz2auxrcyamj4b6htqk2fqvohfm3afd7sa",
@@ -925,7 +886,7 @@
             "ghjkEnvProvInstSet_______task_env_test-rust": {
               "installs": [
                 "bciqj5xfgcxzfw3tusoy4v53dcinxqxskfwe3lylcjevxl6mbroky5za",
-                "bciqbas5ccadnnnvdp2mtkt7xjmhvdtkgqeib5c2ir74cmyyrwfgfvui",
+                "bciqlubbahrp4pxohyffmn5yj52atjgmn5nxepmkdev6wtmvpbx7kr7y",
                 "bciqirg723pselb4g77l6ssuytptohd3rvin4ybnwncidus52tfpu6ty",
                 "bciqezep4ufkgwesldlm5etyfkgdsiickfudx7cosydcz6xtgeorn2hy",
                 "bciqaixkkacuuligsvtjcfdfgjgl65owtyspiiljb3vmutlgymecsiwq",
@@ -939,7 +900,7 @@
             "ghjkEnvProvInstSet_______task_env_dev-eg-tgraphs": {
               "installs": [
                 "bciqj5xfgcxzfw3tusoy4v53dcinxqxskfwe3lylcjevxl6mbroky5za",
-                "bciqbas5ccadnnnvdp2mtkt7xjmhvdtkgqeib5c2ir74cmyyrwfgfvui",
+                "bciqlubbahrp4pxohyffmn5yj52atjgmn5nxepmkdev6wtmvpbx7kr7y",
                 "bciqirg723pselb4g77l6ssuytptohd3rvin4ybnwncidus52tfpu6ty",
                 "bciqezep4ufkgwesldlm5etyfkgdsiickfudx7cosydcz6xtgeorn2hy",
                 "bciqaixkkacuuligsvtjcfdfgjgl65owtyspiiljb3vmutlgymecsiwq",
@@ -953,7 +914,7 @@
             "ghjkEnvProvInstSet_______task_env_build-tgraph-core": {
               "installs": [
                 "bciqj5xfgcxzfw3tusoy4v53dcinxqxskfwe3lylcjevxl6mbroky5za",
-                "bciqbas5ccadnnnvdp2mtkt7xjmhvdtkgqeib5c2ir74cmyyrwfgfvui",
+                "bciqlubbahrp4pxohyffmn5yj52atjgmn5nxepmkdev6wtmvpbx7kr7y",
                 "bciqirg723pselb4g77l6ssuytptohd3rvin4ybnwncidus52tfpu6ty",
                 "bciqojan3zglnfctnmqyxvnxaha46yrnlhj77j3kw4mxadvauqepqdba",
                 "bciqcnbruy2q6trpvia52n2yis4t27taoz4mxkeguqz5aif7ex6rp26y",
@@ -965,7 +926,7 @@
             "ghjkEnvProvInstSet_______task_env_build-tgraph-py": {
               "installs": [
                 "bciqj5xfgcxzfw3tusoy4v53dcinxqxskfwe3lylcjevxl6mbroky5za",
-                "bciqbas5ccadnnnvdp2mtkt7xjmhvdtkgqeib5c2ir74cmyyrwfgfvui",
+                "bciqlubbahrp4pxohyffmn5yj52atjgmn5nxepmkdev6wtmvpbx7kr7y",
                 "bciqirg723pselb4g77l6ssuytptohd3rvin4ybnwncidus52tfpu6ty",
                 "bciqojan3zglnfctnmqyxvnxaha46yrnlhj77j3kw4mxadvauqepqdba",
                 "bciqcnbruy2q6trpvia52n2yis4t27taoz4mxkeguqz5aif7ex6rp26y",
@@ -980,7 +941,7 @@
             "ghjkEnvProvInstSet_______task_env_build-tgraph-ts": {
               "installs": [
                 "bciqj5xfgcxzfw3tusoy4v53dcinxqxskfwe3lylcjevxl6mbroky5za",
-                "bciqbas5ccadnnnvdp2mtkt7xjmhvdtkgqeib5c2ir74cmyyrwfgfvui",
+                "bciqlubbahrp4pxohyffmn5yj52atjgmn5nxepmkdev6wtmvpbx7kr7y",
                 "bciqirg723pselb4g77l6ssuytptohd3rvin4ybnwncidus52tfpu6ty",
                 "bciqojan3zglnfctnmqyxvnxaha46yrnlhj77j3kw4mxadvauqepqdba",
                 "bciqcnbruy2q6trpvia52n2yis4t27taoz4mxkeguqz5aif7ex6rp26y",
@@ -995,29 +956,13 @@
             "ghjkEnvProvInstSet_______task_env_build-sys-tgraphs": {
               "installs": [
                 "bciqj5xfgcxzfw3tusoy4v53dcinxqxskfwe3lylcjevxl6mbroky5za",
-                "bciqbas5ccadnnnvdp2mtkt7xjmhvdtkgqeib5c2ir74cmyyrwfgfvui",
+                "bciqlubbahrp4pxohyffmn5yj52atjgmn5nxepmkdev6wtmvpbx7kr7y",
                 "bciqirg723pselb4g77l6ssuytptohd3rvin4ybnwncidus52tfpu6ty",
                 "bciqfpjzi6gguk7dafyicfjpzpwtybgyc2dsnxg2zxkcmyinzy7abpla",
                 "bciqkgncxbauys2qfguplxcz2auxrcyamj4b6htqk2fqvohfm3afd7sa",
                 "bciqihcmo6l5uwzih3e3ujc55curep4arfomo6rzkdsfim74unxexiqy"
               ],
-<<<<<<< HEAD
-              "allowedBuildDeps": "bciqizvwv7mgjomfc6m6mj7s6s2omae6cu3ec5d3ny7p2elte5ud7bga"
-            },
-            "ghjkEnvProvInstSet___oci": {
-              "installs": [
-                "bciqj5xfgcxzfw3tusoy4v53dcinxqxskfwe3lylcjevxl6mbroky5za",
-                "bciqbas5ccadnnnvdp2mtkt7xjmhvdtkgqeib5c2ir74cmyyrwfgfvui",
-                "bciqirg723pselb4g77l6ssuytptohd3rvin4ybnwncidus52tfpu6ty",
-                "bciqojan3zglnfctnmqyxvnxaha46yrnlhj77j3kw4mxadvauqepqdba",
-                "bciqcnbruy2q6trpvia52n2yis4t27taoz4mxkeguqz5aif7ex6rp26y",
-                "bciqpu7gxs3zm7i4gwp3m3cfdxwz27ixvsykdnbxrl5m5mt3xbb3b4la",
-                "bciqjme7csfq43oenkrsakdhaha34hgy6vdwkfffki2ank3kf6mjcguq"
-              ],
-              "allowedBuildDeps": "bciqizvwv7mgjomfc6m6mj7s6s2omae6cu3ec5d3ny7p2elte5ud7bga"
-=======
               "allowedBuildDeps": "bciqek3tmrhm4iohl6tvdzlhxwhv7b52makvvgehltxv52d3l7rbki3y"
->>>>>>> 67066805
             }
           }
         }
@@ -2033,7 +1978,7 @@
               ]
             }
           },
-          "defaultEnv": "ci",
+          "defaultEnv": "dev",
           "envsNamed": {
             "main": "bciqkx2kodz5dx5pv3hjcc4vpirphyetattk4oks5pucb7dsqrgwzqwa",
             "_wasm": "bciqk7aif25pqtsyncbnbdapte4lixsodypfxvmkepsuey74vgr4zb5q",
@@ -2412,10 +2357,95 @@
           "moduleSpecifier": "https://raw.githubusercontent.com/metatypedev/ghjk/v0.2.1/ports/protoc.ts"
         }
       },
-      "bciqbas5ccadnnnvdp2mtkt7xjmhvdtkgqeib5c2ir74cmyyrwfgfvui": {
+      "bciqlubbahrp4pxohyffmn5yj52atjgmn5nxepmkdev6wtmvpbx7kr7y": {
+        "buildDepConfigs": {
+          "asdf_plugin_git": {
+            "pluginRepo": "https://github.com/asdf-community/asdf-cmake",
+            "portRef": "asdf_plugin_git@0.1.0"
+          }
+        },
+        "resolutionDepConfigs": {
+          "asdf_plugin_git": {
+            "pluginRepo": "https://github.com/asdf-community/asdf-cmake",
+            "portRef": "asdf_plugin_git@0.1.0"
+          }
+        },
         "port": {
           "ty": "denoWorker@v1",
-          "name": "pipi_pypi",
+          "name": "asdf",
+          "platforms": [
+            "x86_64-linux",
+            "aarch64-linux",
+            "x86_64-darwin",
+            "aarch64-darwin"
+          ],
+          "version": "0.1.0",
+          "buildDeps": [
+            {
+              "name": "curl_aa"
+            },
+            {
+              "name": "git_aa"
+            },
+            {
+              "name": "asdf_plugin_git"
+            }
+          ],
+          "resolutionDeps": [
+            {
+              "name": "curl_aa"
+            },
+            {
+              "name": "git_aa"
+            },
+            {
+              "name": "asdf_plugin_git"
+            }
+          ],
+          "moduleSpecifier": "https://raw.githubusercontent.com/metatypedev/ghjk/v0.2.1/ports/asdf.ts"
+        },
+        "pluginRepo": "https://github.com/asdf-community/asdf-cmake",
+        "installType": "version"
+      },
+      "bciqbx637744bfiyvprs77xdnvdt7uuwmtlntfjpwmkda672gklkbpmi": {
+        "version": "v2.4.0",
+        "port": {
+          "ty": "denoWorker@v1",
+          "name": "mold_ghrel",
+          "platforms": [
+            "aarch64-linux",
+            "x86_64-linux"
+          ],
+          "version": "0.1.0",
+          "buildDeps": [
+            {
+              "name": "tar_aa"
+            }
+          ],
+          "moduleSpecifier": "https://raw.githubusercontent.com/metatypedev/ghjk/v0.2.1/ports/mold.ts"
+        },
+        "replaceLd": true
+      },
+      "bciqdoqocirh7aseu5o5hfqaj3sb3pfd3z3rlvig26xttmcmsoljuz6i": {
+        "port": {
+          "ty": "denoWorker@v1",
+          "name": "act_ghrel",
+          "platforms": [
+            "aarch64-linux",
+            "x86_64-linux",
+            "aarch64-darwin",
+            "x86_64-darwin",
+            "aarch64-windows",
+            "x86_64-windows"
+          ],
+          "version": "0.1.0",
+          "moduleSpecifier": "https://raw.githubusercontent.com/metatypedev/ghjk/v0.2.1/ports/act.ts"
+        }
+      },
+      "bciqjsjvkjm6xvoovs6y3y6me32422zr5wc5njs4kwfmmyf6nt6jzv2i": {
+        "port": {
+          "ty": "denoWorker@v1",
+          "name": "cargobi_cratesio",
           "platforms": [
             "x86_64-linux",
             "aarch64-linux",
@@ -2439,57 +2469,21 @@
           "version": "0.1.0",
           "buildDeps": [
             {
-              "name": "cpy_bs_ghrel"
-            }
-          ],
-          "moduleSpecifier": "https://raw.githubusercontent.com/metatypedev/ghjk/v0.2.1/ports/pipi.ts"
-        },
-        "packageName": "cmake"
-      },
-      "bciqezep4ufkgwesldlm5etyfkgdsiickfudx7cosydcz6xtgeorn2hy": {
-        "version": "20.8.0",
+              "name": "cargo_binstall_ghrel"
+            },
+            {
+              "name": "rust_rustup"
+            }
+          ],
+          "moduleSpecifier": "https://raw.githubusercontent.com/metatypedev/ghjk/v0.2.1/ports/cargobi.ts"
+        },
+        "crateName": "whiz",
+        "locked": true
+      },
+      "bciqdf7jtq3zzhn676t2dr7fyve47fj7coajtymmye353lrrluskjk7q": {
         "port": {
           "ty": "denoWorker@v1",
-          "name": "node_org",
-          "platforms": [
-            "aarch64-linux",
-            "x86_64-linux",
-            "aarch64-darwin",
-            "x86_64-darwin",
-            "aarch64-windows",
-            "x86_64-windows"
-          ],
-          "version": "0.1.0",
-          "buildDeps": [
-            {
-              "name": "tar_aa"
-            }
-          ],
-          "moduleSpecifier": "https://raw.githubusercontent.com/metatypedev/ghjk/v0.2.1/ports/node.ts"
-        }
-      },
-      "bciqaixkkacuuligsvtjcfdfgjgl65owtyspiiljb3vmutlgymecsiwq": {
-        "version": "v9.4.0",
-        "port": {
-          "ty": "denoWorker@v1",
-          "name": "pnpm_ghrel",
-          "platforms": [
-            "aarch64-linux",
-            "x86_64-linux",
-            "aarch64-darwin",
-            "x86_64-darwin",
-            "aarch64-windows",
-            "x86_64-windows"
-          ],
-          "version": "0.1.0",
-          "moduleSpecifier": "https://raw.githubusercontent.com/metatypedev/ghjk/v0.2.1/ports/pnpm.ts"
-        }
-      },
-      "bciqlt27ioikxnpkqq37hma7ibn5e5wpzfarbvoh77zwdkarwghtvzxa": {
-        "version": "10.0.1",
-        "port": {
-          "ty": "denoWorker@v1",
-          "name": "npmi_npm",
+          "name": "cargobi_cratesio",
           "platforms": [
             "x86_64-linux",
             "aarch64-linux",
@@ -2513,44 +2507,21 @@
           "version": "0.1.0",
           "buildDeps": [
             {
-              "name": "node_org"
-            }
-          ],
-          "moduleSpecifier": "https://raw.githubusercontent.com/metatypedev/ghjk/v0.2.1/ports/npmi.ts"
-        },
-        "packageName": "node-gyp"
-      },
-      "bciqgpwvq6qf34xolzh65zr3v5dpyhahtybei46nnjmy2sitnoixwhsa": {
-        "version": "3.8.18",
+              "name": "cargo_binstall_ghrel"
+            },
+            {
+              "name": "rust_rustup"
+            }
+          ],
+          "moduleSpecifier": "https://raw.githubusercontent.com/metatypedev/ghjk/v0.2.1/ports/cargobi.ts"
+        },
+        "crateName": "wit-deps-cli",
+        "locked": true
+      },
+      "bciqeaqeduyhykw7s7gq6ney6ci7deheq3etgdwkvg55mwbzdhz2opra": {
         "port": {
           "ty": "denoWorker@v1",
-          "name": "cpy_bs_ghrel",
-          "platforms": [
-            "x86_64-linux",
-            "aarch64-linux",
-            "x86_64-darwin",
-            "aarch64-darwin",
-            "x86_64-windows",
-            "aarch64-windows"
-          ],
-          "version": "0.1.0",
-          "buildDeps": [
-            {
-              "name": "tar_aa"
-            },
-            {
-              "name": "zstd_aa"
-            }
-          ],
-          "moduleSpecifier": "https://raw.githubusercontent.com/metatypedev/ghjk/v0.2.1/ports/cpy_bs.ts"
-        },
-        "releaseTag": "20240224"
-      },
-      "bciqkgncxbauys2qfguplxcz2auxrcyamj4b6htqk2fqvohfm3afd7sa": {
-        "version": "0.4.7",
-        "port": {
-          "ty": "denoWorker@v1",
-          "name": "pipi_pypi",
+          "name": "cargobi_cratesio",
           "platforms": [
             "x86_64-linux",
             "aarch64-linux",
@@ -2574,15 +2545,19 @@
           "version": "0.1.0",
           "buildDeps": [
             {
-              "name": "cpy_bs_ghrel"
-            }
-          ],
-          "moduleSpecifier": "https://raw.githubusercontent.com/metatypedev/ghjk/v0.2.1/ports/pipi.ts"
-        },
-        "packageName": "ruff"
-      },
-      "bciqihcmo6l5uwzih3e3ujc55curep4arfomo6rzkdsfim74unxexiqy": {
-        "version": "1.8.3",
+              "name": "cargo_binstall_ghrel"
+            },
+            {
+              "name": "rust_rustup"
+            }
+          ],
+          "moduleSpecifier": "https://raw.githubusercontent.com/metatypedev/ghjk/v0.2.1/ports/cargobi.ts"
+        },
+        "crateName": "git-cliff",
+        "locked": true
+      },
+      "bciqdtuhf425g6prb5fyupbcokttmkill6wyqk7bkphx3ueltl5mvu4q": {
+        "version": "3.7.1",
         "port": {
           "ty": "denoWorker@v1",
           "name": "pipi_pypi",
@@ -2614,10 +2589,27 @@
           ],
           "moduleSpecifier": "https://raw.githubusercontent.com/metatypedev/ghjk/v0.2.1/ports/pipi.ts"
         },
-        "packageName": "poetry"
-      },
-      "bciqojan3zglnfctnmqyxvnxaha46yrnlhj77j3kw4mxadvauqepqdba": {
-        "version": "0.116.1",
+        "packageName": "pre-commit"
+      },
+      "bciqmvgsg7h3ohj3m7das4bznahgt6tyq7mamta3n2vorulqvml7mywq": {
+        "version": "v0.13.1",
+        "port": {
+          "ty": "denoWorker@v1",
+          "name": "temporal_cli_ghrel",
+          "platforms": [
+            "aarch64-linux",
+            "x86_64-linux",
+            "aarch64-darwin",
+            "x86_64-darwin",
+            "aarch64-windows",
+            "x86_64-windows"
+          ],
+          "version": "0.1.0",
+          "moduleSpecifier": "https://raw.githubusercontent.com/metatypedev/ghjk/v0.2.1/ports/temporal_cli.ts"
+        }
+      },
+      "bciqicdqw36v63cbrscwsgtu2htrmwmgtfoxexv4rx5d2y24vytxbuma": {
+        "version": "1.33.0",
         "port": {
           "ty": "denoWorker@v1",
           "name": "cargobi_cratesio",
@@ -2652,11 +2644,11 @@
           ],
           "moduleSpecifier": "https://raw.githubusercontent.com/metatypedev/ghjk/v0.2.1/ports/cargobi.ts"
         },
-        "crateName": "wasm-opt",
+        "crateName": "cargo-insta",
         "locked": true
       },
-      "bciqcnbruy2q6trpvia52n2yis4t27taoz4mxkeguqz5aif7ex6rp26y": {
-        "version": "1.208.1",
+      "bciqe33uhsuaesrjk6luzxrbbimwg5ydt6x2lrieelwbr7aft4g2qwsy": {
+        "version": "0.2.5",
         "port": {
           "ty": "denoWorker@v1",
           "name": "cargobi_cratesio",
@@ -2691,16 +2683,37 @@
           ],
           "moduleSpecifier": "https://raw.githubusercontent.com/metatypedev/ghjk/v0.2.1/ports/cargobi.ts"
         },
-        "crateName": "wasm-tools",
+        "crateName": "cross",
         "locked": true
       },
-<<<<<<< HEAD
-      "bciqpu7gxs3zm7i4gwp3m3cfdxwz27ixvsykdnbxrl5m5mt3xbb3b4la": {
-        "version": "0.13.4",
-=======
       "bciqfpjzi6gguk7dafyicfjpzpwtybgyc2dsnxg2zxkcmyinzy7abpla": {
         "version": "3.9.19",
->>>>>>> 67066805
+        "port": {
+          "ty": "denoWorker@v1",
+          "name": "cpy_bs_ghrel",
+          "platforms": [
+            "x86_64-linux",
+            "aarch64-linux",
+            "x86_64-darwin",
+            "aarch64-darwin",
+            "x86_64-windows",
+            "aarch64-windows"
+          ],
+          "version": "0.1.0",
+          "buildDeps": [
+            {
+              "name": "tar_aa"
+            },
+            {
+              "name": "zstd_aa"
+            }
+          ],
+          "moduleSpecifier": "https://raw.githubusercontent.com/metatypedev/ghjk/v0.2.1/ports/cpy_bs.ts"
+        },
+        "releaseTag": "20240814"
+      },
+      "bciqkgncxbauys2qfguplxcz2auxrcyamj4b6htqk2fqvohfm3afd7sa": {
+        "version": "0.4.7",
         "port": {
           "ty": "denoWorker@v1",
           "name": "pipi_pypi",
@@ -2732,17 +2745,13 @@
           ],
           "moduleSpecifier": "https://raw.githubusercontent.com/metatypedev/ghjk/v0.2.1/ports/pipi.ts"
         },
-<<<<<<< HEAD
-        "packageName": "componentize-py"
-=======
-        "releaseTag": "20240814"
->>>>>>> 67066805
-      },
-      "bciqjme7csfq43oenkrsakdhaha34hgy6vdwkfffki2ank3kf6mjcguq": {
-        "version": "1.3.0",
+        "packageName": "ruff"
+      },
+      "bciqihcmo6l5uwzih3e3ujc55curep4arfomo6rzkdsfim74unxexiqy": {
+        "version": "1.8.3",
         "port": {
           "ty": "denoWorker@v1",
-          "name": "npmi_npm",
+          "name": "pipi_pypi",
           "platforms": [
             "x86_64-linux",
             "aarch64-linux",
@@ -2766,18 +2775,57 @@
           "version": "0.1.0",
           "buildDeps": [
             {
-              "name": "node_org"
-            }
-          ],
-          "moduleSpecifier": "https://raw.githubusercontent.com/metatypedev/ghjk/v0.2.1/ports/npmi.ts"
-        },
-        "packageName": "@bytecodealliance/jco"
-      },
-      "bciqdtuhf425g6prb5fyupbcokttmkill6wyqk7bkphx3ueltl5mvu4q": {
-        "version": "3.7.1",
+              "name": "cpy_bs_ghrel"
+            }
+          ],
+          "moduleSpecifier": "https://raw.githubusercontent.com/metatypedev/ghjk/v0.2.1/ports/pipi.ts"
+        },
+        "packageName": "poetry"
+      },
+      "bciqezep4ufkgwesldlm5etyfkgdsiickfudx7cosydcz6xtgeorn2hy": {
+        "version": "20.8.0",
         "port": {
           "ty": "denoWorker@v1",
-          "name": "pipi_pypi",
+          "name": "node_org",
+          "platforms": [
+            "aarch64-linux",
+            "x86_64-linux",
+            "aarch64-darwin",
+            "x86_64-darwin",
+            "aarch64-windows",
+            "x86_64-windows"
+          ],
+          "version": "0.1.0",
+          "buildDeps": [
+            {
+              "name": "tar_aa"
+            }
+          ],
+          "moduleSpecifier": "https://raw.githubusercontent.com/metatypedev/ghjk/v0.2.1/ports/node.ts"
+        }
+      },
+      "bciqaixkkacuuligsvtjcfdfgjgl65owtyspiiljb3vmutlgymecsiwq": {
+        "version": "v9.4.0",
+        "port": {
+          "ty": "denoWorker@v1",
+          "name": "pnpm_ghrel",
+          "platforms": [
+            "aarch64-linux",
+            "x86_64-linux",
+            "aarch64-darwin",
+            "x86_64-darwin",
+            "aarch64-windows",
+            "x86_64-windows"
+          ],
+          "version": "0.1.0",
+          "moduleSpecifier": "https://raw.githubusercontent.com/metatypedev/ghjk/v0.2.1/ports/pnpm.ts"
+        }
+      },
+      "bciqlt27ioikxnpkqq37hma7ibn5e5wpzfarbvoh77zwdkarwghtvzxa": {
+        "version": "10.0.1",
+        "port": {
+          "ty": "denoWorker@v1",
+          "name": "npmi_npm",
           "platforms": [
             "x86_64-linux",
             "aarch64-linux",
@@ -2801,32 +2849,15 @@
           "version": "0.1.0",
           "buildDeps": [
             {
-              "name": "cpy_bs_ghrel"
-            }
-          ],
-          "moduleSpecifier": "https://raw.githubusercontent.com/metatypedev/ghjk/v0.2.1/ports/pipi.ts"
-        },
-        "packageName": "pre-commit"
-      },
-      "bciqmvgsg7h3ohj3m7das4bznahgt6tyq7mamta3n2vorulqvml7mywq": {
-        "version": "v0.13.1",
-        "port": {
-          "ty": "denoWorker@v1",
-          "name": "temporal_cli_ghrel",
-          "platforms": [
-            "aarch64-linux",
-            "x86_64-linux",
-            "aarch64-darwin",
-            "x86_64-darwin",
-            "aarch64-windows",
-            "x86_64-windows"
-          ],
-          "version": "0.1.0",
-          "moduleSpecifier": "https://raw.githubusercontent.com/metatypedev/ghjk/v0.2.1/ports/temporal_cli.ts"
-        }
-      },
-      "bciqicdqw36v63cbrscwsgtu2htrmwmgtfoxexv4rx5d2y24vytxbuma": {
-        "version": "1.33.0",
+              "name": "node_org"
+            }
+          ],
+          "moduleSpecifier": "https://raw.githubusercontent.com/metatypedev/ghjk/v0.2.1/ports/npmi.ts"
+        },
+        "packageName": "node-gyp"
+      },
+      "bciqojan3zglnfctnmqyxvnxaha46yrnlhj77j3kw4mxadvauqepqdba": {
+        "version": "0.116.1",
         "port": {
           "ty": "denoWorker@v1",
           "name": "cargobi_cratesio",
@@ -2861,11 +2892,11 @@
           ],
           "moduleSpecifier": "https://raw.githubusercontent.com/metatypedev/ghjk/v0.2.1/ports/cargobi.ts"
         },
-        "crateName": "cargo-insta",
+        "crateName": "wasm-opt",
         "locked": true
       },
-      "bciqe33uhsuaesrjk6luzxrbbimwg5ydt6x2lrieelwbr7aft4g2qwsy": {
-        "version": "0.2.5",
+      "bciqcnbruy2q6trpvia52n2yis4t27taoz4mxkeguqz5aif7ex6rp26y": {
+        "version": "1.208.1",
         "port": {
           "ty": "denoWorker@v1",
           "name": "cargobi_cratesio",
@@ -2900,29 +2931,14 @@
           ],
           "moduleSpecifier": "https://raw.githubusercontent.com/metatypedev/ghjk/v0.2.1/ports/cargobi.ts"
         },
-        "crateName": "cross",
+        "crateName": "wasm-tools",
         "locked": true
       },
-      "bciqdoqocirh7aseu5o5hfqaj3sb3pfd3z3rlvig26xttmcmsoljuz6i": {
+      "bciqpu7gxs3zm7i4gwp3m3cfdxwz27ixvsykdnbxrl5m5mt3xbb3b4la": {
+        "version": "0.13.4",
         "port": {
           "ty": "denoWorker@v1",
-          "name": "act_ghrel",
-          "platforms": [
-            "aarch64-linux",
-            "x86_64-linux",
-            "aarch64-darwin",
-            "x86_64-darwin",
-            "aarch64-windows",
-            "x86_64-windows"
-          ],
-          "version": "0.1.0",
-          "moduleSpecifier": "https://raw.githubusercontent.com/metatypedev/ghjk/v0.2.1/ports/act.ts"
-        }
-      },
-      "bciqjsjvkjm6xvoovs6y3y6me32422zr5wc5njs4kwfmmyf6nt6jzv2i": {
-        "port": {
-          "ty": "denoWorker@v1",
-          "name": "cargobi_cratesio",
+          "name": "pipi_pypi",
           "platforms": [
             "x86_64-linux",
             "aarch64-linux",
@@ -2946,21 +2962,18 @@
           "version": "0.1.0",
           "buildDeps": [
             {
-              "name": "cargo_binstall_ghrel"
-            },
-            {
-              "name": "rust_rustup"
-            }
-          ],
-          "moduleSpecifier": "https://raw.githubusercontent.com/metatypedev/ghjk/v0.2.1/ports/cargobi.ts"
-        },
-        "crateName": "whiz",
-        "locked": true
-      },
-      "bciqdf7jtq3zzhn676t2dr7fyve47fj7coajtymmye353lrrluskjk7q": {
+              "name": "cpy_bs_ghrel"
+            }
+          ],
+          "moduleSpecifier": "https://raw.githubusercontent.com/metatypedev/ghjk/v0.2.1/ports/pipi.ts"
+        },
+        "packageName": "componentize-py"
+      },
+      "bciqjme7csfq43oenkrsakdhaha34hgy6vdwkfffki2ank3kf6mjcguq": {
+        "version": "1.3.0",
         "port": {
           "ty": "denoWorker@v1",
-          "name": "cargobi_cratesio",
+          "name": "npmi_npm",
           "platforms": [
             "x86_64-linux",
             "aarch64-linux",
@@ -2984,21 +2997,18 @@
           "version": "0.1.0",
           "buildDeps": [
             {
-              "name": "cargo_binstall_ghrel"
-            },
-            {
-              "name": "rust_rustup"
-            }
-          ],
-          "moduleSpecifier": "https://raw.githubusercontent.com/metatypedev/ghjk/v0.2.1/ports/cargobi.ts"
-        },
-        "crateName": "wit-deps-cli",
-        "locked": true
-      },
-      "bciqeaqeduyhykw7s7gq6ney6ci7deheq3etgdwkvg55mwbzdhz2opra": {
+              "name": "node_org"
+            }
+          ],
+          "moduleSpecifier": "https://raw.githubusercontent.com/metatypedev/ghjk/v0.2.1/ports/npmi.ts"
+        },
+        "packageName": "@bytecodealliance/jco"
+      },
+      "bciqezkigmtx5tweeflmn27yofgwybmgbat7g6jg4xmxamomsdpvenay": {
+        "version": "nightly-2024-05-26",
         "port": {
           "ty": "denoWorker@v1",
-          "name": "cargobi_cratesio",
+          "name": "rust_rustup",
           "platforms": [
             "x86_64-linux",
             "aarch64-linux",
@@ -3022,22 +3032,18 @@
           "version": "0.1.0",
           "buildDeps": [
             {
-              "name": "cargo_binstall_ghrel"
-            },
-            {
-              "name": "rust_rustup"
-            }
-          ],
-          "moduleSpecifier": "https://raw.githubusercontent.com/metatypedev/ghjk/v0.2.1/ports/cargobi.ts"
-        },
-        "crateName": "git-cliff",
-        "locked": true
-      },
-      "bciqezkigmtx5tweeflmn27yofgwybmgbat7g6jg4xmxamomsdpvenay": {
-        "version": "nightly-2024-05-26",
+              "name": "rustup_rustlang"
+            }
+          ],
+          "moduleSpecifier": "https://raw.githubusercontent.com/metatypedev/ghjk/v0.2.1/ports/rust.ts"
+        },
+        "profile": "minimal"
+      },
+      "bciqiknd2vbwhxng2oy5d7qjpor7jq74pulaeijfrywyggv4mw3wngsi": {
+        "version": "0.1.47",
         "port": {
           "ty": "denoWorker@v1",
-          "name": "rust_rustup",
+          "name": "cargobi_cratesio",
           "platforms": [
             "x86_64-linux",
             "aarch64-linux",
@@ -3061,41 +3067,6 @@
           "version": "0.1.0",
           "buildDeps": [
             {
-              "name": "rustup_rustlang"
-            }
-          ],
-          "moduleSpecifier": "https://raw.githubusercontent.com/metatypedev/ghjk/v0.2.1/ports/rust.ts"
-        },
-        "profile": "minimal"
-      },
-      "bciqiknd2vbwhxng2oy5d7qjpor7jq74pulaeijfrywyggv4mw3wngsi": {
-        "version": "0.1.47",
-        "port": {
-          "ty": "denoWorker@v1",
-          "name": "cargobi_cratesio",
-          "platforms": [
-            "x86_64-linux",
-            "aarch64-linux",
-            "x86_64-darwin",
-            "aarch64-darwin",
-            "x86_64-windows",
-            "aarch64-windows",
-            "x86_64-freebsd",
-            "aarch64-freebsd",
-            "x86_64-netbsd",
-            "aarch64-netbsd",
-            "x86_64-aix",
-            "aarch64-aix",
-            "x86_64-solaris",
-            "aarch64-solaris",
-            "x86_64-illumos",
-            "aarch64-illumos",
-            "x86_64-android",
-            "aarch64-android"
-          ],
-          "version": "0.1.0",
-          "buildDeps": [
-            {
               "name": "cargo_binstall_ghrel"
             },
             {
