--- conflicted
+++ resolved
@@ -1801,7 +1801,6 @@
               ]
             }
           },
-<<<<<<< HEAD
           "defaultEnv": "dev",
           "envsNamed": {
             "main": "bciqh67lbrzxdurxdyghhngxyhq5yllkjb4ubg6ewofj4azspil2sghq",
@@ -1965,68 +1964,6 @@
             "aarch64-illumos",
             "x86_64-android",
             "aarch64-android"
-=======
-          "portRef": "cargobi_cratesio@0.1.0",
-          "crateName": "cargo-udeps",
-          "profile": "dev",
-          "locked": true
-        },
-        "4c401f528bf0e02299e12f0033d8a2fbfc9a4681229f6ab8ac35d36294167fd6": {
-          "version": "3.28.0",
-          "depConfigs": {
-            "cpy_bs_ghrel": {
-              "version": "3.12.2",
-              "depConfigs": {
-                "tar_aa": {
-                  "version": "1.34",
-                  "depConfigs": {},
-                  "portRef": "tar_aa@0.1.0"
-                },
-                "zstd_aa": {
-                  "version": "v1.5.5,",
-                  "depConfigs": {},
-                  "portRef": "zstd_aa@0.1.0"
-                }
-              },
-              "portRef": "cpy_bs_ghrel@0.1.0",
-              "releaseTag": "20240224"
-            }
-          },
-          "portRef": "pipi_pypi@0.1.0",
-          "packageName": "cmake"
-        }
-      }
-    },
-    "tasks": {
-      "version": "0"
-    }
-  },
-  "config": {
-    "modules": [
-      {
-        "id": "ports",
-        "config": {
-          "installs": [
-            "439fc98060b33a81493ea6c9d54d834f5d548c0a",
-            "6c4eb5db74544926094ea3be684f453ac448da0a",
-            "0dac7df77bad6ba3f8a46710f1199cf36b260c82",
-            "fefe1d7a6a79be5dedaf34f4c7e5c00bd6f41554",
-            "2c6e03fd977170941f6f43c75652fea6e50f5189",
-            "d286ef85d0b65f1a144ac4bb57827c1094d50870",
-            "2aedace78ffe026f5c0918231de4f7f9050aab1c",
-            "c13712d0a06c2329378872201d5cb51e0575bed9",
-            "9e72a9f857bd9b14b47702b5b8ee660833828d4b",
-            "69cc04434a8b51a9d34210383f1a931646772e3b",
-            "8e5e02544073c4733d8f2156c404a0dd524cdaaf",
-            "54eba38cb79f88fca14cd3185e5bec0c3dd02682",
-            "38285a3b335e394ccce5ac5d59e15f660bfa4cc9",
-            "7bbf00da8e265c56c2bff5bb7d89ba806e2590d2",
-            "14fd3752a984c5d82e1451f7388c73a21fcce705",
-            "f25385325ad568d22d9538724df856df62a7b06b",
-            "3ed4089145ee327a97198237a8a2eb8a48212b6c",
-            "74216721eea8ccf7ba703176b4891ff6e5074e4c",
-            "ea543033c55cfcaa9f7e253529d0efe3a9827c6d"
->>>>>>> fc6a7bcf
           ],
           "version": "0.1.0",
           "execName": "curl",
@@ -2431,7 +2368,6 @@
           ],
           "moduleSpecifier": "https://raw.githubusercontent.com/metatypedev/ghjk/44d9a41/ports/pipi.ts"
         },
-<<<<<<< HEAD
         "packageName": "pre-commit"
       },
       "bciqenhfcywf2fzbiepze5vobqxh5yeklgbtftcosmi27avmpu7v7tla": {
@@ -2492,33 +2428,6 @@
             }
           ],
           "moduleSpecifier": "https://raw.githubusercontent.com/metatypedev/ghjk/44d9a41/ports/cargobi.ts"
-=======
-        "38285a3b335e394ccce5ac5d59e15f660bfa4cc9": {
-          "version": "3.8.18",
-          "port": {
-            "ty": "denoWorker@v1",
-            "name": "cpy_bs_ghrel",
-            "platforms": [
-              "x86_64-linux",
-              "aarch64-linux",
-              "x86_64-darwin",
-              "aarch64-darwin",
-              "x86_64-windows",
-              "aarch64-windows"
-            ],
-            "version": "0.1.0",
-            "deps": [
-              {
-                "name": "tar_aa"
-              },
-              {
-                "name": "zstd_aa"
-              }
-            ],
-            "moduleSpecifier": "https://raw.githubusercontent.com/metatypedev/ghjk/2725af8/ports/cpy_bs.ts"
-          },
-          "releaseTag": "20240224"
->>>>>>> fc6a7bcf
         },
         "crateName": "cargo-insta",
         "locked": true
