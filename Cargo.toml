--- conflicted
+++ resolved
@@ -4,13 +4,9 @@
   "examples/typegraphs/metagen/rs",
   "src/meta-cli",
   "src/metagen",
-<<<<<<< HEAD
-  # "src/metagen/src/fdk_rs/static",
-=======
   "src/metagen-client-rs",
   # "src/metagen/src/client_rs/static",
   "src/metagen/src/fdk_rs/static",
->>>>>>> 92f53a2d
   "src/mt_deno",
   "src/substantial",
   "src/typegate/engine",
@@ -20,14 +16,6 @@
   "src/typegraph/graph",
   "src/typegraph/schema",
   "src/utils/archive",
-<<<<<<< HEAD
-  "src/substantial",
-  "src/metagen-client-rs",
-  "tests/metagen/typegraphs/identities/rs",
-  "tests/metagen/typegraphs/sample/rs",
-  "tests/metagen/typegraphs/sample/rs_upload",
-  "tests/metagen/typegraphs/sample/rs_upload",
-=======
   "src/utils/grpc",
   "src/xtask",
   "tests/metagen/typegraphs/identities/rs",
@@ -35,7 +23,6 @@
   "tests/metagen/typegraphs/sample/rs_upload",
   "tests/runtimes/wasm_reflected/rust",
   "tests/runtimes/wasm_wire/rust",
->>>>>>> 92f53a2d
 ]
 
 exclude = [
