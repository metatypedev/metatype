[workspace]
resolver = "2"
members = [
  "examples/typegraphs/metagen/rs",
  "src/meta-cli",
  "src/metagen",
  "src/metagen-client-rs",
  # "src/metagen/src/client_rs/static",
  "src/metagen/src/fdk_rs/static",
  "src/mt_deno",
  "src/substantial",
  "src/typegate/engine",
  "src/typegate/standalone",
  "src/typegate_api",
  "src/typegraph/core",
  "src/typegraph/schema",
  "src/utils/archive",
  "src/utils/grpc",
  "src/xtask",
<<<<<<< HEAD
  "src/substantial",
  "src/metagen-client-rs",
]

exclude = [
  "tests/runtimes/wasm_reflected/rust",
  "tests/runtimes/wasm_wire/rust",
  "tests/metagen/typegraphs/sample/rs",
  "tests/metagen/typegraphs/sample/rs_upload",
=======
  "tests/metagen/typegraphs/identities/rs",
  "tests/metagen/typegraphs/sample/rs",
  "tests/metagen/typegraphs/sample/rs_upload",
  "tests/runtimes/wasm_reflected/rust",
  "tests/runtimes/wasm_wire/rust",
]

exclude = [
>>>>>>> 8d0955ee
  "src/pyrt_wit_wire",
]

[workspace.package]
version = "0.5.1-rc.0"
edition = "2021"

[workspace.dependencies]
# internal crates
mt_deno = { path = "src/mt_deno/" }
tg_schema = { path = "src/typegraph/schema" }
typegraph_core = { path = "src/typegraph/core" }
substantial = { path = "src/substantial/" }
metagen = { path = "src/metagen/" }
metagen-client = { path = "src/metagen-client-rs", default-features = false }
typegate_engine = { path = "src/typegate/engine" }
typegate_api = { path = "src/typegate_api" }
grpc_utils = { path = "src/utils/grpc" }
archive_utils = { path = "src/utils/archive" }

# cli
clap = "=4.5.16"
clap_complete = "=4.5.24"
clap-verbosity-flag = "2.2.2"
colored = "2.1.0"
dialoguer = "0.11.0"
self_update = "0.41.0"
tabled = "0.15.0"
lade-sdk = { git = "https://github.com/zifeo/lade", branch = "main" }
git2 = { version = "0.19.0", default-features = false }

# http
reqwest = "0.12"
# pinned due to deno
url = "2.5"

# build
shadow-rs = "0.35.1"

# encoding
serde = { version = "1.0.210", features = ["derive"] }
serde_json = "1.0.128"
serde_yaml = "0.9.34"  # FIXME: deprecated, be on the lookout for alternatives
serde_with = "3.11.0"
flate2 = "1.0.34"
tar = "0.4"
base64 = "0.22.1"
zstd = "0.13"
convert_case = "0.6.0"
strip-ansi-escapes = "0.2.0"
heck = "0.5.0"
sha2 = "0.10.8"
seahash = "4.1.0"

# patterns
anyhow = "1.0.89"                                    # FIXME: replace anyhow with eyre
color-eyre = "0.6.3"
eyre = "0.6.12"                                      # NOTE: keep in sync with verison used by color-eyre
thiserror = "1.0.64"
indoc = "2.0.5"
unindent = "0.2.3"
itertools = "0.13.0"
lazy_static = "1.5.0"                                # FIXME: replace with Lazy Cell
crossbeam-channel = "0.5.13"
enum_dispatch = "0.3.13"
tap = "1.0.1"
derive_more = { version = "1", features = ["from"] }
cached = "0.53.1"                                    # FIXME: replace usage with a Lazy Cell + dashmap
garde = "0.20"
paste = "1.0.15"

# os
ctrlc = "3.4.5"
signal-hook = "0.3.17"
rand = "0.8.5"
# FIXME: go back to published crate when deno move to 1.37
process-wrap = { git = "https://github.com/metatypedev/process-wrap", branch = "fix/decrement-tokio-version" }
nix = "0.29.0"

# fs
tempfile = "3.13.0"
num_cpus = "1.16.0"
normpath = "1.3.0"
directories = "5.0.1"
include_dir = "0.7.4"
grep = "0.3.2"
filetime = "0.2.25"
notify-debouncer-mini = { version = "0.4.1", default-features = false }
ignore = "0.4.20"
glob = "0.3.1"
globset = "0.4.15"
pathdiff = "0.2.1"
textwrap = "0.16.1"
project-root = "0.2.2"

# data structures
regex = "1.11.0"
once_cell = "1.20.2"
indexmap = { version = "2.6.0", features = ["serde"] }
semver = "1.0.23"
dashmap = "6.1.0"
connection-string = "0.2.0"
chrono = { version = "0.4.38", features = ["serde"] }
tera = { version = "1.20", default-features = false }
ordered-float = "4.3.0"
graphql-parser = "0.4.0"
uuid = "1.10.0"
rustpython-parser = "0.4.0"

# wasm
wasmtime = "25.0.2"
wasmtime-wasi = "25.0.2"
wit-bindgen = "0.34"

# deno
deno = { path =  "../deno/cli" }
# deno = { git = "https://github.com/metatypedev/deno", branch = "v2.1.10-embeddable" }
deno_core = "=0.336.0"
deno_error = "=0.5.5"

# logging
env_logger = "=0.11.0"
log = "0.4.22"         # FIXME: replace with tracing
tracing = "0.1"
# tracing core helper
tracing-subscriber = { version = "0.3.18", features = [
  "env-filter",
  "parking_lot",
  "tracing-log",
] }
# backtrace for async frames
tracing-error = "0.2"
# `unwrap` that also logs
tracing-unwrap = { version = "1.0.1", features = ["log-location"] }

# async
futures = "=0.3.30"                                   # pinned due to bug with .31 with zeromq (deno)
futures-concurrency = "7.6"
futures-lite = "2.3"
tokio = { version = "1", features = ["parking_lot"] }
async-trait = "0.1.83"
actix = "0.13.5"

# temporal
temporal-client = { git = "https://github.com/temporalio/sdk-core", rev = "7f9755b" }
temporal-sdk-core-protos = { git = "https://github.com/temporalio/sdk-core", rev = "7f9755b" }

# prisma
query-core = { git = "https://github.com/metatypedev/prisma-engines", branch = "fix/version-compat" }
query-connector = { git = "https://github.com/metatypedev/prisma-engines", branch = "fix/version-compat" }
request-handlers = { git = "https://github.com/metatypedev/prisma-engines", features = [
  "all",
], branch = "fix/version-compat" }
datamodel-renderer = { git = "https://github.com/metatypedev/prisma-engines", branch = "fix/version-compat" }
user-facing-errors = { git = "https://github.com/metatypedev/prisma-engines", branch = "fix/version-compat" }
query-engine-metrics = { git = "https://github.com/metatypedev/prisma-engines", branch = "fix/version-compat" }
schema-core = { git = "https://github.com/metatypedev/prisma-engines", branch = "fix/version-compat" }
psl = { git = "https://github.com/metatypedev/prisma-engines", branch = "fix/version-compat" }
schema-connector = { git = "https://github.com/metatypedev/prisma-engines", branch = "fix/version-compat" }

# query-core = { path = "../prisma-engines/query-engine/core" }
# query-connector = { path = "../prisma-engines/query-engine/connectors/query-connector" }
# request-handlers = { path = "../prisma-engines/query-engine/request-handlers", features = ["all"] }
# ## prisma-models = { git = "https://github.com/prisma/prisma-engines", tag = "5.20.0" }
# datamodel-renderer = { path = "../prisma-engines/schema-engine/datamodel-renderer" }
# user-facing-errors = { path = "../prisma-engines/libs/user-facing-errors" }
# query-engine-metrics = { path = "../prisma-engines/query-engine/metrics" }
# schema-core = { path = "../prisma-engines/schema-engine/core" }
# psl = { path = "../prisma-engines/psl/psl" }
# schema-connector = { path = "../prisma-engines/schema-engine/connectors/schema-connector" }

# grpc
tonic = "0.12.3"
bytes = "1.7.2"
protobuf = "3.6.0"
protobuf-json-mapping = "3.6.0"
proto-parser = { git = "https://github.com/metatypedev/proto-parser", branch = "main" }

# test
assert_cmd = "2.0.16"
pretty_assertions = "1.4.1"
insta = "1.40.0"
ptree = "0.5.0"<|MERGE_RESOLUTION|>--- conflicted
+++ resolved
@@ -17,17 +17,6 @@
   "src/utils/archive",
   "src/utils/grpc",
   "src/xtask",
-<<<<<<< HEAD
-  "src/substantial",
-  "src/metagen-client-rs",
-]
-
-exclude = [
-  "tests/runtimes/wasm_reflected/rust",
-  "tests/runtimes/wasm_wire/rust",
-  "tests/metagen/typegraphs/sample/rs",
-  "tests/metagen/typegraphs/sample/rs_upload",
-=======
   "tests/metagen/typegraphs/identities/rs",
   "tests/metagen/typegraphs/sample/rs",
   "tests/metagen/typegraphs/sample/rs_upload",
@@ -36,7 +25,6 @@
 ]
 
 exclude = [
->>>>>>> 8d0955ee
   "src/pyrt_wit_wire",
 ]
 
@@ -70,7 +58,6 @@
 
 # http
 reqwest = "0.12"
-# pinned due to deno
 url = "2.5"
 
 # build
