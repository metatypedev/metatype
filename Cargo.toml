--- conflicted
+++ resolved
@@ -13,17 +13,12 @@
 edition = "2021"
 
 [workspace.dependencies]
-<<<<<<< HEAD
-#deno = { path =  "../../../deno/cli"}
-deno = { git = "https://github.com/metatypedev/deno", branch = "v1.38.1-embeddable" }
-=======
 # deno = { path =  "../deno/cli"}
 deno = { git = "https://github.com/metatypedev/deno", branch = "v1.38.5-embeddable" }
->>>>>>> e193ea1d
 
 # internal crates
-mt_deno = { path = "libs/deno/"}
-common = { path = "libs/common/"}
+mt_deno = { path = "libs/deno/" }
+common = { path = "libs/common/" }
 typescript = { path = "libs/typescript/" }
 typegate_engine = { path = "typegate/engine" }
 
