[workspace]
resolver = "2"
members = [
  "src/common",
  "src/meta-cli",
  "src/metagen",
  "src/metagen/src/fdk_rust/static",
  "src/mt_deno",
  "src/typegate/engine",
  "src/typegate/standalone",
  "src/typegraph/core",
  "src/xtask",
  "src/substantial",
  "src/metagen-client-rs",
  "tests/metagen/typegraphs/sample/rs",
  "tests/metagen/typegraphs/sample/rs_upload",
]

exclude = [
  "tests/runtimes/wasm_reflected/rust",
  "tests/runtimes/wasm_wire/rust",
  "tests/metagen/typegraphs/sample/rs_upload",
  "src/pyrt_wit_wire",
]

[workspace.package]
version = "0.5.0-rc.9"
edition = "2021"

[workspace.dependencies]

# internal crates
mt_deno = { path = "src/mt_deno/" }
common = { path = "src/common/" }
substantial = { path = "src/substantial/" }
metagen = { path = "src/metagen/" }
metagen-client = { path = "src/metagen-client-rs" }
typegate_engine = { path = "src/typegate/engine" }
typegraph_core = { path = "src/typegraph/core" }

# cli
clap = "=4.5.13"
clap_complete = "=4.5.12"
clap-verbosity-flag = "2.2.2"
colored = "2.1.0"
dialoguer = "0.11.0"
self_update = "0.41.0"
tabled = "0.15.0"
lade-sdk = { git = "https://github.com/zifeo/lade", branch = "main" }
git2 = { version = "0.19.0", default-features = false }

# http
reqwest = "0.12"
# pinned due to deno
url = "=2.4.1"

# build
shadow-rs = "0.35.1"

# encoding
serde = { version = "1.0.210", features = ["derive"] }
serde_json = "1.0.128"
serde_yaml = "0.9.34"                                  # FIXME: deprecated, be on the lookout for alternatives
serde_with = "3.11.0"
flate2 = "1.0.34"
tar = "0.4"
base64 = "0.22.1"
zstd = "0.13"
convert_case = "0.6.0"
strip-ansi-escapes = "0.2.0"
heck = "0.5.0"
sha2 = "0.10.8"
seahash = "4.1.0"

# patterns
anyhow = "1.0.89"                                    # FIXME: replace anyhow with eyre
color-eyre = "0.6.3"
<<<<<<< HEAD
=======
eyre = "0.6.12"                                      # NOTE: keep in sync with verison used by color-eyre
>>>>>>> 8c0022eb
thiserror = "1.0.64"
indoc = "2.0.5"
unindent = "0.2.3"
itertools = "0.13.0"
lazy_static = "1.5.0"                                # FIXME: replace with Lazy Cell
crossbeam-channel = "0.5.13"
enum_dispatch = "0.3.13"
tap = "1.0.1"
derive_more = { version = "1", features = ["from"] }
cached = "0.53.1"                                    # FIXME: replace usage with a Lazy Cell + dashmap
garde = "0.20"
paste = "1.0.15"

# os
ctrlc = "3.4.5"
signal-hook = "0.3.17"
rand = "0.8.5"
# FIXME: go back to published crate when deno move to 1.37
process-wrap = { git = "https://github.com/metatypedev/process-wrap", branch = "fix/decrement-tokio-version" }
nix = "0.29.0"

# fs
tempfile = "3.13.0"
num_cpus = "1.16.0"
normpath = "1.3.0"
directories = "5.0.1"
include_dir = "0.7.4"
grep = "0.3.2"
filetime = "0.2.25"
notify-debouncer-mini = { version = "0.4.1", default-features = false }
ignore = "0.4.20"
glob = "0.3.1"
globset = "0.4.15"
pathdiff = "0.2.1"
textwrap = "0.16.1"
project-root = "0.2.2"

# data structures
regex = "1.11.0"
once_cell = "1.20.2"
indexmap = { version = "2.6.0", features = ["serde"] }
semver = "1.0.23"
dashmap = "6.1.0"
connection-string = "0.2.0"
chrono = { version = "0.4.38", features = ["serde"] }
tera = { version = "1.20", default-features = false }
ordered-float = "4.3.0"
graphql-parser = "0.4.0"
uuid = "1.10.0"
rustpython-parser = "0.4.0"

# wasm
wasmtime = "25.0.2"
wasmtime-wasi = "25.0.2"

# deno
# deno = { path =  "../deno/cli" }
deno = { git = "https://github.com/metatypedev/deno", branch = "v1.46.3-embeddable" }
deno_core = { version = "=0.307.0" }

# logging
env_logger = "=0.11.0"
log = "0.4.22"         # FIXME: replace with tracing
tracing = "0.1"
# tracing core helper
tracing-subscriber = { version = "0.3.18", features = [
  "env-filter",
  "parking_lot",
  "tracing-log",
] }
# backtrace for async frames
tracing-error = "0.2"
# `unwrap` that also logs
tracing-unwrap = { version = "1.0.1", features = ["log-location"] }

# async
futures = "=0.3.30"                                   # pinned due to bug with .31 with zeromq (deno)
futures-concurrency = "7.6"
futures-lite = "2.3"
tokio = { version = "1", features = ["parking_lot"] }
async-trait = "0.1.83"
actix = "0.13.5"

# temporal
temporal-client = { git = "https://github.com/temporalio/sdk-core", rev = "7f9755b" }
temporal-sdk-core-protos = { git = "https://github.com/temporalio/sdk-core", rev = "7f9755b" }

# prisma
query-core = { git = "https://github.com/metatypedev/prisma-engines", branch = "fix/version-compat" }
query-connector = { git = "https://github.com/metatypedev/prisma-engines", branch = "fix/version-compat" }
request-handlers = { git = "https://github.com/metatypedev/prisma-engines", features = [
  "all",
], branch = "fix/version-compat" }
datamodel-renderer = { git = "https://github.com/metatypedev/prisma-engines", branch = "fix/version-compat" }
user-facing-errors = { git = "https://github.com/metatypedev/prisma-engines", branch = "fix/version-compat" }
query-engine-metrics = { git = "https://github.com/metatypedev/prisma-engines", branch = "fix/version-compat" }
schema-core = { git = "https://github.com/metatypedev/prisma-engines", branch = "fix/version-compat" }
psl = { git = "https://github.com/metatypedev/prisma-engines", branch = "fix/version-compat" }
schema-connector = { git = "https://github.com/metatypedev/prisma-engines", branch = "fix/version-compat" }

# query-core = { path = "../prisma-engines/query-engine/core" }
# query-connector = { path = "../prisma-engines/query-engine/connectors/query-connector" }
# request-handlers = { path = "../prisma-engines/query-engine/request-handlers", features = ["all"] }
# ## prisma-models = { git = "https://github.com/prisma/prisma-engines", tag = "5.20.0" }
# datamodel-renderer = { path = "../prisma-engines/schema-engine/datamodel-renderer" }
# user-facing-errors = { path = "../prisma-engines/libs/user-facing-errors" }
# query-engine-metrics = { path = "../prisma-engines/query-engine/metrics" }
# schema-core = { path = "../prisma-engines/schema-engine/core" }
# psl = { path = "../prisma-engines/psl/psl" }
# schema-connector = { path = "../prisma-engines/schema-engine/connectors/schema-connector" }

# grpc
tonic = "0.12.3"
bytes = "1.7.2"
protobuf = "3.6.0"
protobuf-json-mapping = "3.6.0"
proto-parser = { git = "https://github.com/metatypedev/proto-parser", branch = "main" }

# test
assert_cmd = "2.0.16"
pretty_assertions = "1.4.1"
insta = "1.40.0"
ptree = "0.5.0"<|MERGE_RESOLUTION|>--- conflicted
+++ resolved
@@ -75,10 +75,7 @@
 # patterns
 anyhow = "1.0.89"                                    # FIXME: replace anyhow with eyre
 color-eyre = "0.6.3"
-<<<<<<< HEAD
-=======
 eyre = "0.6.12"                                      # NOTE: keep in sync with verison used by color-eyre
->>>>>>> 8c0022eb
 thiserror = "1.0.64"
 indoc = "2.0.5"
 unindent = "0.2.3"
