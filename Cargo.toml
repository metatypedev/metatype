--- conflicted
+++ resolved
@@ -53,12 +53,7 @@
 # encoding
 serde = { version = "1.0.203", features = ["derive"] }
 serde_json = "1.0.117"
-<<<<<<< HEAD
-json-canon = "0.1.3"
-serde_yaml = "0.9.33" # FIXME: deprecated, be on the lookout for alternatives
-=======
 serde_yaml = "0.9.33"                                  # FIXME: deprecated, be on the lookout for alternatives
->>>>>>> c5d2ba3f
 serde_with = "3.8.1"
 flate2 = "1.0.30"
 tar = "0.4"
