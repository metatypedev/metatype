[workspace]
resolver = "2"
members = [
  "libs/*",
  "libs/metagen/src/mdk_rust/static",
  "typegate/engine",
  "typegate/standalone",
  "meta-cli",
  "typegraph/core", 
]

exclude = [
  "typegate/tests/runtimes/wasm_reflected/rust",
  "typegate/tests/runtimes/wasm_wire/rust",
  "libs/pyrt_wit_wire",
]
[workspace.package] 
version = "0.4.3-0"
edition = "2021"

[workspace.dependencies]
# deno = { path =  "../deno/cli"}
deno = { git = "https://github.com/metatypedev/deno", branch = "v1.43.6-embeddable" }
deno_core = { version = "=0.280.0" }

# internal crates
mt_deno = { path = "libs/deno/" }
common = { path = "libs/common/" }
metagen = { path = "libs/metagen/" }
typegate_engine = { path = "typegate/engine" }

<<<<<<< HEAD
# pinned to match version brought in
# https://github.com/metatypedev/deno/blob/librarify-cli/cli/Cargo.toml#L51
env_logger = "=0.11.0"
=======
# cli
>>>>>>> dc79efa5
clap = "=4.4.17"
clap_complete = "=4.4.7"

# http
reqwest = "0.11"

shadow-rs = "0.28.0"

<<<<<<< HEAD
serde = { version = "1.0.203", features = ["derive"] }
serde_json = "1.0.117"
anyhow = "1.0.86"
log = "0.4.20"
tokio = { version = "1.38.0", features = ["parking_lot"] }
thiserror = "1.0.61"
indoc = "2.0.5"
indexmap = { version = "2.2.6", features = ["serde"] }
tempfile = "3.10.1"
regex = "1.10.4"
once_cell = "1.19.0"
=======
# encoding
serde = { version = "1", features = ["derive"] }
serde_json = "1"
flate2 = "1"
tar = "0.4"
base64 = "0.22"

# patterns
anyhow = "1"
color-eyre = "0.6"
thiserror = "1"
indoc = "2"
itertools = "0.13"

# os
tempfile = "3.8.1"
>>>>>>> dc79efa5

# data structures
regex = "1"
once_cell = "1"
indexmap = { version = "2.1", features = ["serde"] }

# wasm
wasmtime = "21.0.0"
wasmtime-wasi = "21.0.0"

<<<<<<< HEAD
tracing = "0.1.40"
=======
# logging
# pinned to match version brought in
# https://github.com/metatypedev/deno/blob/librarify-cli/cli/Cargo.toml#L51
env_logger = "=0.10.0"
log = "0.4"
tracing = "0.1"
>>>>>>> dc79efa5
# tracing core helper
tracing-subscriber = { version = "0.3.18", features = ["env-filter", "parking_lot", "tracing-log"] }
# backtrace for async frames
tracing-error = "0.2"
# `unwrap` that also logs
tracing-unwrap = { version = "1.0.1", features = ["log-location"] }
# collect traces to file
tracing-appender = "0.2.3"

<<<<<<< HEAD
color-eyre = "0.6.3"
=======
# async
futures = "0.3"
futures-concurrency = "7.6"
futures-lite = "2.3"
tokio = { version = "1.34", features = ["parking_lot"] }
async-trait = "0.1"
>>>>>>> dc79efa5
<|MERGE_RESOLUTION|>--- conflicted
+++ resolved
@@ -29,13 +29,7 @@
 metagen = { path = "libs/metagen/" }
 typegate_engine = { path = "typegate/engine" }
 
-<<<<<<< HEAD
-# pinned to match version brought in
-# https://github.com/metatypedev/deno/blob/librarify-cli/cli/Cargo.toml#L51
-env_logger = "=0.11.0"
-=======
 # cli
->>>>>>> dc79efa5
 clap = "=4.4.17"
 clap_complete = "=4.4.7"
 
@@ -44,56 +38,38 @@
 
 shadow-rs = "0.28.0"
 
-<<<<<<< HEAD
+# encoding
 serde = { version = "1.0.203", features = ["derive"] }
 serde_json = "1.0.117"
+flate2 = "1.0.30"
+tar = "0.4"
+base64 = "0.22.1"
+
+# patterns
 anyhow = "1.0.86"
-log = "0.4.20"
-tokio = { version = "1.38.0", features = ["parking_lot"] }
+color-eyre = "0.6.3"
 thiserror = "1.0.61"
 indoc = "2.0.5"
-indexmap = { version = "2.2.6", features = ["serde"] }
+itertools = "0.13.0"
+
+# os
 tempfile = "3.10.1"
+
+# data structures
 regex = "1.10.4"
 once_cell = "1.19.0"
-=======
-# encoding
-serde = { version = "1", features = ["derive"] }
-serde_json = "1"
-flate2 = "1"
-tar = "0.4"
-base64 = "0.22"
-
-# patterns
-anyhow = "1"
-color-eyre = "0.6"
-thiserror = "1"
-indoc = "2"
-itertools = "0.13"
-
-# os
-tempfile = "3.8.1"
->>>>>>> dc79efa5
-
-# data structures
-regex = "1"
-once_cell = "1"
-indexmap = { version = "2.1", features = ["serde"] }
+indexmap = { version = "2.2.6", features = ["serde"] }
 
 # wasm
 wasmtime = "21.0.0"
 wasmtime-wasi = "21.0.0"
 
-<<<<<<< HEAD
-tracing = "0.1.40"
-=======
 # logging
 # pinned to match version brought in
 # https://github.com/metatypedev/deno/blob/librarify-cli/cli/Cargo.toml#L51
-env_logger = "=0.10.0"
-log = "0.4"
+env_logger = "=0.11.0"
+log = "0.4.20"
 tracing = "0.1"
->>>>>>> dc79efa5
 # tracing core helper
 tracing-subscriber = { version = "0.3.18", features = ["env-filter", "parking_lot", "tracing-log"] }
 # backtrace for async frames
@@ -103,13 +79,9 @@
 # collect traces to file
 tracing-appender = "0.2.3"
 
-<<<<<<< HEAD
-color-eyre = "0.6.3"
-=======
 # async
-futures = "0.3"
+futures = "0.3.30"
 futures-concurrency = "7.6"
 futures-lite = "2.3"
-tokio = { version = "1.34", features = ["parking_lot"] }
-async-trait = "0.1"
->>>>>>> dc79efa5
+tokio = { version = "1.38.0", features = ["parking_lot"] }
+async-trait = "0.1.80"