--- conflicted
+++ resolved
@@ -12,11 +12,11 @@
 include = ["src"]
 keywords = ["api", "composition", "typesystem", "graphql", "ecosystem"]
 categories = [
-    "accessibility",
-    "api-bindings",
-    "data-structures",
-    "development-tools",
-    "wasm",
+  "accessibility",
+  "api-bindings",
+  "data-structures",
+  "development-tools",
+  "wasm",
 ]
 build = "build.rs"
 
@@ -63,21 +63,12 @@
 clap-verbosity-flag = "2.2.0"
 ctrlc = "3.4.4"
 dialoguer = "0.11.0"
-<<<<<<< HEAD
-self_update = { version = "0.38.0", features = [
-    "archive-tar",
-    "archive-zip",
-    "compression-flate2",
-    "compression-zip-deflate",
-    "compression-zip-bzip2",
-=======
 self_update = { version = "0.39.0", features = [
   "archive-tar",
   "archive-zip",
   "compression-flate2",
   "compression-zip-deflate",
   "compression-zip-bzip2",
->>>>>>> 9ed105da
 ] }
 
 # codecs
@@ -93,12 +84,8 @@
 normpath = "1.2.0"
 directories = "5.0.1"
 include_dir = "0.7.3"
-<<<<<<< HEAD
-filetime = "0.2"
-=======
 grep = "0.3.1"
 filetime = "0.2.23"
->>>>>>> 9ed105da
 notify-debouncer-mini = { version = "0.4.1", default-features = false }
 ignore = "0.4.20"
 globset = "0.4.14"
@@ -122,13 +109,8 @@
 prisma-models = { git = "https://github.com/prisma/prisma-engines", tag = "5.6.0" }
 nix = { version = "0.29.0", features = ["signal"] }
 lade-sdk = "0.9.1"
-<<<<<<< HEAD
-git2 = { version = "0.18.1", features = [
-    "vendored-libgit2",
-=======
 git2 = { version = "0.18.3", features = [
   "vendored-libgit2",
->>>>>>> 9ed105da
 ], default-features = false }
 process-wrap = { version = "8.0.2", features = ["tokio1"] }
 
