[package]
name = "meta-cli"
version = "0.1.2"
edition = "2021"

description = "Free and open ecosystem for API composition."
authors = ["Metatype Contributors <support@metatype.dev>"]
license-file = "../LICENSE.md"
homepage = "https://metatype.dev"
documentation = "https://metatype.dev"
repository = "https://github.com/metatypedev/metatype"
include = ["src"]
keywords = ["api", "composition", "typesystem", "graphql", "ecosystem"]
categories = [
  "accessibility",
  "api-bindings",
  "data-structures",
  "development-tools",
  "wasm",
]

[[bin]]
name = "meta"
path = "src/main.rs"

[dependencies]
self_update = { version = "0.36.0", features = [
  "archive-tar",
  "archive-zip",
  "compression-flate2",
  "compression-zip-deflate",
  "compression-zip-bzip2",
] }
prisma-models = { git = "https://github.com/prisma/prisma-engines" }
lazy_static = "1.4.0"
tokio = { version = "1.27.0", features = ["full"] }
log = "0.4.17"
clap = { version = "4.1.14", features = ["derive", "env"] }
crossbeam-channel = "0.5.7"
notify = "5.1.0"
tiny_http = "0.12.0"
ignore = "0.4.20"
globset = "0.4.10"
anyhow = "1.0.70"
indoc = "2.0.1"
serde = { version = "1.0.159", features = ["derive"] }
serde_json = { version = "1.0.95", features = ["preserve_order"] }
reqwest = { version = "0.11.16", features = ["json"] }
colored = "2.0.0"
question = "0.2.2"
dialoguer = "0.10.3"
flate2 = "1.0.25"
tar = "0.4.38"
base64 = "0.21.0"
common = { path = "../libs/common" }
typescript = { path = "../libs/typescript" }
walkdir = "2.3.3"
serde_yaml = "0.9.19"
pathdiff = "0.2.1"
openssl = { version = "0.10.48", features = ["vendored"] }
indexmap = { version = "1.9.3", features = ["serde"] }
lade-sdk = "0.4.0"
<<<<<<< HEAD
async-trait = "0.1.66"
async-recursion = "1.0.2"
git2 = { version = "0.16.1", features = ["vendored-libgit2"], default-features = false }
=======
async-trait = "0.1.68"
async-recursion = "1.0.4"
clap-verbosity-flag = "2.0.0"
clap_complete = "4.1.6"
itertools = "0.10.5"
enum_dispatch = "0.3.11"
>>>>>>> 68d88ded

[dev-dependencies]
assert_cmd = "2.0.10"
insta = "1.29.0"
project-root = "0.2.2"<|MERGE_RESOLUTION|>--- conflicted
+++ resolved
@@ -60,18 +60,13 @@
 openssl = { version = "0.10.48", features = ["vendored"] }
 indexmap = { version = "1.9.3", features = ["serde"] }
 lade-sdk = "0.4.0"
-<<<<<<< HEAD
-async-trait = "0.1.66"
-async-recursion = "1.0.2"
-git2 = { version = "0.16.1", features = ["vendored-libgit2"], default-features = false }
-=======
 async-trait = "0.1.68"
 async-recursion = "1.0.4"
 clap-verbosity-flag = "2.0.0"
 clap_complete = "4.1.6"
 itertools = "0.10.5"
 enum_dispatch = "0.3.11"
->>>>>>> 68d88ded
+git2 = { version = "0.16.1", features = ["vendored-libgit2"], default-features = false }
 
 [dev-dependencies]
 assert_cmd = "2.0.10"
