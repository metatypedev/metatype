--- conflicted
+++ resolved
@@ -79,12 +79,9 @@
 grep = "0.2.12"
 semver = "1.0.20"
 textwrap = "0.16.0"
-<<<<<<< HEAD
 actix = "0.13.1"
 ctrlc = "3.4.1"
-=======
 mt_deno =  { workspace = true, optional = true }
->>>>>>> 9c44b35a
 
 [dev-dependencies]
 assert_cmd = "2.0.12"
