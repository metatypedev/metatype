--- conflicted
+++ resolved
@@ -1,12 +1,7 @@
 [package]
 name = "meta-cli"
-<<<<<<< HEAD
-version.workspace = true
-edition.workspace = true
-=======
 version = "0.2.4"
 edition = "2021"
->>>>>>> da783a52
 
 description = "Declarative API development platform. Build serverless backends with zero-trust and less code, no matter where and how your (legacy) systems are."
 authors = ["Metatype Contributors <support@metatype.dev>"]
