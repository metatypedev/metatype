[package]
name = "meta-cli"
<<<<<<< HEAD
version = "0.4.6"
=======
version = "0.4.7-0"
>>>>>>> 2845190a
edition = "2021"

description = "Declarative API development platform. Build backend components with WASM, Typescript and Python, no matter where and how your (legacy) systems are."
authors = ["Metatype Contributors <support@metatype.dev>"]
license-file = "../dev/LICENSE-MPL-2.0.md"
homepage = "https://metatype.dev"
documentation = "https://metatype.dev"
repository = "https://github.com/metatypedev/metatype"
include = ["src"]
keywords = ["api", "composition", "typesystem", "graphql", "ecosystem"]
categories = [
    "accessibility",
    "api-bindings",
    "data-structures",
    "development-tools",
    "wasm",
]
build = "build.rs"

[[bin]]
name = "meta"
path = "src/main.rs"

[features]
default = []
typegate = ["dep:typegate_engine"]

[dependencies]
tabled = "0.15.0"

# internal
typegate_engine = { workspace = true, optional = true }
common.workspace = true
metagen.workspace = true

# data structures
chrono = { version = "0.4.38", features = ["serde"] }
semver = "1.0.23"
indexmap.workspace = true

# patterns
once_cell.workspace = true
lazy_static = "1.4.0"
crossbeam-channel = "0.5.13"
itertools.workspace = true
enum_dispatch = "0.3.13"
derive_more = "0.99.17"
indoc.workspace = true
cached = { version = "0.51.3", features = ["proc_macro", "async"] }

# concurrency
tokio = { workspace = true, features = ["full"] }
futures.workspace = true
futures-concurrency.workspace = true
async-trait.workspace = true
num_cpus = "1.16.0"

# cli
shadow-rs.workspace = true
clap = { workspace = true, features = ["derive", "env"] }
clap_complete.workspace = true
clap-verbosity-flag = "2.2.0"
ctrlc = "3.4.4"
dialoguer = "0.11.0"
self_update = { version = "0.39.0", features = [
    "archive-tar",
    "archive-zip",
    "compression-flate2",
    "compression-zip-deflate",
    "compression-zip-bzip2",
] }

# codecs
serde.workspace = true
serde_json = { workspace = true, features = ["preserve_order"] }
flate2.workspace = true
tar.workspace = true
# FIXME: deprecated, be on the lookout for alternatives
serde_yaml = "0.9.33"
base64.workspace = true
strip-ansi-escapes = "0.2.0"

# fs
normpath = "1.2.0"
directories = "5.0.1"
include_dir = "0.7.3"
grep = "0.3.1"
filetime = "0.2.23"
notify-debouncer-mini = { version = "0.4.1", default-features = false }
ignore = "0.4.20"
globset = "0.4.14"
pathdiff = "0.2.1"
textwrap = "0.16.1"
tempfile.workspace = true

# http
reqwest = { workspace = true, features = ["json"] }
actix = "0.13.3"
actix-web = "4.6.0"

# logging
tracing.workspace = true
tracing-subscriber.workspace = true
tracing-error.workspace = true
tracing-unwrap.workspace = true
# tracing-appender.workspace = true
color-eyre.workspace = true

# misc
prisma-models = { git = "https://github.com/prisma/prisma-engines", tag = "5.6.0" }
nix = { version = "0.29.0", features = ["signal"] }
lade-sdk = "0.9.1"
git2 = { version = "0.18.3", features = [
    "vendored-libgit2",
], default-features = false }
process-wrap = { version = "8.0.2", features = ["tokio1"] }
rand = "0.8.5"

[dev-dependencies]
# testing
assert_cmd = "2.0.14"

# fs
project-root = "0.2.2"

[build-dependencies]
shadow-rs.workspace = true<|MERGE_RESOLUTION|>--- conflicted
+++ resolved
@@ -1,10 +1,6 @@
 [package]
 name = "meta-cli"
-<<<<<<< HEAD
-version = "0.4.6"
-=======
 version = "0.4.7-0"
->>>>>>> 2845190a
 edition = "2021"
 
 description = "Declarative API development platform. Build backend components with WASM, Typescript and Python, no matter where and how your (legacy) systems are."
