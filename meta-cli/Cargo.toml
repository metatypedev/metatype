[package]
name = "meta-cli"
version = "0.2.5-0+dev"
edition = "2021"

description = "Declarative API development platform. Build serverless backends with zero-trust and less code, no matter where and how your (legacy) systems are."
authors = ["Metatype Contributors <support@metatype.dev>"]
license-file = "../dev/LICENSE-MPL-2.0.md"
homepage = "https://metatype.dev"
documentation = "https://metatype.dev"
repository = "https://github.com/metatypedev/metatype"
include = ["src"]
keywords = ["api", "composition", "typesystem", "graphql", "ecosystem"]
categories = [
  "accessibility",
  "api-bindings",
  "data-structures",
  "development-tools",
  "wasm",
]
build = "build.rs"

[[bin]]
name = "meta"
path = "src/main.rs"

[features]
default = []
typegate = ["dep:typegate_engine"]

[dependencies]
self_update = { version = "0.38.0", features = [
  "archive-tar",
  "archive-zip",
  "compression-flate2",
  "compression-zip-deflate",
  "compression-zip-bzip2",
] }
prisma-models = { git = "https://github.com/prisma/prisma-engines", tag = "5.5.2"  }
lazy_static = "1.4.0"
tokio = { version = "1.33.0", features = ["full"] }
futures = "0.3.29"
log = "0.4.20"
env_logger = "0.10.0"
<<<<<<< HEAD
clap = { version = "4.4.7", features = ["derive", "env"] }
=======
clap = { version = "=4.3.3", features = ["derive", "env"] } # pinned to match version brought in by deno
clap_complete = "4.3.1"
clap-verbosity-flag = "2.0.1"
>>>>>>> 34e50874
crossbeam-channel = "0.5.8"
notify-debouncer-mini = { version = "0.4.1", default-features = false }
tiny_http = "0.12.0"
ignore = "0.4.20"
globset = "0.4.13"
anyhow = "1.0.75"
indoc = "2.0.4"
serde = { version = "1.0.190", features = ["derive"] }
serde_json = { version = "1.0.108", features = ["preserve_order"] }
reqwest = { version = "0.11.22", features = ["json"] }
colored = "2.0.4"
question = "0.2.2"
dialoguer = "0.11.0"
flate2 = "1.0.28"
tar = "0.4.40"
base64 = "0.21.5"
common = { path = "../libs/common" }
typescript = { path = "../libs/typescript" }
serde_yaml = "0.9.27"
pathdiff = "0.2.1"
openssl = { version = "0.10.59", features = ["vendored"] }
indexmap = { version = "2.1.0", features = ["serde"] }
lade-sdk = "0.9.1"
async-trait = "0.1.74"
async-recursion = "1.0.5"
<<<<<<< HEAD
clap-verbosity-flag = "2.1.0"
clap_complete = "4.4.4"
=======
>>>>>>> 34e50874
itertools = "0.11.0"
enum_dispatch = "0.3.12"
git2 = { version = "0.18.1", features = ["vendored-libgit2"], default-features = false }
normpath = "1.1.1"
include_dir = "0.7.3"
chrono = { version = "0.4.31", features = ["serde"] }
directories = "5.0.1"
grep = "0.2.12"
semver = "1.0.20"
textwrap = "0.16.0"
typegate_engine =  { workspace = true, optional = true }
shadow-rs = "0.24"

[dev-dependencies]
assert_cmd = "2.0.12"
insta = "1.34.0"
project-root = "0.2.2"

[build-dependencies]
shadow-rs = "0.24"<|MERGE_RESOLUTION|>--- conflicted
+++ resolved
@@ -42,13 +42,9 @@
 futures = "0.3.29"
 log = "0.4.20"
 env_logger = "0.10.0"
-<<<<<<< HEAD
-clap = { version = "4.4.7", features = ["derive", "env"] }
-=======
 clap = { version = "=4.3.3", features = ["derive", "env"] } # pinned to match version brought in by deno
 clap_complete = "4.3.1"
 clap-verbosity-flag = "2.0.1"
->>>>>>> 34e50874
 crossbeam-channel = "0.5.8"
 notify-debouncer-mini = { version = "0.4.1", default-features = false }
 tiny_http = "0.12.0"
@@ -74,11 +70,6 @@
 lade-sdk = "0.9.1"
 async-trait = "0.1.74"
 async-recursion = "1.0.5"
-<<<<<<< HEAD
-clap-verbosity-flag = "2.1.0"
-clap_complete = "4.4.4"
-=======
->>>>>>> 34e50874
 itertools = "0.11.0"
 enum_dispatch = "0.3.12"
 git2 = { version = "0.18.1", features = ["vendored-libgit2"], default-features = false }
