--- conflicted
+++ resolved
@@ -65,16 +65,7 @@
             loader = loader.with_postprocessor(postprocess::EmbedPrismaMigrations::default());
         }
 
-<<<<<<< HEAD
         loader = loader.with_postprocessor(postprocess::DenoModules::default());
-=======
-        #[cfg(feature = "typegraph-next")]
-        {
-            loader = loader.with_postprocessor(postprocess::DenoModules::default());
-        }
->>>>>>> b2a715cd
-
-        let loader = loader;
 
         let paths = if self.files.is_empty() {
             Discovery::new(Arc::clone(&config), dir.clone())
