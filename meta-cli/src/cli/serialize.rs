// Copyright Metatype OÜ under the Elastic License 2.0 (ELv2). See LICENSE.md for usage.

use super::{Action, GenArgs};
use crate::config::Config;
use crate::typegraph::loader::{Discovery, Loader, LoaderResult};
use crate::typegraph::postprocess;
use crate::utils::ensure_venv;
use anyhow::bail;
use anyhow::{Context, Result};
use async_trait::async_trait;
use clap::Parser;
use core::fmt::Debug;
use log::warn;
use std::io::{self, Write};
use std::path::{Path, PathBuf};
use std::sync::Arc;
use tokio::io::AsyncWriteExt;

#[derive(Parser, Debug)]
pub struct Serialize {
    /// The python source file that defines the typegraph(s).
    /// Default: All the python files descending from the current directory.
    #[clap(short, long = "file", value_parser)]
    files: Vec<String>,

    /// Name of the typegraph to serialize.
    #[clap(short, long, value_parser)]
    typegraph: Option<String>,

    /// Serialize only one typegraph. Error if more than one are defined.
    #[clap(short = '1', value_parser, default_value_t = false)]
    unique: bool,

    /// The output file. Default: stdout
    #[clap(short, long, value_parser)]
    out: Option<String>,

    #[clap(long, default_value_t = false)]
    pretty: bool,

    /// simulate serializing the typegraph for deployment
    #[clap(long, default_value_t = false)]
    deploy: bool,
}

#[async_trait]
impl Action for Serialize {
    async fn run(&self, args: GenArgs) -> Result<()> {
<<<<<<< HEAD
        let dir = Path::new(&args.dir).canonicalize()?;
=======
        let dir = &args.dir()?;
>>>>>>> cd5d548d
        let config_path = args.config;
        ensure_venv(dir)?;

        // config file is not used when `TypeGraph` files
        // are provided in the CLI by flags
        let config = if !self.files.is_empty() {
            Config::default_in(dir)
        } else {
            Config::load_or_find(config_path, dir)?
        };
        let config = Arc::new(config);

        let mut loader = Loader::new(Arc::clone(&config));
        if self.deploy {
            loader = loader.with_postprocessor(postprocess::EmbedPrismaMigrations::default());
        }
<<<<<<< HEAD
        let loader = loader;

        let paths = if self.files.is_empty() {
            Discovery::new(Arc::clone(&config), dir.clone())
                .get_all()
                .await?
=======
        if self.files.is_empty() {
            loader_options.dir(dir);
>>>>>>> cd5d548d
        } else {
            self.files.iter().map(PathBuf::from).collect()
        };

        if paths.is_empty() {
            warn!("No typegraph definition module found.");
            bail!("No typegraph definition module found.");
        }

        let mut loaded = vec![];
        for path in paths {
            match loader.load_file(&path).await {
                LoaderResult::Loaded(tgs) => {
                    for tg in tgs.into_iter() {
                        loaded.push(tg);
                    }
                }
                LoaderResult::Rewritten(_) => {
                    // ? reload?
                    warn!("Typegraph definition at {path:?} has been rewritten.");
                }
                LoaderResult::Error(e) => {
                    bail!("{}", e.to_string());
                }
            }
        }

        let tgs = loaded;

        if let Some(tg_name) = self.typegraph.as_ref() {
            if let Some(tg) = tgs.into_iter().find(|tg| &tg.name().unwrap() == tg_name) {
                self.write(&self.to_string(&tg)?).await?;
            } else {
                bail!("typegraph \"{}\" not found", tg_name);
            }
        } else if self.unique {
            if tgs.len() == 1 {
                self.write(&self.to_string(&tgs[0])?).await?;
            } else {
                bail!("expected only one typegraph, got {}", tgs.len());
            }
        } else {
            self.write(&self.to_string(&tgs)?).await?;
        }

        Ok(())
    }
}

impl Serialize {
    async fn write(&self, contents: &str) -> Result<()> {
        if let Some(path) = self.out.as_ref() {
            tokio::fs::OpenOptions::new()
                .truncate(true)
                .create(true)
                .write(true)
                .open(path)
                .await
                .context("Could not open file")?
                .write_all(contents.as_bytes())
                .await?;
        } else {
            io::stdout().write_all(contents.as_bytes())?;
        };
        Ok(())
    }

    fn to_string<T: serde::Serialize>(&self, val: &T) -> serde_json::Result<String> {
        if self.pretty {
            serde_json::to_string_pretty(val)
        } else {
            serde_json::to_string(val)
        }
    }
}<|MERGE_RESOLUTION|>--- conflicted
+++ resolved
@@ -12,7 +12,7 @@
 use core::fmt::Debug;
 use log::warn;
 use std::io::{self, Write};
-use std::path::{Path, PathBuf};
+use std::path::PathBuf;
 use std::sync::Arc;
 use tokio::io::AsyncWriteExt;
 
@@ -46,11 +46,7 @@
 #[async_trait]
 impl Action for Serialize {
     async fn run(&self, args: GenArgs) -> Result<()> {
-<<<<<<< HEAD
-        let dir = Path::new(&args.dir).canonicalize()?;
-=======
         let dir = &args.dir()?;
->>>>>>> cd5d548d
         let config_path = args.config;
         ensure_venv(dir)?;
 
@@ -67,17 +63,12 @@
         if self.deploy {
             loader = loader.with_postprocessor(postprocess::EmbedPrismaMigrations::default());
         }
-<<<<<<< HEAD
         let loader = loader;
 
         let paths = if self.files.is_empty() {
             Discovery::new(Arc::clone(&config), dir.clone())
                 .get_all()
                 .await?
-=======
-        if self.files.is_empty() {
-            loader_options.dir(dir);
->>>>>>> cd5d548d
         } else {
             self.files.iter().map(PathBuf::from).collect()
         };
