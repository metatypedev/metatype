// Copyright Metatype OÜ under the Elastic License 2.0 (ELv2). See LICENSE.md for usage.

<<<<<<< HEAD
use std::collections::VecDeque;
use std::path::{Path, PathBuf};
use std::sync::Arc;
use std::time::Duration;

=======
>>>>>>> cd5d548d
use super::{Action, CommonArgs, GenArgs};
use crate::config::{tg_migrations_dir, Config};
use crate::typegraph::dependency_graph::DependencyGraph;
use crate::typegraph::loader::discovery::FileFilter;
use crate::typegraph::loader::queue::Queue;
use crate::typegraph::loader::watch::Watcher;
use crate::typegraph::loader::Loader;
use crate::typegraph::loader::{Discovery, LoaderResult};
use crate::typegraph::postprocess::prisma_rt::EmbedPrismaMigrations;
use crate::typegraph::postprocess::{self, EmbeddedPrismaMigrationsPatch};
use crate::typegraph::push::{PushConfig, PushResult, RetryId, RetryManager, RetryState};
use crate::utils::{ensure_venv, plural_suffix};
use anyhow::{bail, Context, Result};
use async_recursion::async_recursion;
use async_trait::async_trait;
use clap::Parser;
use colored::Colorize;
use common::archive::unpack;
use common::typegraph::Typegraph;
use dialoguer::Confirm;
use log::{error, info, trace, warn};
use pathdiff::diff_paths;
use tokio::select;
use tokio::sync::mpsc::{unbounded_channel, UnboundedReceiver, UnboundedSender};
use tokio::time::sleep;

#[derive(Parser, Debug)]
pub struct DeploySubcommand {
    #[command(flatten)]
    node: CommonArgs,

    /// Load specific typegraph from a file
    #[clap(short, long)]
    file: Option<PathBuf>,

    #[command(flatten)]
    options: DeployOptions,
}

impl DeploySubcommand {
    pub fn new(node: CommonArgs, options: DeployOptions, file: Option<PathBuf>) -> Self {
        Self {
            node,
            options,
            file,
        }
    }
}

#[derive(Parser, Default, Debug, Clone)]
pub struct DeployOptions {
    /// Generate type/function definitions for external modules (Deno)
    #[clap(long, default_value_t = false)]
    pub codegen: bool,

    // TODO incompatible with create_migration, allow_dirty and allow_destructive
    /// Do not apply prisma migrations
    #[clap(long, default_value_t = false)]
    pub no_migration: bool,

    /// Create new migration if it would not be empty
    #[clap(long, default_value_t = false)]
    pub create_migration: bool,

    /// Allow deployment on dirty (git) repository
    #[clap(long, default_value_t = false)]
    pub allow_dirty: bool,

    /// Do no ask for confirmation before running destructive migrations
    #[clap(long, default_value_t = false)]
    pub allow_destructive: bool,

    /// Run in watch mode
    #[clap(long, default_value_t = false)]
    pub watch: bool,

    /// Target typegate profile (in metatype.yaml)
    #[clap(long, default_value_t = String::from("deploy"))]
    pub target: String,
}

<<<<<<< HEAD
pub struct DefaultModeData;

pub struct WatchModeData {
    retry_max: u32,
    retry_interval: Duration,
    file_filter: FileFilter,
    queue: Queue,
    watcher: Watcher,
    retry_tx: UnboundedSender<PushRetry>,
    retry_rx: UnboundedReceiver<PushRetry>,
    retry_manager: RetryManager,
    dependency_graph: DependencyGraph,
}

impl WatchModeData {
    fn new(base_dir: &Path, config: &Config) -> Result<Self> {
        let config_path = config.path.as_ref().unwrap();
        let mut watcher = Watcher::new().context("Could not start watcher")?;
        watcher.watch(base_dir)?;
        watcher.watch(config_path)?;
        let (retry_tx, retry_rx) = unbounded_channel();
        let file_filter = FileFilter::new(config)?;
        Ok(Self {
            retry_max: 3,                           // TODO configurable
            retry_interval: Duration::from_secs(5), // TODO configurable
            file_filter,
            queue: Queue::default(),
            watcher,
            retry_tx,
            retry_rx,
            retry_manager: RetryManager::default(),
            dependency_graph: DependencyGraph::default(),
        })
    }
}

pub struct Deploy<T = DefaultModeData> {
    config: Arc<Config>,
    base_dir: PathBuf,
    options: DeployOptions,
    loader: Loader,
    push_config: PushConfig,
    mode_data: T,
}

impl Deploy<DefaultModeData> {
    pub fn new(deploy: &DeploySubcommand, args: GenArgs) -> Result<Self> {
        let dir = args.dir()?;
        ensure_venv(&dir)?;
        let config_path = args.config;
        let config = Arc::new(Config::load_or_find(config_path, &dir)?);
=======
#[async_trait]
impl Action for Deploy {
    async fn run(&self, args: GenArgs) -> Result<()> {
        let dir = &args.dir()?;
        let config_path = args.config;
        ensure_venv(dir)?;
        let config = Config::load_or_find(config_path, dir)?;
>>>>>>> cd5d548d

        let options = deploy.options.clone();

        let mut loader = Loader::new(Arc::clone(&config))
            .skip_deno_modules(true)
            .with_postprocessor(postprocess::DenoModules::default().codegen(options.codegen));
        if !options.no_migration {
            loader = loader.with_postprocessor(
                EmbedPrismaMigrations::default()
                    .allow_dirty(options.allow_dirty)
                    .reset_on_drift(options.allow_destructive)
                    .create_migration(options.create_migration),
            );
        }

        let node_config = config.node(&options.target).with_args(&deploy.node);
        let node = node_config.build()?;
        let push_config = PushConfig::new(node, config.base_dir.clone());

        Ok(Self {
            config,
            base_dir: dir,
            options,
            loader,
            push_config,
            mode_data: DefaultModeData,
        })
    }

    async fn run(self, file: Option<&PathBuf>) -> Result<()> {
        let paths = if let Some(path) = file {
            vec![path.canonicalize()?]
        } else {
<<<<<<< HEAD
            self.discovery().await?
        };

        if paths.is_empty() {
            bail!("No typegraph definition module found.");
=======
            loader_options.dir(dir);
>>>>>>> cd5d548d
        }

        let mut err_count = 0;

        trace!("Loading typegraphs...");
        for path in paths.into_iter() {
            info!(
                "Loading typegraphs from {rel_path:?}.",
                rel_path = diff_paths(&path, &self.base_dir).unwrap()
            );
            let tgs =
                Self::load_typegraphs(&path, &self.base_dir, &self.loader, OnRewrite::Reload).await;
            let tgs = match tgs {
                Err(e) => {
                    error!("{e:?}");
                    err_count += 1;
                    continue;
                }
                Ok(tgs) => tgs,
            };

            let mut tgs: VecDeque<_> = tgs.into_iter().collect();

            while let Some(tg) = tgs.pop_front() {
                let tg_name = tg.name().unwrap().cyan();
                info!("Pushing typegraph {tg_name}...",);
                match self.push_config.push(&tg).await {
                    Ok(res) => {
                        if res.success() {
                            info!("{} Successfully pushed typegraph {tg_name}.", "✓".green());
                        } else {
                            error!("Some errors occured while pushing the typegraph {tg_name}");
                            err_count += 1;
                        }
                        match self.handle_push_result(res) {
                            HandlePushResult::Success => {}
                            HandlePushResult::Failure => {
                                error!("Error while pushing typegraph {tg_name}");
                            }
                            HandlePushResult::PushAgain { reset_database } => {
                                let mut tg = tg;
                                if !reset_database.is_empty() {
                                    EmbeddedPrismaMigrationsPatch::default()
                                        .reset_on_drift(true)
                                        .apply(&mut tg, reset_database)
                                        .unwrap();
                                }
                                // push again
                                tgs.push_front(tg);
                            }
                        }
                    }
                    Err(e) => {
                        err_count += 1;
                        error!("Error while pushing typegraph {tg_name}: {}", e.to_string());
                    }
                }
            }
        }

        if err_count > 0 {
            bail!(
                "Failed to push {err_count} typegraph{s}",
                s = plural_suffix(err_count)
            );
        }
        Ok(())
    }
}

enum HandlePushResult {
    Success,
    PushAgain { reset_database: Vec<String> },
    Failure,
}

impl<T> Deploy<T>
where
    T: Sync,
{
    fn watch_mode(self) -> Result<Deploy<WatchModeData>> {
        let mode_data = WatchModeData::new(&self.base_dir, &self.config)?;
        Ok(Deploy {
            config: Arc::clone(&self.config),
            base_dir: self.base_dir,
            options: self.options,
            loader: self.loader,
            push_config: self.push_config,
            mode_data,
        })
    }

    async fn discovery(&self) -> Result<Vec<PathBuf>> {
        Discovery::new(Arc::clone(&self.config), self.base_dir.clone())
            .get_all()
            .await
    }

    #[async_recursion]
    async fn load_typegraphs(
        path: &Path,
        base_dir: &Path,
        loader: &Loader,
        on_rewrite: OnRewrite,
    ) -> Result<Vec<Typegraph>> {
        let rel_path = diff_paths(path, base_dir).unwrap();
        match loader.load_file(path).await {
            LoaderResult::Loaded(tgs) => Ok(tgs),
            LoaderResult::Rewritten(_) => {
                info!("Typegraph definition at {rel_path:?} has been rewritten.");
                match on_rewrite {
                    OnRewrite::Skip => Ok(vec![]),
                    OnRewrite::Reload => {
                        Self::load_typegraphs(path, base_dir, loader, OnRewrite::Fail).await
                    }
                    OnRewrite::Fail => {
                        bail!("Typegraph definition module at {rel_path:?} has been rewritten unexpectedly");
                    }
                }
            }
            LoaderResult::Error(e) => {
                bail!(
                    "Failed to load typegraph(s) from {rel_path:?}: {}",
                    e.to_string()
                );
            }
        }
    }

    fn handle_push_result(&self, mut res: PushResult) -> HandlePushResult {
        let name = res.tg_name().to_string();
        info!(
            "{} Successfully pushed typegraph {}",
            "✓".green(),
            name.cyan()
        );
        res.print_messages();
        let prisma_config = &self.config.typegraphs.materializers.prisma;
        let migdir = tg_migrations_dir(
            &self.base_dir,
            prisma_config.migrations_path.as_deref(),
            &name,
        );
        for migrations in res.take_migrations() {
            let dest = migdir.join(&migrations.runtime);
            if let Err(e) = unpack(&dest, Some(migrations.migrations)) {
                error!(
                    "Error while unpacking migrations into {:?}",
                    diff_paths(dest, &self.base_dir)
                );
                error!("{e:?}");
            } else {
                info!(
                    "Successfully unpacked migrations for {name}/{}!",
                    migrations.runtime
                );
            }
        }

        let resets = res.reset_required();
        if !resets.is_empty()
            && Confirm::new()
                .with_prompt(format!(
                    "{} Do you want to reset the database{s} for {runtimes} on {name}?",
                    "[confirm]".yellow(),
                    s = plural_suffix(resets.len()),
                    runtimes = resets.join(", ").magenta(),
                    name = name.cyan(),
                ))
                .interact()
                .unwrap()
        {
            return HandlePushResult::PushAgain {
                reset_database: resets.to_vec(),
            };
        }
        if res.success() {
            HandlePushResult::Success
        } else {
            HandlePushResult::Failure
        }
    }
}

#[async_trait]
impl Action for DeploySubcommand {
    async fn run(&self, args: GenArgs) -> Result<()> {
        let deploy = Deploy::new(self, args)?;
        if deploy.options.watch {
            deploy.watch_mode()?.run(self.file.as_ref()).await?;
        } else {
            deploy.run(self.file.as_ref()).await?;
        }
        Ok(())
    }
}

enum OnRewrite {
    Skip,
    Reload,
    Fail,
}

#[derive(Debug)]
pub struct PushRetry {
    pub id: RetryId,
    pub tg: Typegraph,
    pub retry_no: u32,
}

impl Deploy<WatchModeData> {
    async fn reload_all_from_discovery(&mut self) -> Result<()> {
        let discovered = self.discovery().await?;
        if discovered.is_empty() {
            warn!("No typegraph definition module found.");
        }

        for path in discovered.into_iter() {
            self.mode_data.queue.push(path);
        }
        Ok(())
    }

    async fn reset(&mut self) -> Result<()> {
        self.mode_data = WatchModeData::new(&self.base_dir, &self.config)?;
        self.reload_all_from_discovery().await?;

        Ok(())
    }

    async fn file_modified(&mut self, path: PathBuf) -> Result<()> {
        if &path == self.config.path.as_ref().unwrap() {
            warn!("Metatype config file has been modified.");
            warn!("Reloading everything...");
            // reload everything
            self.reset().await?;
            return Ok(());
        }

        let w = &mut self.mode_data;

        let rdeps = w.dependency_graph.get_rdeps(&path);
        if !rdeps.is_empty() {
            let rel_path = diff_paths(&path, &self.base_dir).unwrap();
            info!("File modified: {rel_path:?}");
            for path in rdeps.into_iter() {
                let rel_path = diff_paths(&path, &self.base_dir).unwrap();
                info!("- Reloading dependency: {rel_path:?}");
                w.queue.push(path);
            }
            return Ok(());
        }

        if !w.file_filter.is_excluded(&path) {
            let rel_path = diff_paths(&path, &self.base_dir).unwrap();
            info!("Reloading: file modified {:?}...", rel_path);
            w.retry_manager.cancell_all(&path);
            w.queue.push(path);
        }
        Ok(())
    }

<<<<<<< HEAD
    fn file_deleted(&mut self, path: PathBuf) {
        self.mode_data.dependency_graph.remove_typegraph_at(&path);
    }

    #[async_recursion]
    async fn push_typegraph(&mut self, tg: Typegraph, retry_no: u32) {
        let tg_name = tg.name().unwrap().cyan();

        info!(
            "Pushing typegraph {tg_name}{}...",
            if retry_no > 0 {
                format!(" (retry {}/{})", retry_no, self.mode_data.retry_max).dimmed()
            } else {
                String::default().dimmed()
            }
        );
        match self.push_config.push(&tg).await {
            Ok(res) => match self.handle_push_result(res) {
                HandlePushResult::Success => {}
                // HandlePushResult::Failure => self.schedule_retry(tg, retry_no + 1),
                HandlePushResult::Failure => {}
                HandlePushResult::PushAgain { reset_database } => {
                    let mut tg = tg;
                    if !reset_database.is_empty() {
                        EmbeddedPrismaMigrationsPatch::default()
                            .reset_on_drift(true)
                            .apply(&mut tg, reset_database)
                            .unwrap();
                    }
                    info!("Repushing typegraph {tg_name} with new flags.");
                    self.push_typegraph(tg, 0).await;
                }
            },
            Err(e) => {
                error!("Error while pushing typegraph {tg_name}: {e:?}");
                self.schedule_retry(tg, retry_no + 1);
            }
        }
    }
=======
        let node_config = config.node("deploy").with_args(&self.node);
        let node = node_config.clone().build(dir).await?;
>>>>>>> cd5d548d

    fn schedule_retry(&mut self, tg: Typegraph, retry_no: u32) {
        if retry_no <= self.mode_data.retry_max {
            warn!(
                "Retrying in {} seconds...",
                self.mode_data.retry_interval.as_secs()
            );
            let retry_id = self.mode_data.retry_manager.add(tg.path.clone().unwrap());
            let retry_tx = self.mode_data.retry_tx.clone();
            let retry_interval = self.mode_data.retry_interval;
            tokio::task::spawn(async move {
                sleep(retry_interval).await;
                retry_tx
                    .send(PushRetry {
                        id: retry_id,
                        tg,
                        retry_no,
                    })
                    .unwrap();
            });
        }
    }

    async fn retry(&mut self, retry: PushRetry) -> Result<()> {
        let state = self
            .mode_data
            .retry_manager
            .remove(retry.id, retry.tg.path.as_ref().unwrap())
            .with_context(|| {
                format!("Inconsistent state: retry #{} not found", retry.id.as_u32())
            })?;

        if let RetryState::Cancelled = state {
            trace!(
                "Retry #{} has been cancelled for typegraph {} at {:?}",
                retry.id.as_u32(),
                retry.tg.name().unwrap().cyan(),
                diff_paths(retry.tg.path.as_ref().unwrap(), &self.base_dir).unwrap()
            );
        } else {
            self.push_typegraph(retry.tg, retry.retry_no).await;
        }
        Ok(())
    }

    async fn run(mut self, file: Option<&PathBuf>) -> Result<()> {
        if let Some(file) = &file {
            error!("Cannot enter watch mode with a single file {:?}:", file);
            error!("Please re-run without the --file option.");
            bail!("Cannot enter watch mode with a single file.");
        }

        info!("Entering watch mode...");

        self.reload_all_from_discovery().await?;

        // All the operations are sequential
        // Typegraph reload cancels any queued reload or pending push (retry)

        loop {
            select! {
                biased;

                Some(path) = self.mode_data.watcher.next() => {
                    if path.try_exists()? {
                        self.file_modified(path).await?;
                    }
                    else {
                        self.file_deleted(path);
                    }
                }

                Some(retry) = self.mode_data.retry_rx.recv() => {
                    self.retry(retry).await?;
                }

                Some(path) = self.mode_data.queue.next() => {
                    let tgs = Self::load_typegraphs(&path, &self.base_dir, &self.loader, OnRewrite::Skip).await;
                    match tgs {
                        Err(e) => error!("{e:?}"),
                        Ok(tgs) => {
                            for tg in tgs.into_iter() {
                                self.mode_data.dependency_graph.update_typegraph(&tg);
                                self.push_typegraph(tg, 0).await;
                            }
                        }
                    }
                }

            }
        }
    }
}<|MERGE_RESOLUTION|>--- conflicted
+++ resolved
@@ -1,13 +1,10 @@
 // Copyright Metatype OÜ under the Elastic License 2.0 (ELv2). See LICENSE.md for usage.
 
-<<<<<<< HEAD
 use std::collections::VecDeque;
 use std::path::{Path, PathBuf};
 use std::sync::Arc;
 use std::time::Duration;
 
-=======
->>>>>>> cd5d548d
 use super::{Action, CommonArgs, GenArgs};
 use crate::config::{tg_migrations_dir, Config};
 use crate::typegraph::dependency_graph::DependencyGraph;
@@ -89,7 +86,6 @@
     pub target: String,
 }
 
-<<<<<<< HEAD
 pub struct DefaultModeData;
 
 pub struct WatchModeData {
@@ -136,20 +132,11 @@
 }
 
 impl Deploy<DefaultModeData> {
-    pub fn new(deploy: &DeploySubcommand, args: GenArgs) -> Result<Self> {
+    pub async fn new(deploy: &DeploySubcommand, args: GenArgs) -> Result<Self> {
         let dir = args.dir()?;
         ensure_venv(&dir)?;
         let config_path = args.config;
         let config = Arc::new(Config::load_or_find(config_path, &dir)?);
-=======
-#[async_trait]
-impl Action for Deploy {
-    async fn run(&self, args: GenArgs) -> Result<()> {
-        let dir = &args.dir()?;
-        let config_path = args.config;
-        ensure_venv(dir)?;
-        let config = Config::load_or_find(config_path, dir)?;
->>>>>>> cd5d548d
 
         let options = deploy.options.clone();
 
@@ -166,7 +153,7 @@
         }
 
         let node_config = config.node(&options.target).with_args(&deploy.node);
-        let node = node_config.build()?;
+        let node = node_config.build(&dir).await?;
         let push_config = PushConfig::new(node, config.base_dir.clone());
 
         Ok(Self {
@@ -183,15 +170,11 @@
         let paths = if let Some(path) = file {
             vec![path.canonicalize()?]
         } else {
-<<<<<<< HEAD
             self.discovery().await?
         };
 
         if paths.is_empty() {
             bail!("No typegraph definition module found.");
-=======
-            loader_options.dir(dir);
->>>>>>> cd5d548d
         }
 
         let mut err_count = 0;
@@ -379,7 +362,7 @@
 #[async_trait]
 impl Action for DeploySubcommand {
     async fn run(&self, args: GenArgs) -> Result<()> {
-        let deploy = Deploy::new(self, args)?;
+        let deploy = Deploy::new(self, args).await?;
         if deploy.options.watch {
             deploy.watch_mode()?.run(self.file.as_ref()).await?;
         } else {
@@ -454,7 +437,6 @@
         Ok(())
     }
 
-<<<<<<< HEAD
     fn file_deleted(&mut self, path: PathBuf) {
         self.mode_data.dependency_graph.remove_typegraph_at(&path);
     }
@@ -494,10 +476,6 @@
             }
         }
     }
-=======
-        let node_config = config.node("deploy").with_args(&self.node);
-        let node = node_config.clone().build(dir).await?;
->>>>>>> cd5d548d
 
     fn schedule_retry(&mut self, tg: Typegraph, retry_no: u32) {
         if retry_no <= self.mode_data.retry_max {
