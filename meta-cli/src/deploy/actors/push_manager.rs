--- conflicted
+++ resolved
@@ -346,7 +346,10 @@
     type Result = ();
 
     fn handle(&mut self, msg: PushFinished, ctx: &mut Self::Context) -> Self::Result {
-<<<<<<< HEAD
+
+        // TODO
+        // NOTE: https://github.com/metatypedev/metatype/commit/169e5f402ea04372a23deaf0a44fbaa45a7cf0b7
+
         // let name = msg.push.typegraph.name().unwrap();
 
         // if msg.success {
@@ -355,6 +358,9 @@
         //         "✓".green(),
         //         name = name.cyan()
         //     ));
+        // }
+        // if !self.failed_push_exists {
+        //     self.failed_push_exists = !msg.success;
         // }
 
         // let res = self.remove_active(&msg.push.typegraph);
@@ -380,44 +386,6 @@
         //         }
         //     }
         // }
-=======
-        let name = msg.push.typegraph.name().unwrap();
-
-        if msg.success {
-            self.console.info(format!(
-                "{} Successfully pushed typegraph {name}.",
-                "✓".green(),
-                name = name.cyan()
-            ));
-        }
-        if !self.failed_push_exists {
-            self.failed_push_exists = !msg.success;
-        }
-
-        let res = self.remove_active(&msg.push.typegraph);
-        let Some(CancelationStatus(is_cancelled)) = res else {
-            return;
-        };
-
-        if let Some(follow_up) = msg.follow_up {
-            use PushFollowUp as F;
-            match follow_up {
-                F::ScheduleRetry => {
-                    if !is_cancelled {
-                        self.schedule_retry(msg.push, ctx.address());
-                    }
-                }
-                F::Interact(interaction) => {
-                    if !is_cancelled {
-                        let console = self.console.clone();
-                        Arbiter::current().spawn(async move {
-                            Self::interact(console, interaction).await;
-                        });
-                    }
-                }
-            }
-        }
->>>>>>> 169e5f40
     }
 }
 
