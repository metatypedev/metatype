// Copyright Metatype OÜ under the Elastic License 2.0 (ELv2). See LICENSE.md for usage.

pub mod clap;
pub mod graphql;

use anyhow::{bail, Result};
use dialoguer::{Input, Password};
use log::{info, trace};
use reqwest::{Client, IntoUrl, RequestBuilder, Url};
use std::collections::HashMap;
use std::env::{set_var, var};
use std::hash::Hash;
use std::path::Path;
use std::time::Duration;

use crate::config::VENV_FOLDERS;
use crate::fs::find_in_parents;

pub fn ensure_venv<P: AsRef<Path>>(dir: P) -> Result<()> {
    if let Ok(active_venv) = var("VIRTUAL_ENV") {
        let active_venv = Path::new(&active_venv);
        trace!("Detected active venv at {active_venv:?}.");
        if active_venv.is_dir() {
            return Ok(());
        } else {
            bail!("Active venv at {active_venv:?} not found.");
        }
    }

<<<<<<< HEAD
    let dir = dir.as_ref().canonicalize()?;
    let venv_dir = dir.join(".venv");

    if venv_dir.is_dir() {
        info!("Detected venv at {venv_dir:?}");
        let venv = venv_dir.to_str().unwrap();

=======
    if let Some(venv_dir) = find_in_parents(dir, VENV_FOLDERS)? {
>>>>>>> cd5d548d
        let path = var("PATH")?;

        // https://github.com/pypa/virtualenv/commit/993ba1316a83b760370f5a3872b3f5ef4dd904c1
        #[cfg(target_os = "windows")]
        let path = format!(
            "{venv_bin};{path}",
            venv_bin = venv_dir.as_path().join("Scripts").to_str().unwrap()
        );
        #[cfg(not(target_os = "windows"))]
        let path = format!(
            "{venv_bin}:{path}",
            venv_bin = venv_dir.as_path().join("bin").to_str().unwrap()
        );

        set_var("VIRTUAL_ENV", venv_dir.to_str().unwrap());
        set_var("PATH", path);
        Ok(())
    } else {
        bail!("Python venv required")
    }
}

pub fn plural_suffix(count: usize) -> &'static str {
    if count == 1 {
        ""
    } else {
        "s"
    }
}

#[derive(Debug, Clone)]
pub struct BasicAuth {
    username: String,
    password: String,
}

impl BasicAuth {
    pub fn new(username: String, password: String) -> Self {
        Self { username, password }
    }

    pub fn prompt() -> Result<Self> {
        let username = Input::new().with_prompt("Username").interact_text()?;
        let password = Password::new().with_prompt("Password").interact()?;
        Ok(Self { username, password })
    }

    pub fn prompt_as_user(username: String) -> Result<Self> {
        let password = Password::new()
            .with_prompt(format!("Password for user {username}"))
            .interact()?;
        Ok(Self { username, password })
    }
}

#[derive(Debug, Clone)]
pub struct Node {
    pub base_url: Url,
    auth: Option<BasicAuth>,
    pub env: HashMap<String, String>,
}

impl Node {
    pub fn new<U: IntoUrl>(
        url: U,
        auth: Option<BasicAuth>,
        env: HashMap<String, String>,
    ) -> Result<Self> {
        Ok(Self {
            base_url: url.into_url()?,
            auth,
            env,
        })
    }

    pub fn post(&self, path: &str) -> Result<RequestBuilder> {
        let mut b = Client::new().post(self.base_url.join(path)?);
        if let Some(auth) = &self.auth {
            b = b.basic_auth(&auth.username, Some(&auth.password));
        }
        Ok(b.timeout(Duration::from_secs(5)))
    }
}

pub trait MapValues<K, V, W, O>: IntoIterator<Item = (K, V)>
where
    // K: Eq,
    O: FromIterator<(K, W)>,
{
    fn map_values<M>(self, f: M) -> O
    where
        M: Fn(V) -> W;
}

impl<K, V, W> MapValues<K, V, W, HashMap<K, W>> for HashMap<K, V>
where
    K: Eq + Hash,
{
    fn map_values<M>(self, f: M) -> HashMap<K, W>
    where
        M: Fn(V) -> W,
    {
        self.into_iter().map(|(k, v)| (k, f(v))).collect()
    }
}<|MERGE_RESOLUTION|>--- conflicted
+++ resolved
@@ -5,7 +5,7 @@
 
 use anyhow::{bail, Result};
 use dialoguer::{Input, Password};
-use log::{info, trace};
+use log::trace;
 use reqwest::{Client, IntoUrl, RequestBuilder, Url};
 use std::collections::HashMap;
 use std::env::{set_var, var};
@@ -27,17 +27,7 @@
         }
     }
 
-<<<<<<< HEAD
-    let dir = dir.as_ref().canonicalize()?;
-    let venv_dir = dir.join(".venv");
-
-    if venv_dir.is_dir() {
-        info!("Detected venv at {venv_dir:?}");
-        let venv = venv_dir.to_str().unwrap();
-
-=======
     if let Some(venv_dir) = find_in_parents(dir, VENV_FOLDERS)? {
->>>>>>> cd5d548d
         let path = var("PATH")?;
 
         // https://github.com/pypa/virtualenv/commit/993ba1316a83b760370f5a3872b3f5ef4dd904c1
