--- conflicted
+++ resolved
@@ -140,14 +140,8 @@
 pub mod deno_rt {
     use std::fs;
 
-<<<<<<< HEAD
-    use common::typegraph::runtimes::{FunctionMatData, ModuleMatData};
-=======
-    use anyhow::Context;
     use common::typegraph::runtimes::deno::{FunctionMatData, ModuleMatData};
     use common::typegraph::runtimes::{KnownRuntime, TGRuntime};
-    use ignore::WalkBuilder;
->>>>>>> 34feae68
 
     use crate::typegraph::utils::{find_runtimes, get_materializers};
 
@@ -222,7 +216,7 @@
 
 pub mod python_rt {
     use super::*;
-    use common::typegraph::runtimes::ModuleMatData;
+    use common::typegraph::runtimes::deno::ModuleMatData;
     use std::fs;
 
     #[derive(Default, Debug)]
