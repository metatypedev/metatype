--- conflicted
+++ resolved
@@ -214,13 +214,8 @@
         })?;
         let mut config: serde_yaml::Value = serde_yaml::from_reader(file)?;
         config.apply_merge()?;
-<<<<<<< HEAD
-        let mut config: Self =
-            serde_yaml::from_value(config).context("could not parse metatype config file")?;
-=======
         let mut config: Self = serde_yaml::from_value(config)
-            .wrap_err_with(|| format!("error serializing metatype config found at {path:?}"))?;
->>>>>>> dc79efa5
+            .wrap_err_with(|| format!("error parsing metatype config found at {path:?}"))?;
         config.path = Some(path.clone());
         config.base_dir = {
             let mut path = path;
