--- conflicted
+++ resolved
@@ -371,7 +371,6 @@
     use crate::config::Config;
     use crate::tests::utils::ensure_venv;
     use crate::typegraph::TypegraphLoader;
-    use std::io::Read;
 
     #[test]
     fn codegen() -> Result<()> {
@@ -386,19 +385,7 @@
         let module_codes = Codegen::new(&tg, "./src/tests/typegraphs/codegen.py").codegen()?;
         assert_eq!(module_codes.len(), 1);
 
-<<<<<<< HEAD
-        let expected_output_path = "./src/tests/typegraphs/codegen-expected-output.ts";
-        let expected_output = {
-            let mut t = String::new();
-            std::fs::File::open(expected_output_path)?.read_to_string(&mut t)?;
-            t
-        };
-
-        let formatted_code = ts::format_text(expected_output_path, &expected_output)?;
-        assert_eq!(module_codes[0].code, formatted_code);
-=======
         insta::assert_snapshot!(&module_codes[0].code);
->>>>>>> 560f1c5d
         Ok(())
     }
 }