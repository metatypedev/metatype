{
  "editor.formatOnSave": true,
  "files.exclude": {
    "website/.docusaurus": true,
    "website/node_modules": true
  },
<<<<<<< HEAD
  "deno.enablePaths": [
    "typegate",
    "dev",
    "examples/templates/deno",
    "ghjk.ts",
    ".ghjk"
  ],
=======
  "deno.enablePaths": ["typegate", "dev", "examples/templates/deno"],
>>>>>>> 509b61b3
  "deno.unstable": true,
  "typescript.suggest.completeFunctionCalls": true,
  "typescript.inlayHints.variableTypes.enabled": true,
  "typescript.inlayHints.propertyDeclarationTypes.enabled": true,
  "typescript.inlayHints.parameterTypes.enabled": true,
  "typescript.inlayHints.parameterNames.enabled": "all",
  "typescript.inlayHints.parameterNames.suppressWhenArgumentMatchesName": true,
  "typescript.inlayHints.enumMemberValues.enabled": true,
  "typescript.inlayHints.variableTypes.suppressWhenTypeMatchesName": true,
  "typescript.inlayHints.functionLikeReturnTypes.enabled": true,
  "rust-analyzer.checkOnSave": true,
  "deno.codeLens.implementations": true,
  "deno.codeLens.references": true,
  "deno.codeLens.referencesAllFunctions": true,
  "editor.wordWrap": "on",
  "[python]": {
    "editor.defaultFormatter": "ms-python.black-formatter",
    "editor.codeActionsOnSave": {
      "source.fixAll": "explicit",
      "source.organizeImports": "explicit"
    }
  },
  "[typescript]": {
    "editor.defaultFormatter": "esbenp.prettier-vscode"
  },
  "languageToolLinter.languageTool.ignoredWordsInWorkspace": [
    "cockroachdb",
    "declaratively",
    "deno",
    "faas",
    "idp",
    "keycloak",
    "materializer",
    "materializers",
    "metatype",
    "openapi",
    "pbac",
    "prisma",
    "strapi",
    "trino",
    "typegate",
    "typegates",
    "typegraph",
    "typegraphs",
    "wasmedge"
  ],
  "python.languageServer": "Pylance",
  "python.analysis.extraPaths": ["typegraph/python"],
  "prettier.proseWrap": "never"
}<|MERGE_RESOLUTION|>--- conflicted
+++ resolved
@@ -4,7 +4,6 @@
     "website/.docusaurus": true,
     "website/node_modules": true
   },
-<<<<<<< HEAD
   "deno.enablePaths": [
     "typegate",
     "dev",
@@ -12,9 +11,6 @@
     "ghjk.ts",
     ".ghjk"
   ],
-=======
-  "deno.enablePaths": ["typegate", "dev", "examples/templates/deno"],
->>>>>>> 509b61b3
   "deno.unstable": true,
   "typescript.suggest.completeFunctionCalls": true,
   "typescript.inlayHints.variableTypes.enabled": true,
