--- conflicted
+++ resolved
@@ -8,12 +8,8 @@
  *   deno run -A tools/tree-view-web.ts [<options>] <file.py>
  */
 
-<<<<<<< HEAD
 import { Application, Router, Status } from "jsr:@oak/oak";
-import { TypeGraphDS } from "../src/typegate/src/typegraph/mod.ts";
-=======
 import type { TypeGraphDS } from "../src/typegate/src/typegraph/mod.ts";
->>>>>>> b8b8820b
 import { projectDir } from "./utils.ts";
 import { parseArgs } from "./deps.ts";
 
@@ -67,9 +63,9 @@
     }).output();
     if (code !== 0) {
       console.log(
-        `[error] command ${
-          cmd.map((c) => JSON.stringify(c)).join(" ")
-        } failed with code ${code}`,
+        `[error] command ${cmd
+          .map((c) => JSON.stringify(c))
+          .join(" ")} failed with code ${code}`
       );
       continue;
     }
@@ -88,7 +84,7 @@
   const name = tg.types[0].title;
   if (byName.has(name)) {
     console.log(
-      `[warn] Duplicate typegraph name '${name}'. The older one will be dropped`,
+      `[warn] Duplicate typegraph name '${name}'. The older one will be dropped`
     );
   }
   byName.set(tg.types[0].title, tg);
@@ -103,9 +99,7 @@
   if (cached != null) {
     return cached;
   }
-  const value = await Deno.readFile(
-    `${projectDir}/tools/tree/dist/${path}`,
-  );
+  const value = await Deno.readFile(`${projectDir}/tools/tree/dist/${path}`);
   fsCache.set(path, value);
   return value;
 }
@@ -177,7 +171,7 @@
 app.use(async (ctx, next) => {
   await next();
   console.log(
-    `- ${ctx.request.method} ${ctx.response.status} - ${ctx.request.url.pathname}${ctx.request.url.search}`,
+    `- ${ctx.request.method} ${ctx.response.status} - ${ctx.request.url.pathname}${ctx.request.url.search}`
   );
 });
 
