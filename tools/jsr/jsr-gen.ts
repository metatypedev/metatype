--- conflicted
+++ resolved
@@ -1,13 +1,8 @@
 // Copyright Metatype OÜ, licensed under the Mozilla Public License Version 2.0.
 // SPDX-License-Identifier: MPL-2.0
 
-<<<<<<< HEAD
-import { METATYPE_VERSION, SDK_PACKAGE_NAME_TS } from "../consts.ts";
-import { $, expandGlob, join } from "../deps.ts";
-=======
 import { CURRENT_VERSION, SDK_PACKAGE_NAME_TS } from "../consts.ts";
 import { $, existsSync, expandGlob, join } from "../deps.ts";
->>>>>>> 68cfb17b
 import { copyFilesAt } from "../utils.ts";
 import { removeExtension } from "../utils.ts";
 import { denoSdkDir, fromRoot, srcDir } from "./common.ts";
