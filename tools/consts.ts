// Copyright Metatype OÜ, licensed under the Mozilla Public License Version 2.0.
// SPDX-License-Identifier: MPL-2.0

export const CURRENT_VERSION = "0.5.0";
export const LATEST_RELEASE_VERSION = "0.4.10";
export const LATEST_PRE_RELEASE_VERSION = "0.5.0-rc.9";
export const GHJK_VERSION = "v0.2.1";
export const GHJK_ACTION_VERSION = "318209a9d215f70716a4ac89dbeb9653a2deb8bc";
export const RUST_VERSION = "1.80.1";
export const DENO_VERSION = "1.46.3";
export const WASMTIME_VERSION = "25.0.2";
export const WASMTIME_PY_VERSION = "25.0.0";
export const TYPEGRAPH_VERSION = "0.0.4";
export const PRISMA_VERSION = "5.20.0";
export const SDK_PACKAGE_NAME_TS = "@typegraph/sdk";
export const PYTHON_VERSION = "3.9.19";
export const TAGLINE =
  `Declarative API development platform. Build backend components with WASM, Typescript and Python, no matter where and how your (legacy) systems are.` as string;

export const sedLockLines: Record<string, [string | RegExp, string][]> = {
  "rust-toolchain.toml": [[/(channel = ").+(")/, RUST_VERSION]],
  ".github/**/*.yml": [
    ['(  GHJK_VERSION: ").+(")', GHJK_VERSION],
    [/([\s-]+uses:\s+metatypedev\/setup-ghjk@).+()/, GHJK_ACTION_VERSION],
  ],
  "tests/**/*.snap": [
    [/(\s*static\s*MT_VERSION:\s*&str\s*=\s*").+(";)/, CURRENT_VERSION],
  ],
  "src/typegraph/python/typegraph/__init__.py": [
    ['(version = ").+(")', CURRENT_VERSION],
  ],
  "src/typegraph/core/src/global_store.rs": [
    [/(\s{4}pub static SDK_VERSION.+=\s?").*(".+;)/, CURRENT_VERSION],
  ],
  "src/typegraph/python/pyproject.toml": [['(description = ").+(")', TAGLINE]],
  "**/Cargo.toml": [
    [/^(version = ").+(")/, CURRENT_VERSION],
    ['(description = ").+(")', TAGLINE],
    [
      /([\w-]+\s*=\s*\{\s*git\s*=\s*"https:\/\/github\.com\/prisma\/prisma-engines"\s*,\s*tag\s*=\s*").+("\s*\})/,
      PRISMA_VERSION,
    ],
    [
      /(deno\s*=\s*\{\s*git\s*=\s*"https:\/\/github\.com\/metatypedev\/deno"\s*,\s*branch\s*=\s*"v).+(-embeddable"\s*\})/,
      DENO_VERSION,
    ],
    ['(wasmtime = ").+(")', WASMTIME_VERSION],
    ['(wasmtime-wasi = ").+(")', WASMTIME_VERSION],
  ],
  "src/typegraph/deno/deno.json": [
    [/(\s*"version"\s*:\s*").+(",?)/, CURRENT_VERSION],
  ],
  "tools/deps.ts": [[/(.*\/metatypedev\/ghjk\/)[^\/]*(\/.*)/, GHJK_VERSION]],
  "tools/cross.Dockerfile": [["(ARG GHJK_VERSION=).*()", GHJK_VERSION]],
  "tools/Dockerfile": [
    ["(ARG DENO_VERSION=).*()", DENO_VERSION],
    ["(ARG RUST_VERSION=).*()", RUST_VERSION],
    ["(ARG GHJK_VERSION=).*()", GHJK_VERSION],
  ],
  "src/typegate/src/runtimes/wit_wire/mod.ts": [
    [/(const\s+METATYPE_VERSION = ").*(";)/, CURRENT_VERSION],
  ],
  "src/typegate/src/typegraph/versions.ts": [
    ['(const typegraphVersion = ").*(";)', TYPEGRAPH_VERSION],
  ],
  "src/typegraph/core/src/typegraph.rs": [
    [/(static TYPEGRAPH_VERSION: &str = ").*(";)/, TYPEGRAPH_VERSION],
  ],
  "whiz.yaml": [
    ['(  TYPEGRAPH_VERSION: ").+(")', TYPEGRAPH_VERSION],
    ['(    GHJK_VERSION: ").+(")', GHJK_VERSION],
  ],
  "ghjk.ts": [
    ['(    TYPEGRAPH_VERSION: ").+(",)', TYPEGRAPH_VERSION],
  ],
  "docs/metatype.dev/docusaurus.config.js": [['(  tagline: ").+(",)', TAGLINE]],
<<<<<<< HEAD
=======
  "**/pyproject.toml": [
    ['(version = ").+(")', CURRENT_VERSION],
    [/(wasmtime = "\^).+(")/, WASMTIME_PY_VERSION],
  ],
>>>>>>> 68cfb17b
  "examples/templates/**/compose.yml": [
    ["(    image: ghcr.io/metatypedev/typegate:v).+()", CURRENT_VERSION],
  ],
  "examples/templates/**/pyproject.toml": [
    ['(typegraph = ").+(")', CURRENT_VERSION],
  ],
  "examples/templates/**/package.json": [
    [/(\s*"@typegraph\/sdk"\s*:\s*"\^).+(",?)/, CURRENT_VERSION],
  ],
  "examples/templates/**/*.ts": [
    [
      /(import\s+.+\s+from "jsr:@typegraph\/sdk@)[^\/]+((?:\/.+)?";)/,
      CURRENT_VERSION,
    ],
  ],
  "CONTRIBUTING.md": [[/(GHJK_VERSION=").*(")/, GHJK_VERSION]],
};<|MERGE_RESOLUTION|>--- conflicted
+++ resolved
@@ -74,13 +74,10 @@
     ['(    TYPEGRAPH_VERSION: ").+(",)', TYPEGRAPH_VERSION],
   ],
   "docs/metatype.dev/docusaurus.config.js": [['(  tagline: ").+(",)', TAGLINE]],
-<<<<<<< HEAD
-=======
   "**/pyproject.toml": [
     ['(version = ").+(")', CURRENT_VERSION],
     [/(wasmtime = "\^).+(")/, WASMTIME_PY_VERSION],
   ],
->>>>>>> 68cfb17b
   "examples/templates/**/compose.yml": [
     ["(    image: ghcr.io/metatypedev/typegate:v).+()", CURRENT_VERSION],
   ],
