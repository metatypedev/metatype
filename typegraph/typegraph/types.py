# Copyright Metatype OÜ under the Elastic License 2.0 (ELv2). See LICENSE.md for usage.

import sys
from typing import Any
from typing import Callable
from typing import Dict
from typing import get_args
from typing import get_origin
from typing import List
from typing import Optional
from typing import Set
from typing import Tuple
from typing import Type
from typing import Union

from attrs import evolve
from attrs import field
from attrs import frozen
from frozendict import frozendict
from typegraph.graph.builder import Collector
from typegraph.graph.nodes import Node
from typegraph.graph.nodes import NodeProxy
from typegraph.graph.typegraph import find
from typegraph.graph.typegraph import TypeGraph
from typegraph.graph.typegraph import TypegraphContext
from typegraph.policies import Policy
from typegraph.runtimes.base import Materializer
from typegraph.runtimes.base import Runtime
from typegraph.utils.attrs import always
from typegraph.utils.attrs import asdict
from typegraph.utils.attrs import SKIP
from typing_extensions import Self


# if os.environ.get("DEBUG"):
#     import debugpy

#     debugpy.listen(5678)
#     print("Waiting for debugger attach...")
#     debugpy.wait_for_client()


TypeNode = Union["typedef", NodeProxy]


def remove_none_values(obj):
    return {k: v for k, v in obj.items() if v is not None}


def is_optional(tpe: Type):
    # Optional = Union[T, NoneType]
    return get_origin(tpe) is Union and type(None) in get_args(tpe)


class Secret(Node):
    secret: str

    def __init__(self, secret: str):
        super().__init__("secrets")
        self.secret = secret

    def data(self, collector: "Collector") -> dict:
        return self.secret  # this is a string


# Optional keyword-only field
def optional_field():
    return field(kw_only=True, default=None)


# reserved types are used for internal implementation
# and cannot be used to define user custom types
#
# more information at https://spec.graphql.org/draft/
reserved_types = [
    # Primitives
    "Int",
    "Float",
    "Boolean",
    "String",
    # Operations
    "Query",
    "Mutation",
    "Subscription",
    "Fragment",
    # Extras
    "Date",
    "ID",
    "UUID",
    "URL",
    "Point",
    "PointList",
    "Polygon",
    "MultiPolygon",
]


@frozen
class typedef(Node):
    graph: TypeGraph = field(
        kw_only=True,
        factory=TypegraphContext.get_active,
        init=False,
        metadata={SKIP: True},
    )
    name: str = field(kw_only=True, default="")
    description: Optional[str] = optional_field()
    runtime: Optional["Runtime"] = optional_field()
    inject: Optional[Union[str, TypeNode]] = optional_field()
    injection: Optional[Any] = optional_field()
    policies: Tuple[Policy, ...] = field(kw_only=True, factory=tuple)
    # runtime_config: Dict[str, Any] = field(
    #     kw_only=True, factory=dict, hash=False, metadata={SKIP: True}
    # )
    runtime_config: Dict[str, Any] = field(
        kw_only=True, factory=frozendict, hash=False, metadata={SKIP: True}
    )
    _enum: Optional[Tuple[Any]] = optional_field()

    collector_target: Optional[str] = always(Collector.types)

    def __attrs_post_init__(self):
        if self.graph is None:
            raise Exception("No typegraph context")
        if self.name == "":
            object.__setattr__(self, "name", f"{self.type}_{self.graph.next_type_id()}")
        if self.inject is None:
            object.__setattr__(self, "injection", None)

    def replace(self, **changes):
        return evolve(self, **changes)

    @property
    def type(self):
        return type(self).__name__

    @property
    def edges(self) -> List[Node]:
        secret = self.inject if self.injection == "secret" else None
        return (
            super().edges
            + list(self.policies)
            + list(filter(None, [self.runtime, secret]))
        )

    @property
    def labeled_edges(self) -> Dict[str, str]:
        return {}

    def named(self, name: str) -> "typedef":
        types = self.graph.type_by_names
        # TODO compare types
        if name in types:
            by = types[name]
            raise Exception(f"type name {name} already used")
        if name in reserved_types:
            raise Exception(f"type name {name} is a reserved type")
        # https://spec.graphql.org/draft/#sel-GAJTBAABABFj6D
        if name.startswith("__"):
            raise Exception(
                f"type name {name} cannot start with `__`, it's reserved for introspection"
            )
        ret = self.replace(name=name)
        types[name] = ret
        return ret

    def describe(self, description: str) -> "typedef":
        return self.replace(description=description)

    def within(self, runtime):
        if runtime is None:
            raise Exception(f"cannot set runtime to None")

        if self.runtime is not None and self.runtime != runtime:
            raise Exception(
                f"trying to set a different runtime {runtime}, already is {self.runtime}"
            )

        object.__setattr__(self, "runtime", runtime)
        return self

    def _propagate_runtime(self, runtime: "Runtime", visited: Set["typedef"] = None):
        print(f"name={self.name}, edges={self.labeled_edges}", file=sys.stderr)
        # print(
        #     f"dir self={[(k, getattr(self, k)) for k in dir(self) if isinstance(getattr(self,k), dict)]}",
        #     file=sys.stderr,
        # )
        if visited is None:
            visited = set()
        elif self in visited:
            print(f"skip={self.name}", file=sys.stderr)
            return
        else:
            visited.add(self)

        if self.runtime is None:
            object.__setattr__(self, "runtime", runtime)

        for e in self.edges:
            if isinstance(e, typedef):
                e._propagate_runtime(self.runtime, visited)
            if isinstance(e, NodeProxy):
                e.get()._propagate_runtime(self.runtime, visited)

    def set(self, value):
        if self.inject is not None:
            raise Exception(f"{self.name} can only have one injection")

        import json

        return self.replace(injection="raw", inject=json.dumps(value))

    def from_secret(self, secret_name):
        if self.inject is not None:
            raise Exception(f"{self.name} can only have one injection")

        return self.replace(injection="secret", inject=Secret(secret_name))

    def from_parent(self, sibiling: "NodeProxy"):
        # TODO: check for same type and value in same context
        if self.inject is not None:
            raise Exception(f"{self.name} can only have one injection")

        return self.replace(injection="parent", inject=sibiling)

    def from_context(self, claim: str):
        if self.inject is not None:
            raise Exception(f"{self.name} can only have one injection")

        return self.replace(injection="context", inject=claim)

    def add_policy(
        self,
        *policies: List[Union[Policy, Materializer]],
    ):
        return self.replace(
            policies=self.policies + tuple(Policy.get_from(p) for p in policies)
        )

    def config(self, *flags: str, **kwargs: Any):
        d = dict()
        d.update(self.runtime_config)
        d.update(kwargs)
        d.update({f: True for f in flags})
        return self.replace(runtime_config=frozendict(d))

    def enum(self, variants: List[Any]) -> Self:
        return self.replace(enum=tuple(variants))

    def data(self, collector) -> dict:
        print(f"Data: name={self.name}, edges={self.labeled_edges}", file=sys.stderr)
        if self.runtime is None:
            print(f"self={self}", file=sys.stderr)
            raise Exception("Expected Runtime, got None")

        ret = remove_none_values(asdict(self))
        ret["type"] = self.type
        ret["title"] = ret.pop("name")
        ret["runtime"] = collector.index(self.runtime)
        ret["policies"] = [collector.index(p) for p in self.policies]
        if self.injection == "parent":
            ret["inject"] = collector.index(self.inject)
        elif self.injection == "secret":
            ret["inject"] = self.inject.secret

        config = self.runtime.get_type_config(self)
        if len(config) > 0:
            ret["config"] = config

        if hasattr(type(self), "constraint_data"):
            ret.update(self.constraint_data())

        ret.pop("collector_target")

        return ret

    def optional(self, default_value: Optional[Any] = None) -> "optional":
        if isinstance(self, optional):
            return self

        with self.graph:
            return optional(self, default_value=default_value)

    def __repr__(self) -> str:
        def pretty(v):
            if isinstance(v, frozendict):
                return dict(v)
            return v

        attrs = ", ".join(
            f"{k} → {pretty(v)}"
            for k, v in vars(self).items()
            if k not in ("graph",) and v is not None
        )
        return f"{self.type}({attrs})"


#
# Type constraints

TYPE_CONSTRAINT = "__type_constraint_name"


def constraint(name: Optional[str] = None):
    # Additional constraint on type: Validation keyword.
    # Field to be manually set on the serialization.
    return field(
        kw_only=True, default=None, metadata={SKIP: True, TYPE_CONSTRAINT: name or True}
    )


def with_constraints(cls):
    if not hasattr(cls, "__attrs_attrs__"):
        raise Exception(
            "@with_constraints decorator requires class to have attribute '__attrs_attrs__'"
        )
    if not issubclass(cls, typedef):
        raise Exception("@with_constraints decorator requires a subclass of 'typedef'")

    constraints = {}

    def get_setter(name: str):
        def setter(self, value):
            return self.replace(**{name: value})

        return setter

    for f in cls.__attrs_attrs__:
        if f.metadata is not None and TYPE_CONSTRAINT in f.metadata:
            if not f.name.startswith("_"):
                raise Exception(
                    f"constraint field name '{f.name}' expected to start with an underscore"
                )
            name = f.name[1:]
            key = f.metadata.get(TYPE_CONSTRAINT)
            if isinstance(key, bool) and key:
                key = name
            constraints[key] = f.name

            setattr(cls, name, get_setter(name))

    if len(constraints) > 0:

        def constraint_data(self):
            return remove_none_values(
                {key: getattr(self, name) for key, name in constraints.items()}
            )

        def _constraints(self):
            return remove_none_values(
                {name[1:]: getattr(self, name) for name in constraints.values()}
            )

        setattr(cls, "constraint_data", constraint_data)
        setattr(cls, "_constraints", _constraints)

    return cls


# end - Type constraints


@frozen
class optional(typedef):
    of: TypeNode
    default_value: Optional[str] = field(hash=False, default=None)

    def default(self, value):
        if self.default_value is not None:
            raise Exception(f"{self.name} can only have one injection")

        return self.replace(default_value=value)

    @property
    def edges(self) -> List[Node]:
        return super().edges + [self.of]

    @property
    def labeled_edges(self) -> Dict[str, str]:
        return {"[item]": self.of.name}

    def data(self, collector) -> dict:
        ret = super().data(collector)
        ret["item"] = collector.index(ret.pop("of"))
        return ret


@frozen
class boolean(typedef):
    pass


@with_constraints
@frozen
class number(typedef):
    """Represents a generic number.

    Args:
        _min (float, optional): minimum constraint
        _max (float, optional): maximum constraint
        _x_min (float, optional): exclusive minimum constraint
        _x_max (float, optional): exclusive maximum constraint
        _multiple_of (float, optional): number must be a multiple of
    """

    _min: Optional[float] = constraint("minimum")
    _max: Optional[float] = constraint("maximum")
    _x_min: Optional[float] = constraint("exclusiveMinimum")
    _x_max: Optional[float] = constraint("exclusiveMaximum")
    _multiple_of: Optional[float] = constraint("multipleOf")


def float() -> number:
    return number()


@frozen
class integer(number):
    """An integer."""

    pass


@with_constraints
@frozen
class string(typedef):
    _min: Optional[int] = constraint("minLength")
    _max: Optional[int] = constraint("maxLength")
    _pattern: Optional[str] = constraint()
    _format: Optional[str] = constraint()

    def uuid(self) -> "string":
        return self.format("uuid")

    def email(self) -> "string":
        return self.format("email")

    def uri(self) -> "string":
        return self.format("uri")

    def json(self) -> "string":
        return self.format("json")

    def hostname(self) -> "string":
        return self.format("hostname")


def uuid() -> string:
    return string().uuid()


def email() -> string:
    return string().email()


def uri() -> string:
    return string().uri()


def json() -> string:
    return string().json()


def ean() -> string:
    return string().format("ean")


def path() -> string:
    return string().format("path")


def datetime() -> string:
    return string().format("date-time")


def date() -> string:
    return string().format("date")


def phone() -> string:
    # TODO replace with the phone number pattern when typechecking
    return string().format("phone")


def enum(variants: List[str]) -> string:
    return string().enum(variants)


def validate_struct_props(instance, attribute, props):
    for tpe in props.values():
        if not isinstance(tpe, typedef) and not isinstance(tpe, NodeProxy):
            raise Exception(
                f"expected typedef or NodeProxy, got {type(tpe).__name__}: {props}"
            )


@with_constraints
@frozen
class struct(typedef):
    props: Dict[str, TypeNode] = field(
        validator=[validate_struct_props], factory=frozendict, converter=frozendict
    )
    additional_props: Optional[Union[bool, TypeNode]] = None
    _min: Optional[int] = constraint("minProperties")
    _max: Optional[int] = constraint("maxProperties")
    # _dependentRequired

    def additional(self, t: Union[bool, TypeNode]):
        return self.replace(additional_props=t)

    def compose(self, props: Dict[str, typedef]):
        new_props = dict(self.props)
        new_props.update(props)
        return self.replace(props=frozendict(new_props))

    def __getattr__(self, attr):
        try:
            return super().__getattr__(attr)
        except AttributeError:
            pass

        if attr in self.props:
            return self.props[attr]

        raise Exception(f'no prop named "{attr}" in type {self}')

    @property
    def type(self):
        return "object"

    @property
    def edges(self) -> List[Node]:
        return super().edges + list(self.props.values())

    @property
    def labeled_edges(self) -> Dict[str, str]:
        return {k: v.name for k, v in self.props.items()}

    def data(self, collector) -> dict:
        ret = super().data(collector)
        if self.additional_props is not None:
            ret["additional_props"] = (
                collector.index(self.additional_props)
                if isinstance(self.additional_props, Node)
                else self.additional_props
            )
        ret["properties"] = {k: collector.index(v) for k, v in ret.pop("props").items()}
        return ret


def any_object() -> struct:
    return struct().additional(True)


@with_constraints
@frozen
class array(typedef):
    of: TypeNode

    _min: Optional[int] = constraint("minItems")
    _max: Optional[int] = constraint("maxItems")
    _unique_items: Optional[bool] = constraint("uniqueItems")
    # _min_contains: Optional[int] = None
    # _max_contains: Optional[int] = None

    @property
    def edges(self) -> List[Node]:
        return super().edges + [self.of]

    @property
    def labeled_edges(self):
        return {"[items]": self.of.name}

    def data(self, collector) -> dict:
        ret = super().data(collector)
        ret["items"] = collector.index(ret.pop("of"))
        return ret


@frozen
class union(typedef):
    variants: List[TypeNode]

    @property
    def edges(self) -> List[Node]:
        return super().edges + self.variants

    def data(self, collector: Collector) -> dict:
        ret = super().data(collector)
        ret["anyOf"] = [collector.index(v) for v in ret.pop("variants")]


def ipv4() -> string:
    return string().format("ipv4")


def ipv6() -> string:
    return string().format("ipv6")


def ip() -> union:
    return union([ipv4(), ipv6()])


@frozen
class any(typedef):
    pass


@frozen
class func(typedef):
    inp: TypeNode
    out: TypeNode
    mat: Materializer

    # if not safe, output will be typechecked
    safe: bool = field(kw_only=True, default=True)

    rate_calls: bool = field(kw_only=True, default=False)
    rate_weight: Optional[int] = field(kw_only=True, default=None)

    def __attrs_post_init__(self):
        super().__attrs_post_init__()
        object.__setattr__(self, "runtime", self.mat.runtime)

    def rate(self, weight=None, calls=False):
        return self.replace(rate_weight=weight, rate_calls=calls)

    @property
    def edges(self) -> List[Node]:
        return super().edges + [self.inp, self.out, self.mat]

    @property
    def labeled_edges(self) -> Dict[str, str]:
        return {"[in]": self.inp.name, "[out]": self.out.name}

    @property
    def type(self) -> str:
        return "function"

    def data(self, collector) -> dict:
        ret = super().data(collector)
        inp = ret.pop("inp")
        if isinstance(inp, NodeProxy):
            inp = inp.get()
        if not isinstance(inp, struct):
            raise Exception(f"invalid input type, expected struct got {inp.name}")
        ret["input"] = collector.index(inp)
        ret["output"] = collector.index(ret.pop("out"))
        ret["materializer"] = collector.index(ret.pop("mat"))
        return ret

    # this is not function composition
    def compose(self, out: Dict[str, typedef]):
        if not isinstance(self.out, struct):
            raise Exception("Output required to be a struct.")
        return self.replace(out=self.out.compose(out))

    # def compose(self, other: "func") -> "func":
    #     assert self.out == other.inp
    #     # what if other == gen?
    #     return func(self, other, IdentityMat())

    # def __mul__(self, other: "func") -> "func":
    #     return self.compose(other)


def gen(out: typedef, mat: Materializer, **kwargs) -> func:
    return func(struct(), out, mat, **kwargs)


# single instance
def named(name: str, define: Callable[[], typedef]) -> TypeNode:
    defined = find(name)
    if defined is not None:
        return defined
    else:
        return define().named(name)


<<<<<<< HEAD
def visit_reversed(
    tpe: typedef, fn: Callable[[typedef], Any], visited: Set[str] = set()
):
    for node in tpe.edges:
        if isinstance(node, typedef):
            if node.name in visited:
                continue
            visited.add(node.name)
            visit_reversed(node, fn, visited)
            fn(node)
=======
def proxy(name: str) -> NodeProxy:
    return NodeProxy(TypegraphContext.get_active(), name)
>>>>>>> 3f698fa3
<|MERGE_RESOLUTION|>--- conflicted
+++ resolved
@@ -151,7 +151,6 @@
         types = self.graph.type_by_names
         # TODO compare types
         if name in types:
-            by = types[name]
             raise Exception(f"type name {name} already used")
         if name in reserved_types:
             raise Exception(f"type name {name} is a reserved type")
@@ -678,7 +677,10 @@
         return define().named(name)
 
 
-<<<<<<< HEAD
+def proxy(name: str) -> NodeProxy:
+    return NodeProxy(TypegraphContext.get_active(), name)
+
+
 def visit_reversed(
     tpe: typedef, fn: Callable[[typedef], Any], visited: Set[str] = set()
 ):
@@ -688,8 +690,4 @@
                 continue
             visited.add(node.name)
             visit_reversed(node, fn, visited)
-            fn(node)
-=======
-def proxy(name: str) -> NodeProxy:
-    return NodeProxy(TypegraphContext.get_active(), name)
->>>>>>> 3f698fa3
+            fn(node)