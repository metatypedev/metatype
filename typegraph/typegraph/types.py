--- conflicted
+++ resolved
@@ -583,7 +583,6 @@
         ret = super().data(collector)
         ret["anyOf"] = [collector.index(v) for v in ret.pop("variants")]
         return ret
-<<<<<<< HEAD
 
 
 @frozen
@@ -599,8 +598,6 @@
         ret = super().data(collector)
         ret["oneOf"] = [collector.index(v) for v in ret.pop("variants")]
         return ret
-=======
->>>>>>> 6e0b261b
 
 
 def ipv4() -> string:
