--- conflicted
+++ resolved
@@ -50,13 +50,8 @@
         raise Exception(f"Cannot create Policy from a {type(p).__name__}")
 
 
-<<<<<<< HEAD
-def allow_all(name: str = "__allow_all"):
+def public(name: str = "__public"):
     return Policy(PureFunMat("() => true")).named(name)
-=======
-def public(name: str = "__public"):
-    return Policy(FunMat("() => true")).named(name)
->>>>>>> 9bd396a2
 
 
 def jwt(role_name: str, field: str = "role"):
