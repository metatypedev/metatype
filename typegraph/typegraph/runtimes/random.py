--- conflicted
+++ resolved
@@ -8,11 +8,7 @@
 
 from attrs import field
 from attrs import frozen
-<<<<<<< HEAD
-from typegraph import Effect
-=======
 from typegraph import effects
->>>>>>> 3f698fa3
 from typegraph import utils
 from typegraph.effects import Effect
 from typegraph.runtimes.base import Materializer
@@ -95,8 +91,4 @@
 class RandomMat(Materializer):
     runtime: Runtime = field(factory=RandomRuntime)
     materializer_name: str = always("random")
-<<<<<<< HEAD
-    effect: Effect = field(kw_only=True, default=Effect.none())
-=======
-    effect: Effect = field(kw_only=True, default=effects.none())
->>>>>>> 3f698fa3
+    effect: Effect = field(kw_only=True, default=effects.none())