--- conflicted
+++ resolved
@@ -2,11 +2,7 @@
 
 from attrs import field
 from attrs import frozen
-<<<<<<< HEAD
-from typegraph import Effect
-=======
 from typegraph.effects import Effect
->>>>>>> 3f698fa3
 from typegraph.runtimes.base import Materializer
 from typegraph.runtimes.base import Runtime
 from typegraph.utils.attrs import always
