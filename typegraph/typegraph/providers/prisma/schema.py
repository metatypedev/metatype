# Copyright Metatype OÜ under the Elastic License 2.0 (ELv2). See LICENSE.md for usage.

<<<<<<< HEAD
from typing import List
from typing import Optional
from typing import Tuple
=======
from typing import Dict, Iterable, List, Optional, Tuple, Union
>>>>>>> 37ee7861

from attrs import evolve
from attrs import frozen
from typegraph import types as t
from typegraph.graph.typegraph import resolve_proxy
from typegraph.providers.prisma.relations import RelationshipRegister

# https://www.prisma.io/docs/reference/api-reference/prisma-schema-reference#model-fields
prisma_types = {
    "string": "String",
    "boolean": "Boolean",
    "integer": "Int",
    # 'BigInt'
    "number": "Float",
    # 'Decimal',
    "datetime": "DateTime",
    # 'Json',
    # 'Bytes'
}


def to_prisma_string(s: str) -> str:
    return f'"{repr(s)[1:-1]}"'


def to_prisma_list(lst: List[str]) -> str:
    return f"[{', '.join(lst)}]"


class PrismaField:
    name: str
    tpe: t.Type
    prisma_name: str
    prisma_type: Optional[str]
    tags: List[str]

    def __init__(self, name: str, tpe: t.Type):
        self.name = name
        self.tpe = tpe
        self.prisma_name = name
        self.prisma_type = None
        self.tags = []


def get_ids(tpe: t.struct) -> Tuple[str, ...]:
    return [
        k for k, v in tpe.props.items() if resolve_proxy(v).runtime_config.get("id")
    ]


@frozen
class SchemaField:
    name: str
    typ: str
    tags: List[str]
<<<<<<< HEAD
    fkeys: List["SchemaField"] = []  # foreign keys
    fkeys_unique: bool = False

    def build(self) -> str:
        return f"{self.name} {self.typ} {' '.join(self.tags)}"


@frozen
class FieldBuilder:
    spec: RelationshipRegister

    def additional_tags(self, typ: t.typedef) -> List[str]:
        tags = []
        if typ.runtime_config.get("id", False):
            tags.append("@id")
        if typ.runtime_config.get("unique", False):
            tags.append("@unique")
        if typ.runtime_config.get("auto", False):
            if typ.type == "integer":
                tags.append("@default(autoincrement())")
            elif typ.type == "string" and typ._format == "uuid":
                tags.append("@default(uuid())")
            else:
                raise Exception(f"'auto' tag not supported for type '{typ.type}'")
        return tags

    def get_type_ids(self, typ: t.struct) -> List[str]:
        return [
            k
            for k, ty in typ.props.items()
            if resolve_proxy(ty).runtime_config.get("id", False)
        ]

    def relation(
        self, field: str, typ: t.struct, rel_name: str
    ) -> [str, List[SchemaField]]:

        references = self.get_type_ids(typ)
        fields = [f"{field}{ref.title()}" for ref in references]

        fkeys = [
            evolve(self.build(ref, typ.props[ref], typ), tags=[], name=f)
            for f, ref in zip(fields, references)
        ]

        name = to_prisma_string(rel_name)
        fields = to_prisma_list(fields)
        references = to_prisma_list(references)

        tag = f"@relation(name: {name}, fields: {fields}, references: {references})"

        return [tag, fkeys]

    def build(self, field: str, typ: t.typedef, parent_type: t.struct) -> SchemaField:
        quant = ""
        if typ.type == "optional":
            quant = "?"
            typ = resolve_proxy(typ.of)
        if typ.type == "array":
            quant = "[]"
            typ = resolve_proxy(typ.of)

        # TODO: default value

        assert typ.type not in ["optional", "array"], "Nested quantifiers not supported"

        tags = []
        fkeys = []
        fkeys_unique = False

        if isinstance(typ, t.string):
            # TODO: enum? json?
            if typ._format == "uuid":
                tags.append("@db.Uuid")  # postgres only
            if typ._format == "date":
                name = "DateTime"
=======

    def __init__(self, entity: t.struct) -> None:
        self.name = entity.name
        self.entity = entity
        self.fields = {}
        self.tags = []
        for field_name, field_type in entity.props.items():
            f = PrismaField(field_name, field_type)
            if field_type.runtime_config.get("id", False):
                f.tags.append("@id")
            if field_type.runtime_config.get("auto", False):
                if isinstance(field_type, t.integer):
                    f.tags.append("@default(autoincrement())")
                elif isinstance(field_type, t.string) and field_type._format == "uuid":
                    f.tags.append("@default(uuid())")
                else:
                    raise Exception(
                        f"auto tag is not supported for type {field_type.type}"
                    )
            self.fields[field_name] = f

    def link(self, schema: "PrismaSchema"):
        for field_name, field in list(self.fields.items()):
            if isinstance(field.tpe, NodeProxy):
                field.tpe = field.tpe.get()

            that_entity = field.tpe

            from typegraph.providers.prisma.runtimes.prisma import PrismaRelation

            if PrismaRelation.check(that_entity):
                if not PrismaRelation.multi(that_entity):
                    for ref_field, ref_type in that_entity.inp.props.items():
                        ref_field = f"{field_name}{ref_field.title()}"
                        self.fields[ref_field] = PrismaField(ref_field, ref_type)

                # that_real_entity = resolve_entity_quantifier(that_entity.out)
                # that_model = schema.models[that_real_entity.node]

                # key = f"tg_{field_name}_{that_real_entity.node}"

                # if PrismaRelation.multi(that_entity):
                #     f = PrismaField(key, None)
                #     f.prisma_type = f"{self.entity.node}"
                #     these_keys = self.entity.ids().keys()
                #     those_keys = that_real_entity.ids().keys()
                #     f.tags.append(
                #         f'@relation(name: "{field_name}_{that_real_entity.node}", fields: [{", ".join(these_keys)}], references: [{", ".join(those_keys)}])'
                #     )
                #     that_model.fields[key] = f
                # elif PrismaRelation.optional(that_entity):
                #     pass
                # else:
                #     f = PrismaField(key, None)
                #     f.prisma_type = f"{self.entity.node}[]"
                #     f.tags.append(
                #         f'@relation(name: "{field_name}_{that_real_entity.node}")'
                #     )
                #     that_model.fields[key] = f


class PrismaSchema:
    models: Dict[str, PrismaModel]

    def __init__(self, models: Iterable[Union[t.struct, NodeProxy]]):
        self.models = {}
        for model in models:
            self.models[model.name] = PrismaModel(model)

    def build(self):
        for model in self.models.values():
            model.link(self)

        from typegraph.providers.prisma.runtimes.prisma import PrismaRelation

        for model in self.models.values():
            additional_fields = {}
            for field in model.fields.values():
                if PrismaRelation.check(field.tpe):
                    relation = field.tpe.mat.relation
                    owner_type = resolve_proxy(relation.owner_type)
                    if field.tpe.mat.owner:
                        if len(relation.ids) == 0:
                            relation.ids = get_ids(owner_type)
                        for key in relation.ids:
                            field_name = f"{field.name}{key.title()}"
                            field_type = owner_type.props[key]
                            additional_fields[field_name] = PrismaField(
                                field_name, field_type
                            )
            model.fields.update(additional_fields)

            for field in model.fields.values():
                resolve(self, model, field)

        schema = ""
        for model in self.models.values():
            schema += f"model {model.name} {{\n"

            for field in model.fields.values():
                schema += f"  {field.prisma_name} {field.prisma_type} {' '.join(field.tags)}\n"

            for tag in model.tags:
                schema += f"  {tag}\n"

            schema += "}\n\n"
        return schema


def resolve(schema: PrismaSchema, model: PrismaModel, f: PrismaField):
    if isinstance(f.tpe, NodeProxy):
        f.tpe = f.tpe.get()
        return resolve(schema, model, f)

    if isinstance(f.tpe, t.optional):
        nested = PrismaField(f.prisma_name, f.tpe.of)
        resolve(schema, model, nested)
        f.prisma_type = f"{nested.prisma_type}?"
        return

    type_name = f.tpe.type

    if isinstance(f.tpe, t.string) and f.tpe._format == "uuid":
        f.tags.append("@db.Uuid")
        f.prisma_type = "String"
        return

    if type_name in prisma_types:
        f.prisma_type = prisma_types[type_name]
        return

    if isinstance(f.tpe, t.struct):
        f.prisma_type = "Json"
        return

    from typegraph.providers.prisma.runtimes.prisma import PrismaRelation

    if PrismaRelation.check(f.tpe):
        from typegraph.providers.prisma.runtimes.prisma import Relation

        relation = f.tpe.mat.relation
        if isinstance(relation, Relation):
            if f.tpe.mat.owner:
                f.prisma_type = relation.owner_type.node
                fields = [f"{f.name}{key.title()}" for key in relation.ids]
                f.tags.append(
                    f'@relation(name: "{relation.relation}", fields: [{", ".join(fields)}], references: [{", ".join(relation.ids)}])'
                )
                if relation.cardinality == "one_to_one":
                    model.tags.append(f'@@unique({", ".join(fields)})')
>>>>>>> 37ee7861
            else:
                name = "String"

        elif isinstance(typ, t.boolean):
            name = "Boolean"

        elif isinstance(typ, t.integer):
            name = "Int"
        elif isinstance(typ, t.number):
            name = "Float"

        else:
            assert typ.type == "object", f"Type f'{typ.type}' not supported"
            name = typ.name

            proxy = self.spec.proxies[parent_type.name].get(field, None)
            assert proxy is not None, f"No proxy for '{parent_type.name}' at '{field}'"
            rel = self.spec.relations[proxy.link_name]

            if isinstance(proxy.get(), t.struct):
                # left side of the relation: the one that has the foreign key defined in
                assert quant == ""
                tag, fkeys = self.relation(field, typ, rel.name)
                tags.append(tag)
                fkeys = fkeys
                fkeys_unique = rel.cardinality.is_one_to_one()
            else:
                # right side of the relation
                tags.append(f"@relation(name: {to_prisma_string(rel.name)})")
            # TODO add additional fields for the foreign keys

        tags.extend(self.additional_tags(typ))

        return SchemaField(
            name=field,
            typ=f"{name}{quant}",
            tags=tags,
            fkeys=fkeys,
            fkeys_unique=fkeys_unique,
        )


def build_model(name: str, spec: RelationshipRegister) -> str:
    fields = []

    # struct
    s = spec.types[name]

    field_builder = FieldBuilder(spec)

    tags = []

    for key, typ in s.props.items():
        typ = resolve_proxy(typ)
        if typ.runtime is not None and typ.runtime != s.runtime:
            continue
        field = field_builder.build(key, typ, s)
        fields.append(field)
        fields.extend(field.fkeys)
        if field.fkeys_unique:
            tags.append(f"@@unique({', '.join((f.name for f in field.fkeys))})")

    # TODO support for multi-field ids and indexes -- to be defined as config on the struct!!

    ids = [field.name for field in fields if "@id" in field.tags]
    assert len(ids) > 0, f"No id field defined in '{name}'"

    if len(ids) > 1:
        # multi-field id
        # ? should require declaration on the struct??
        tags.append(f"@@id([{', '.join(ids)}]")
        for field in fields:
            field.tags.remove("@id")

    # TODO process other struct-level config

    formatted_fields = "".join((f"    {f.build()}\n" for f in fields))
    formatted_tags = "".join(f"    {t}\n" for t in tags)

    return f"""model {name} {{\n{formatted_fields}\n{formatted_tags}}}\n"""<|MERGE_RESOLUTION|>--- conflicted
+++ resolved
@@ -1,15 +1,9 @@
 # Copyright Metatype OÜ under the Elastic License 2.0 (ELv2). See LICENSE.md for usage.
 
-<<<<<<< HEAD
-from typing import List
-from typing import Optional
-from typing import Tuple
-=======
-from typing import Dict, Iterable, List, Optional, Tuple, Union
->>>>>>> 37ee7861
-
-from attrs import evolve
-from attrs import frozen
+from typing import List, Optional, Tuple
+
+from attrs import evolve, frozen
+
 from typegraph import types as t
 from typegraph.graph.typegraph import resolve_proxy
 from typegraph.providers.prisma.relations import RelationshipRegister
@@ -62,7 +56,6 @@
     name: str
     typ: str
     tags: List[str]
-<<<<<<< HEAD
     fkeys: List["SchemaField"] = []  # foreign keys
     fkeys_unique: bool = False
 
@@ -99,7 +92,6 @@
     def relation(
         self, field: str, typ: t.struct, rel_name: str
     ) -> [str, List[SchemaField]]:
-
         references = self.get_type_ids(typ)
         fields = [f"{field}{ref.title()}" for ref in references]
 
@@ -139,158 +131,6 @@
                 tags.append("@db.Uuid")  # postgres only
             if typ._format == "date":
                 name = "DateTime"
-=======
-
-    def __init__(self, entity: t.struct) -> None:
-        self.name = entity.name
-        self.entity = entity
-        self.fields = {}
-        self.tags = []
-        for field_name, field_type in entity.props.items():
-            f = PrismaField(field_name, field_type)
-            if field_type.runtime_config.get("id", False):
-                f.tags.append("@id")
-            if field_type.runtime_config.get("auto", False):
-                if isinstance(field_type, t.integer):
-                    f.tags.append("@default(autoincrement())")
-                elif isinstance(field_type, t.string) and field_type._format == "uuid":
-                    f.tags.append("@default(uuid())")
-                else:
-                    raise Exception(
-                        f"auto tag is not supported for type {field_type.type}"
-                    )
-            self.fields[field_name] = f
-
-    def link(self, schema: "PrismaSchema"):
-        for field_name, field in list(self.fields.items()):
-            if isinstance(field.tpe, NodeProxy):
-                field.tpe = field.tpe.get()
-
-            that_entity = field.tpe
-
-            from typegraph.providers.prisma.runtimes.prisma import PrismaRelation
-
-            if PrismaRelation.check(that_entity):
-                if not PrismaRelation.multi(that_entity):
-                    for ref_field, ref_type in that_entity.inp.props.items():
-                        ref_field = f"{field_name}{ref_field.title()}"
-                        self.fields[ref_field] = PrismaField(ref_field, ref_type)
-
-                # that_real_entity = resolve_entity_quantifier(that_entity.out)
-                # that_model = schema.models[that_real_entity.node]
-
-                # key = f"tg_{field_name}_{that_real_entity.node}"
-
-                # if PrismaRelation.multi(that_entity):
-                #     f = PrismaField(key, None)
-                #     f.prisma_type = f"{self.entity.node}"
-                #     these_keys = self.entity.ids().keys()
-                #     those_keys = that_real_entity.ids().keys()
-                #     f.tags.append(
-                #         f'@relation(name: "{field_name}_{that_real_entity.node}", fields: [{", ".join(these_keys)}], references: [{", ".join(those_keys)}])'
-                #     )
-                #     that_model.fields[key] = f
-                # elif PrismaRelation.optional(that_entity):
-                #     pass
-                # else:
-                #     f = PrismaField(key, None)
-                #     f.prisma_type = f"{self.entity.node}[]"
-                #     f.tags.append(
-                #         f'@relation(name: "{field_name}_{that_real_entity.node}")'
-                #     )
-                #     that_model.fields[key] = f
-
-
-class PrismaSchema:
-    models: Dict[str, PrismaModel]
-
-    def __init__(self, models: Iterable[Union[t.struct, NodeProxy]]):
-        self.models = {}
-        for model in models:
-            self.models[model.name] = PrismaModel(model)
-
-    def build(self):
-        for model in self.models.values():
-            model.link(self)
-
-        from typegraph.providers.prisma.runtimes.prisma import PrismaRelation
-
-        for model in self.models.values():
-            additional_fields = {}
-            for field in model.fields.values():
-                if PrismaRelation.check(field.tpe):
-                    relation = field.tpe.mat.relation
-                    owner_type = resolve_proxy(relation.owner_type)
-                    if field.tpe.mat.owner:
-                        if len(relation.ids) == 0:
-                            relation.ids = get_ids(owner_type)
-                        for key in relation.ids:
-                            field_name = f"{field.name}{key.title()}"
-                            field_type = owner_type.props[key]
-                            additional_fields[field_name] = PrismaField(
-                                field_name, field_type
-                            )
-            model.fields.update(additional_fields)
-
-            for field in model.fields.values():
-                resolve(self, model, field)
-
-        schema = ""
-        for model in self.models.values():
-            schema += f"model {model.name} {{\n"
-
-            for field in model.fields.values():
-                schema += f"  {field.prisma_name} {field.prisma_type} {' '.join(field.tags)}\n"
-
-            for tag in model.tags:
-                schema += f"  {tag}\n"
-
-            schema += "}\n\n"
-        return schema
-
-
-def resolve(schema: PrismaSchema, model: PrismaModel, f: PrismaField):
-    if isinstance(f.tpe, NodeProxy):
-        f.tpe = f.tpe.get()
-        return resolve(schema, model, f)
-
-    if isinstance(f.tpe, t.optional):
-        nested = PrismaField(f.prisma_name, f.tpe.of)
-        resolve(schema, model, nested)
-        f.prisma_type = f"{nested.prisma_type}?"
-        return
-
-    type_name = f.tpe.type
-
-    if isinstance(f.tpe, t.string) and f.tpe._format == "uuid":
-        f.tags.append("@db.Uuid")
-        f.prisma_type = "String"
-        return
-
-    if type_name in prisma_types:
-        f.prisma_type = prisma_types[type_name]
-        return
-
-    if isinstance(f.tpe, t.struct):
-        f.prisma_type = "Json"
-        return
-
-    from typegraph.providers.prisma.runtimes.prisma import PrismaRelation
-
-    if PrismaRelation.check(f.tpe):
-        from typegraph.providers.prisma.runtimes.prisma import Relation
-
-        relation = f.tpe.mat.relation
-        if isinstance(relation, Relation):
-            if f.tpe.mat.owner:
-                f.prisma_type = relation.owner_type.node
-                fields = [f"{f.name}{key.title()}" for key in relation.ids]
-                f.tags.append(
-                    f'@relation(name: "{relation.relation}", fields: [{", ".join(fields)}], references: [{", ".join(relation.ids)}])'
-                )
-                if relation.cardinality == "one_to_one":
-                    model.tags.append(f'@@unique({", ".join(fields)})')
->>>>>>> 37ee7861
             else:
                 name = "String"
 
