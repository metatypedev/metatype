# Copyright Metatype OÜ under the Elastic License 2.0 (ELv2). See LICENSE.md for usage.
<<<<<<< HEAD

from typing import Optional, Set
from typing import Union
=======
from typing import Optional, Union
>>>>>>> 009c803f

from attrs import frozen

from typegraph import t
<<<<<<< HEAD
from typegraph.graph.typegraph import find
from typegraph.graph.typegraph import resolve_proxy
from typegraph.providers.prisma.relations import Registry
from typegraph.providers.prisma.utils import resolve_entity_quantifier
=======
from typegraph.graph.typegraph import find, resolve_proxy
from typegraph.providers.prisma.relations import RelationshipRegister
from typegraph.providers.prisma.utils import (
    rename_with_idx,
    resolve_entity_quantifier,
    undo_optional,
)
>>>>>>> 009c803f


@frozen
class TypeGenerator:
    reg: Registry

    def get_input_type(
        self,
        tpe: t.struct,
        # set of relation names, indicates related models to skip
        skip: Set[str] = set(),
        update=False,
        name: Optional[str] = None,
    ) -> Union[t.typedef, t.NodeProxy]:
        proxy = find(name) if name is not None else None
        if proxy is not None:
            return proxy

        fields = {}
        if not isinstance(tpe, t.struct):
            raise Exception(f'expected a struct, got: "{type(tpe).__name__}"')

        for key, field_type in tpe.props.items():
            field_type = resolve_proxy(field_type)
            rel = self.reg.models[tpe.name].get(key)
            if rel is not None:
                if rel.name in skip:
                    continue
                nested = resolve_proxy(resolve_entity_quantifier(field_type))

                entries = {
                    "create": self.get_input_type(
                        nested, skip=skip | {rel.name}, name=f"Input{nested.name}Create"
                    ).optional(),
                    "connect": self.get_where_type(
                        nested, name=f"Input{nested.name}"
                    ).optional(),
                }
                side = rel.side_of(tpe.name) or rel.side_of_field(key)
                if side.is_right() and rel.right.cardinality.is_many():
                    entries["createMany"] = t.struct(
                        {"data": t.array(entries["create"].of)}
                    ).optional()

                fields[key] = t.struct(entries).optional()

            elif isinstance(field_type, t.func):
                raise Exception(f'Unsupported function field "{key}"')
            else:
                if update:
                    fields[key] = field_type.optional()
                else:  # create
                    if field_type.runtime_config.get("auto", False):
                        fields[key] = field_type.optional()
                    else:
                        fields[key] = field_type.replace()  # TODO clone

        if name is None:
            return t.struct(fields)
        else:
            return t.struct(fields).named(name)

    def get_out_type(
        self, tpe: t.typedef, name: Optional[str] = None
    ) -> Union[t.typedef, t.NodeProxy]:
        proxy = name and find(name)
        if proxy is not None:
            return proxy

        if isinstance(tpe, t.func):
            return self.get_out_type(tpe.out)

        if not isinstance(tpe, t.struct):
            return tpe
        ret = t.struct({k: self.get_out_type(v) for k, v in tpe.props.items()})
        if name is None:
            return ret
        else:
            return ret.named(name)

    def get_where_type(
        self, tpe: t.struct, skip_rel=False, name: Optional[str] = None
    ) -> t.struct:
        proxy = name and find(name)
        if proxy is not None:
            return proxy

        fields = {}

        for k, v in tpe.props.items():
            # not for this runtime
            v = resolve_proxy(v)
            if v.runtime is not None and v.runtime != tpe.runtime:
                continue

            nested = resolve_proxy(resolve_entity_quantifier(v))
            # relation
            if nested.type == "object":
                if skip_rel:
                    continue
                fields[k] = self.get_where_type(nested, skip_rel=True).optional()
                continue
            if isinstance(v, t.optional):
                v = v.of
            if isinstance(v, t.NodeProxy):
                v = v.get()
            fields[k] = v.optional()

        if name is None:
            return t.struct(fields)
        else:
            return t.struct(fields).named(name)

    def gen_any_type(self):
        base_any_type = rename_with_idx(
            t.union([t.integer(), t.float(), t.boolean(), t.string()]), "base_any_type"
        )
        return t.union([base_any_type, t.array(base_any_type)])

    # Example:
    # t.X() => t.either([t.X(), struct_equals, struct_startsWith, ...])
    def extend_terminal_nodes_props(self, tpe: t.struct) -> t.struct:
        any_type = self.gen_any_type()

        # node level
        term_list = [
            t.struct({"equals": any_type}),
            t.struct({"in": any_type}),  # t.array(any_type) ??
            t.struct({"notIn": any_type}),  # t.array(any_type) ??
            t.struct({"startsWith": t.string()}),
            t.struct({"endsWith": t.string()}),
            t.struct({"contains": t.string()}),
            t.struct({"gt": any_type}),
            t.struct({"lt": any_type}),
            t.struct({"gte": any_type}),
            t.struct({"lte": any_type}),
        ]

        # rename with a prefix
        for i in range(len(term_list)):
            term = term_list[i]
            # use the first key
            prefix = next(iter(term.props))
            term_list[i] = rename_with_idx(term, prefix)

        node_props = {}
        for k, v in tpe.props.items():
            term = t.either(term_list + [undo_optional(v)])
            not_node = rename_with_idx(t.struct({"not": term}), "not")
            node_props[k] = t.either([not_node, term]).optional()

        return t.struct(node_props)

    # Examples:
    # where: { name: { not: { equals: "John" } } }
    # where: { AND: [ { unique: { gt: 2 } }, { name: { startsWith: "P" }}]}
    # where: { NOT: { NOT: { name: { startsWith: "P" }} }}
    # where: { field1: 4, field2: {gt: 3}}
    def gen_query_where_expr(
        self, tpe: t.struct, exclude_extra_fields=False
    ) -> t.struct:
        tpe = self.get_where_type(tpe)
        extended_tpe = self.extend_terminal_nodes_props(tpe)
        extended_tpe = rename_with_idx(extended_tpe, "extended_tpe")

        # define the terminal expression
        temp_props = {k: v.optional() for k, v in extended_tpe.props.items()}
        intermediate = t.proxy("???")
        if not exclude_extra_fields:
            temp_props["AND"] = t.array(intermediate).optional()
            temp_props["OR"] = t.array(intermediate).optional()
            temp_props["NOT"] = intermediate.optional()

        # renaming helps to register the orphan struct
        new_tpe = rename_with_idx(t.struct(temp_props), "inner_where_node")

        # now mutate the reference
        # this will allow us to extend the query recursively
        intermediate.node = new_tpe.name

        return new_tpe

    # Examples:
    # having: { field: {sum : {equals: 5}} }
    # having: { string: {in: ["group1", "group2"]} }
    # having: { int: 5 }
    def gen_having_expr(self, tpe: t.struct, aggreg_def: t.struct) -> t.struct:
        tpe = self.extend_terminal_nodes_props(tpe)

        new_props = {}
        for k, v in tpe.props.items():
            new_v = rename_with_idx(undo_optional(v), "term")
            types = [
                rename_with_idx(t.struct({agg_key: new_v}), agg_key)
                for agg_key in aggreg_def.props.keys()
            ]
            types.append(new_v)
            new_props[k] = t.union(types).optional()

        # special case
        # _all or _count is not a field recognized by prisma engine at root level
        # I am guessing this is because we can still use _count on other fields
        # new_props["_all"] = self.extend_terminal_nodes_props(
        #     t.struct({"_count": t.integer()})
        # )

        intermediate = t.proxy("???")
        new_props["AND"] = t.array(intermediate).optional()
        new_props["OR"] = t.array(intermediate).optional()
        new_props["NOT"] = intermediate.optional()

        # renaming helps to register the orphan struct
        new_tpe = rename_with_idx(t.struct(new_props), "inner_having_node")
        intermediate.node = new_tpe.name

        return new_tpe

    # visit a terminal node and apply fn
    def deep_map(self, tpe: t.typedef, fn: callable) -> t.struct:
        if isinstance(tpe, t.array) or isinstance(tpe, t.optional):
            content = resolve_entity_quantifier(tpe)
            if isinstance(tpe, t.array):
                return t.array(self.deep_map(content, fn))
            else:
                return self.deep_map(content, fn).optional()

        if isinstance(tpe, t.struct):
            return t.struct({k: self.deep_map(v, fn) for k, v in tpe.props.items()})

        return fn(resolve_proxy(tpe))

    def promote_num_to_float(self, tpe: t.struct) -> t.struct:
        return self.deep_map(
            tpe, lambda term: t.float() if isinstance(term, t.number) else term
        )

    def add_nested_count(self, tpe: t.typedef, seen=set()) -> t.struct:
        tpe = resolve_proxy(tpe)
        new_props = {}
        countable = {}
        for k, v in tpe.props.items():
            # Note:
            # nested relations are not a represented as t.struct
            # we need to resolve the correct type first
            v = resolve_proxy(v)
            proxy = self.spec.proxies[tpe.name].get(k)
            relname = proxy.link_name if proxy is not None else None
            if relname is not None:
                if relname in seen:
                    continue
                if isinstance(v, t.array) or isinstance(v, t.optional):
                    # one to many (countable)
                    # Ex:
                    # "comments": db.link(t.array(g("Comment")), "postComment")
                    # node `v` can refer to a t.array or t.optional
                    nested = resolve_proxy(resolve_entity_quantifier(v))
                    new_nested = self.add_nested_count(nested, seen=seen | {relname})
                    assert isinstance(new_nested, t.struct)
                    if isinstance(v, t.array):
                        new_props[k] = t.array(new_nested)
                    else:
                        new_props[k] = new_nested.optional()
                    countable[k] = t.integer().optional()
                else:
                    # one to one
                    new_props[k] = v
            else:
                # simple type
                new_props[k] = v

        # only add _count to cols that are countable
        if len(countable) > 0:
            new_props["_count"] = t.struct(countable).optional()
        return t.struct(new_props)

    def generate_update_operation(self, terminal_node: t.typedef) -> t.struct:
        if isinstance(terminal_node, t.string):
            return t.struct({"set": t.string()})
        elif isinstance(terminal_node, t.boolean):
            return t.struct({"set": t.boolean()})
        elif isinstance(terminal_node, t.array):
            return t.struct({"set": terminal_node})
        elif isinstance(terminal_node, t.number):
            return t.union(
                [
                    rename_with_idx(t.struct({"set": terminal_node}), "set"),
                    rename_with_idx(t.struct({"multiply": terminal_node}), "multiply"),
                    rename_with_idx(
                        t.struct({"decrement": terminal_node}), "decrement"
                    ),
                    rename_with_idx(
                        t.struct({"increment": terminal_node}), "increment"
                    ),
                ]
            )
        # Note: t.struct is not a terminal node
        return None

    def get_update_data_type(self, tpe: t.typedef) -> t.struct:
        data = {}
        for k, v in tpe.props.items():
            new_v = self.generate_update_operation(v)
            if new_v is not None:
                data[k] = new_v.optional()
        return t.struct(data)

    def extract_number_types(self, tpe: t.struct) -> t.struct:
        fields = {}
        for key, value in tpe.props.items():
            if isinstance(value, t.number):
                fields[key] = value
        return t.struct(fields)

    def get_order_by_type(self, tpe: t.struct) -> t.struct:
        term_node_value = t.enum(["asc", "desc"]).optional()
        remap_struct = self.deep_map(tpe, lambda _: term_node_value).optional()
        return t.array(remap_struct)


def unsupported_cardinality(c: str):
    return Exception(f'Unsupported cardinality "{c}"')<|MERGE_RESOLUTION|>--- conflicted
+++ resolved
@@ -1,29 +1,17 @@
 # Copyright Metatype OÜ under the Elastic License 2.0 (ELv2). See LICENSE.md for usage.
-<<<<<<< HEAD
-
-from typing import Optional, Set
-from typing import Union
-=======
-from typing import Optional, Union
->>>>>>> 009c803f
+
+from typing import Optional, Set, Union
 
 from attrs import frozen
 
 from typegraph import t
-<<<<<<< HEAD
-from typegraph.graph.typegraph import find
-from typegraph.graph.typegraph import resolve_proxy
+from typegraph.graph.typegraph import find, resolve_proxy
 from typegraph.providers.prisma.relations import Registry
-from typegraph.providers.prisma.utils import resolve_entity_quantifier
-=======
-from typegraph.graph.typegraph import find, resolve_proxy
-from typegraph.providers.prisma.relations import RelationshipRegister
 from typegraph.providers.prisma.utils import (
     rename_with_idx,
     resolve_entity_quantifier,
     undo_optional,
 )
->>>>>>> 009c803f
 
 
 @frozen
