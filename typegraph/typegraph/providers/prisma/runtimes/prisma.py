--- conflicted
+++ resolved
@@ -1,30 +1,20 @@
 # Copyright Metatype OÜ under the Elastic License 2.0 (ELv2). See LICENSE.md for usage.
 
-<<<<<<< HEAD
-from typing import List
-=======
 from typing import List, Optional, Union
->>>>>>> 363f7920
-
-from attrs import frozen
+
+from attrs import field, frozen
 
 from typegraph import effects
 from typegraph import types as t
 from typegraph.effects import Effect
 from typegraph.graph.builder import Collector
-<<<<<<< HEAD
-from typegraph.graph.nodes import Node
-from typegraph.graph.typegraph import TypegraphContext
-from typegraph.providers.prisma.schema import build_model
-=======
 from typegraph.graph.nodes import Node, NodeProxy
 from typegraph.graph.typegraph import TypegraphContext
 from typegraph.providers.prisma.relations import LinkProxy
 from typegraph.providers.prisma.schema import RelationshipRegister, build_model
->>>>>>> 363f7920
 from typegraph.providers.prisma.type_generator import TypeGenerator
 from typegraph.runtimes.base import Materializer, Runtime
-from typegraph.utils.attrs import always, required
+from typegraph.utils.attrs import SKIP, always, required
 
 
 def comp_exp(tpe):
@@ -102,10 +92,46 @@
     return t.struct({"where": bool_exp(tpe)})
 
 
-<<<<<<< HEAD
-def unsupported_cardinality(c: str):
-    return Exception(f'Unsupported cardinality "{c}"')
-=======
+def get_name_generator(op_label: str, tpe: t.struct):
+    return lambda name: f"{tpe.name}{op_label}{name}"
+
+
+def promote_num_to_float(tpe: t.struct) -> t.struct:
+    return deep_map(tpe, lambda term: t.float() if isinstance(term, t.number) else term)
+
+
+def extract_number_types(tpe: t.struct) -> t.struct:
+    fields = {}
+    for key, value in tpe.props.items():
+        if isinstance(value, t.number):
+            fields[key] = value
+    return t.struct(fields)
+
+
+# apply fn to all terminal nodes
+def deep_map(tpe: t.typedef, fn: callable) -> t.struct:
+    if isinstance(tpe, t.NodeProxy):
+        return deep_map(tpe.get(), fn)
+
+    if isinstance(tpe, t.array) or isinstance(tpe, t.optional):
+        content = tpe.of
+        if isinstance(tpe, t.array):
+            return t.array(deep_map(content, fn))
+        else:
+            return deep_map(content, fn).optional()
+
+    if isinstance(tpe, t.struct):
+        return t.struct({k: deep_map(v, fn) for k, v in tpe.props.items()})
+
+    return fn(tpe)
+
+
+def get_order_by_type(tpe: t.struct) -> t.struct:
+    term_node_value = t.enum(["asc", "desc"]).optional()
+    remap_struct = deep_map(tpe, lambda _: term_node_value).optional()
+    return t.array(remap_struct)
+
+
 @frozen
 class PrismaOperationMat(Materializer):
     runtime: "PrismaRuntime"
@@ -150,7 +176,6 @@
     Models must have an ID field specified by the `"id"` config.
 
     Here is the list of all the available configs for model fields:
->>>>>>> 363f7920
 
     | Config | Effect |
     |---|---|
@@ -158,83 +183,6 @@
     | `auto` | the value of this field can be auto generated; supported for `t.integer()` (auto-increment) and `t.uuid()` |
     | `unique` | make this field unique among all instances of the model |
 
-<<<<<<< HEAD
-# def get_inp_type(tpe: t.Type) -> t.Type:
-#     if isinstance(tpe, t.func):
-#         raise Exception("Invalid type")
-
-#     if not isinstance(tpe, t.struct):
-#         return tpe
-
-#     return t.struct(
-#         {k: get_inp_type(v) for k, v in tpe.of.items() if not isinstance(v, t.func)}
-#     )
-
-
-# def get_update_inp_type(tpe: t.Type) -> t.Type:
-#     if isinstance(tpe, t.func):
-#         raise Exception("Invalid type")
-
-#     if not isinstance(tpe, t.struct):
-#         return tpe
-
-#     return t.struct(
-#         {
-#             k: get_inp_type(v).optional()
-#             for k, v in tpe.of.items()
-#             if not isinstance(v, t.func)
-#         }
-#     )
-
-
-def get_name_generator(op_label: str, tpe: t.struct):
-    return lambda name: f"{tpe.name}{op_label}{name}"
-
-
-def promote_num_to_float(tpe: t.struct) -> t.struct:
-    return deep_map(tpe, lambda term: t.float() if isinstance(term, t.number) else term)
-
-
-def extract_number_types(tpe: t.struct) -> t.struct:
-    fields = {}
-    for key, value in tpe.props.items():
-        if isinstance(value, t.number):
-            fields[key] = value
-    return t.struct(fields)
-
-
-# apply fn to all terminal nodes
-def deep_map(tpe: t.typedef, fn: callable) -> t.struct:
-    if isinstance(tpe, t.NodeProxy):
-        return deep_map(tpe.get(), fn)
-
-    if isinstance(tpe, t.array) or isinstance(tpe, t.optional):
-        content = tpe.of
-        if isinstance(tpe, t.array):
-            return t.array(deep_map(content, fn))
-        else:
-            return deep_map(content, fn).optional()
-
-    if isinstance(tpe, t.struct):
-        return t.struct({k: deep_map(v, fn) for k, v in tpe.props.items()})
-
-    return fn(tpe)
-
-
-def get_order_by_type(tpe: t.struct) -> t.struct:
-    term_node_value = t.enum(["asc", "desc"]).optional()
-    remap_struct = deep_map(tpe, lambda _: term_node_value).optional()
-    return t.array(remap_struct)
-
-
-@frozen
-class PrismaOperationMat(Materializer):
-    runtime: "PrismaRuntime"
-    table: str
-    operation: str
-    materializer_name: str = always("prisma_operation")
-    effect: Effect = required()
-=======
     ### Relationships
 
     The `PrismaRuntime` supports two kinds of relationship between models.
@@ -252,7 +200,6 @@
     of `PrismaRuntime`.
 
     Example:
->>>>>>> 363f7920
 
     ```python
     runtime = PrismaRuntime("example", "POSTGRES")
@@ -398,8 +345,7 @@
             PrismaOperationMat(self, query, "executeRaw", effect=effect),
         )
 
-<<<<<<< HEAD
-    def find_unique(self, tpe: t.struct) -> t.func:
+    def find_unique(self, tpe: Union[t.struct, t.NodeProxy]) -> t.func:
         self.__manage(tpe)
         typegen = self.__typegen
         _pref = get_name_generator("Unique", tpe)
@@ -416,7 +362,7 @@
             PrismaOperationMat(self, tpe.name, "findUnique", effect=effects.none()),
         )
 
-    def find_many(self, tpe: t.struct) -> t.func:
+    def find_many(self, tpe: Union[t.struct, t.NodeProxy]) -> t.func:
         self.__manage(tpe)
         typegen = self.__typegen
         _pref = get_name_generator("Many", tpe)
@@ -426,27 +372,10 @@
         # count_ouptut = typegen.get_out_type(tpe)
         # IDEA : t.union([array_output, count_output])
         # output = either(array_output, count_output)
-=======
-    def find_unique(self, tpe: Union[t.struct, t.NodeProxy]) -> t.func:
-        self.__manage(tpe)
-        typegen = self.__typegen
-        return t.func(
-            t.struct(
-                {"where": typegen.get_where_type(tpe).named(f"{tpe.name}WhereUnique")}
-            ),
-            typegen.get_out_type(tpe).named(f"{tpe.name}UniqueOutput").optional(),
-            PrismaOperationMat(self, tpe.name, "findUnique", effect=effects.none()),
-        )
-
-    def find_many(self, tpe: Union[t.struct, t.NodeProxy]) -> t.func:
-        self.__manage(tpe)
-        typegen = self.__typegen
->>>>>>> 363f7920
         return t.func(
             t.struct(
                 {
                     "where": typegen.get_where_type(tpe)
-<<<<<<< HEAD
                     .named(_pref("Where"))
                     .optional(),
                     "orderBy": get_order_by_type(tpe)
@@ -463,7 +392,7 @@
             PrismaOperationMat(self, tpe.name, "findMany", effect=effects.none()),
         )
 
-    def aggregate(self, tpe: t.struct) -> t.func:
+    def aggregate(self, tpe: Union[t.struct, t.NodeProxy]) -> t.func:
         self.__manage(tpe)
         typegen = self.__typegen
         _pref = get_name_generator("Aggregate", tpe)
@@ -492,7 +421,7 @@
             PrismaOperationMat(self, tpe.name, "aggregate", effect=effects.none()),
         )
 
-    def group_by(self, tpe: t.struct) -> t.func:
+    def group_by(self, tpe: Union[t.struct, t.NodeProxy]) -> t.func:
         self.__manage(tpe)
         typegen = self.__typegen
         _pref = get_name_generator("GroupBy", tpe)
@@ -539,7 +468,7 @@
             PrismaOperationMat(self, tpe.name, "groupBy", effect=effects.none()),
         )
 
-    def create(self, tpe: t.struct) -> t.func:
+    def create(self, tpe: Union[t.struct, t.NodeProxy]) -> t.func:
         self.__manage(tpe)
         typegen = self.__typegen
         _pref = get_name_generator("Create", tpe)
@@ -553,48 +482,13 @@
             PrismaOperationMat(self, tpe.name, "createOne", effect=effects.create()),
         )
 
-    def update(self, tpe: t.struct) -> t.func:
-        self.__manage(tpe)
-        typegen = self.__typegen
-        _pref = get_name_generator("Update", tpe)
-=======
-                    .named(f"{tpe.name}Where")
-                    .optional()
-                }
-            ),
-            t.array(typegen.get_out_type(tpe).named(f"{tpe.name}Output")),
-            PrismaOperationMat(self, tpe.name, "findMany", effect=effects.none()),
-        )
-
-    def create(self, tpe: Union[t.struct, t.NodeProxy]) -> t.func:
-        self.__manage(tpe)
-        typegen = self.__typegen
-        return t.func(
-            t.struct(
-                {
-                    "data": typegen.get_input_type(tpe).named(f"{tpe.name}CreateInput"),
-                }
-            ),
-            typegen.get_out_type(tpe).named(f"{tpe.name}CreateOutput"),
-            PrismaOperationMat(self, tpe.name, "createOne", effect=effects.create()),
-        )
-
     def update(self, tpe: Union[t.struct, t.NodeProxy]) -> t.func:
         self.__manage(tpe)
         typegen = self.__typegen
->>>>>>> 363f7920
         return t.func(
             t.struct(
                 {
                     "data": typegen.get_input_type(tpe, update=True).named(
-<<<<<<< HEAD
-                        _pref("Input")
-                    ),
-                    "where": typegen.get_where_type(tpe).named(_pref("OneWhere")),
-                }
-            ),
-            typegen.get_out_type(tpe).named(_pref("Output")),
-=======
                         f"{tpe.name}UpdateInput"
                     ),
                     "where": typegen.get_where_type(tpe).named(
@@ -603,14 +497,12 @@
                 }
             ),
             typegen.get_out_type(tpe).named(f"{tpe.name}UpdateOutput"),
->>>>>>> 363f7920
             PrismaOperationMat(
                 self, tpe.name, "updateOne", effect=effects.update(True)
             ),
         )
 
-<<<<<<< HEAD
-    def delete(self, tpe: t.struct) -> t.func:
+    def delete(self, tpe: Union[t.struct, t.NodeProxy]) -> t.func:
         self.__manage(tpe)
         typegen = self.__typegen
         _pref = get_name_generator("Delete", tpe)
@@ -622,21 +514,7 @@
             PrismaOperationMat(self, tpe.name, "deleteOne", effect=effects.delete()),
         )
 
-    def delete_many(self, tpe: t.struct) -> t.func:
-=======
-    def delete(self, tpe: Union[t.struct, t.NodeProxy]) -> t.func:
-        self.__manage(tpe)
-        typegen = self.__typegen
-        return t.func(
-            t.struct(
-                {"where": typegen.get_where_type(tpe).named(f"{tpe.name}DeleteInput")},
-            ),
-            typegen.get_out_type(tpe).named(f"{tpe.name}DeleteOutput"),
-            PrismaOperationMat(self, tpe.name, "deleteOne", effect=effects.delete()),
-        )
-
     def delete_many(self, tpe: Union[t.struct, t.NodeProxy]) -> t.func:
->>>>>>> 363f7920
         self.__manage(tpe)
         typegen = self.__typegen
         return t.func(
@@ -674,11 +552,7 @@
         return super().edges + list(self.spec.types.values())
 
     def insert_one(self, tpe):
-<<<<<<< HEAD
-        return self.create(tpe)
-=======
         return self.gen_create(tpe)
->>>>>>> 363f7920
 
 
 @frozen
