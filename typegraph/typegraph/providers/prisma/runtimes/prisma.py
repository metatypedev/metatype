# Copyright Metatype OÜ under the Elastic License 2.0 (ELv2). See LICENSE.md for usage.

from collections import defaultdict
from typing import DefaultDict
from typing import Dict
from typing import List
from typing import Optional
from typing import Union

from attrs import field
from attrs import frozen
from typegraph import effects
from typegraph import types as t
from typegraph.effects import Effect
from typegraph.graph.builder import Collector
from typegraph.graph.nodes import Node
from typegraph.graph.typegraph import TypegraphContext
from typegraph.providers.prisma.relations import RawLinkItem
from typegraph.providers.prisma.relations import Relation
from typegraph.providers.prisma.schema import PrismaSchema
from typegraph.providers.prisma.schema import SourceOfTruth, build_model
from typegraph.providers.prisma.type_generator import TypeGenerator
from typegraph.providers.prisma.utils import resolve_entity_quantifier
from typegraph.runtimes.base import Effect
from typegraph.runtimes.base import Materializer
from typegraph.runtimes.base import Runtime
from typegraph.utils.attrs import always
from typegraph.utils.attrs import required
from typegraph.utils.attrs import SKIP


def comp_exp(tpe):
    name = f"bool_exp_{tpe.name}"
    return t.struct(
        {
            "_eq": t.proxy(name),
            "_gt": t.proxy(name),
            "_gte": t.proxy(name),
            "_in": t.array(t.proxy(name)),
            "_is_null": t.boolean(),
            "_lt": t.proxy(name),
            "_lte": t.proxy(name),
            "_neq": t.proxy(name),
            "_nin": t.array(t.proxy(name)),
        }
    ).named(name)


def bool_exp(tpe: t.struct):
    name = f"bool_exp_{tpe.name}"
    g = TypegraphContext.get_active()
    return t.struct(
        {
            "_and": t.array(g(name)),
            "_not": g(name),
            "_or": t.array(g(name)),
        }
    ).named(name)


def sql_select(tpe: t.struct):
    cols = tpe.props.keys()

    return t.struct(
        {
            "distinct_on": t.array(t.enum(cols)).named(f"sql_distinct_on_{tpe.name}"),
            "limit": t.unsigned_integer(),
            "offset": t.unsigned_integer(),
            "order_by": t.array(t.tuple([t.enum(cols), t.string()])).named(
                f"sql_order_by_{tpe.name}"
            ),
            "where": bool_exp(tpe).optional(),
        }
    )


def sql_insert(tpe: t.struct):
    return t.struct(
        {
            "objects": t.array(
                t.struct(
                    {
                        field_name: field_type
                        for field_name, field_type in tpe.props.items()
                    }
                )
            ),
        }
    )


def sql_update(tpe: t.struct):
    return t.struct(
        {
            "_set": t.struct(
                {field_name: field_type for field_name, field_type in tpe.props.items()}
            ),
            "where": bool_exp(tpe),
        }
    )


def sql_delete(tpe: t.struct):
    return t.struct({"where": bool_exp(tpe)})


@frozen
class PrismaOperationMat(Materializer):
    runtime: "PrismaRuntime"
    table: str
    operation: str
    materializer_name: str = always("prisma_operation")
    effect: Effect = required()
<<<<<<< HEAD
=======


@frozen
class PrismaRelation(Materializer):
    runtime: "PrismaRuntime"
    materializer_name: str = always("prisma_relation")
    relation: "Relation" = field(metadata={SKIP: True})
    owner: bool = field(metadata={SKIP: True})
    effect: Effect = always(effects.none())

    @classmethod
    def check(cls, tpe: t.typedef):
        return (
            isinstance(tpe, t.func) and tpe.mat.materializer_name == "prisma_relation"
        )

    @classmethod
    def multi(cls, tpe: t.typedef):
        return isinstance(tpe.out, t.array)

    @classmethod
    def optional(cls, tpe: t.typedef):
        return isinstance(tpe.out, t.optional)


def unsupported_cardinality(c: str):
    return Exception(f'Unsupported cardinality "{c}"')


class Relation:
    runtime: "PrismaRuntime"
    owner_type: t.Type
    owned_type: t.Type
    relation: str  # TODO: name
    cardinality: str
    ids: Tuple[str, ...]

    def __init__(
        self, runtime: "PrismaRuntime", owner: t.Type, owned: t.Type, cardinality: str
    ):
        self.runtime = runtime
        self.owner_type = owner
        self.owned_type = owned
        self.relation = f"link_{owner.name}_{owned.name}"
        self.cardinality = cardinality
        self.ids = ()

    def named(self, name: str):
        self.relation = name
        return self

    def on(self, *owner_fields: str):
        self.ids = owner_fields
        return self

    def owner(self):
        return t.gen(
            self.owner_type, PrismaRelation(self.runtime, relation=self, owner=True)
        )

    def owned(self):
        if self.cardinality == "one_to_many":
            target = t.array(self.owned_type)
        elif self.cardinality == "one_to_one":
            target = t.optional(self.owned_type)
        else:
            raise unsupported_cardinality(self.cardinality)
        return t.gen(
            target,
            PrismaRelation(self.runtime, relation=self, owner=False),
        )
>>>>>>> 3f698fa3


# def get_inp_type(tpe: t.Type) -> t.Type:
#     if isinstance(tpe, t.func):
#         raise Exception("Invalid type")

#     if not isinstance(tpe, t.struct):
#         return tpe

#     return t.struct(
#         {k: get_inp_type(v) for k, v in tpe.of.items() if not isinstance(v, t.func)}
#     )


# def get_update_inp_type(tpe: t.Type) -> t.Type:
#     if isinstance(tpe, t.func):
#         raise Exception("Invalid type")

#     if not isinstance(tpe, t.struct):
#         return tpe

#     return t.struct(
#         {
#             k: get_inp_type(v).optional()
#             for k, v in tpe.of.items()
#             if not isinstance(v, t.func)
#         }
#     )

# https://github.com/prisma/prisma-engines/tree/main/query-engine/connector-test-kit-rs/query-engine-tests/tests/queries
@frozen
class PrismaRuntime(Runtime):
    name: str
    connection_string_secret: str
    runtime_name: str = always("prisma")
    links: DefaultDict[str, List[RawLinkItem]] = field(
        init=False, factory=lambda: defaultdict(list), hash=False, metadata={SKIP: True}
    )
    spec: SourceOfTruth = field(init=False, hash=False, metadata={SKIP: True})

    def __attrs_post_init__(self):
        object.__setattr__(self, "spec", SourceOfTruth(self))

    # auto = {None: {t.uuid(): "auto"}}

    # No need to send this with the typegraph
    #
    # def get_type_config(self, tpe: t.typedef) -> dict:
    #     base = tpe.runtime_config
    #     config = dict()

    #     # primary key
    #     if "id" in base and base["id"]:
    #         config["id"] = True

    #     # auto generate: auto-increment (integer), random (uuid)
    #     if "auto" in base and base["auto"]:
    #         if isinstance(tpe, t.integer) or (isinstance(tpe, t.string) and tpe.format == "uuid"):
    #             config["auto"] = True

    #     return config

<<<<<<< HEAD
    def link(
        self, typ: t.TypeNode, name: str, field: Optional[str] = None
    ) -> t.TypeNode:
        self.links[name].append(RawLinkItem(typ=typ, field=field))
        return typ

    @property
    def typegen(self):
        return TypeGenerator(spec=self.spec)

=======
>>>>>>> 3f698fa3
    def queryRaw(self, query: str, *, effect: Effect) -> t.func:
        return t.func(
            t.struct(
                {
                    "parameters": t.json(),
                }
            ).named("QueryRawInp"),
            t.array(t.json()),
            PrismaOperationMat(self, query, "queryRaw", effect=effect),
        )

    def executeRaw(self, query: str, *, effect: Effect) -> t.func:
        return t.func(
            t.struct(
                {
                    "parameters": t.json().optional().default("[]"),
                }
            ).named(f"ExecuteRawInp_{TypegraphContext.get_active().next_type_id()}"),
            t.integer(),
            PrismaOperationMat(self, query, "executeRaw", effect=effect),
        )

    def find_unique(self, tpe: Union[t.struct, t.NodeProxy]) -> t.func:
        self.__manage(tpe)
        typegen = self.typegen
        return t.func(
<<<<<<< HEAD
            t.struct(
                {"where": typegen.get_where_type(tpe).named(f"{tpe.name}WhereUnique")}
            ),
            typegen.get_out_type(tpe).named(f"{tpe.name}UniqueOutput").optional(),
            PrismaOperationMat(self, tpe.name, "findUnique", effect=Effect.none()),
=======
            t.struct({"where": get_where_type(tpe).named(f"{tpe.name}WhereUnique")}),
            get_out_type(tpe).named(f"{tpe.name}UniqueOutput").optional(),
            PrismaOperationMat(self, tpe.name, "findUnique", effect=effects.none()),
>>>>>>> 3f698fa3
        )

    def find_many(self, tpe: Union[t.struct, t.NodeProxy]) -> t.func:
        self.__manage(tpe)
        typegen = self.typegen
        return t.func(
            t.struct(
                {
                    "where": typegen.get_where_type(tpe)
                    .named(f"{tpe.name}Where")
                    .optional()
                }
            ),
<<<<<<< HEAD
            t.array(typegen.get_out_type(tpe).named(f"{tpe.name}Output")),
            PrismaOperationMat(self, tpe.name, "findMany", effect=Effect.none()),
=======
            t.array(get_out_type(tpe).named(f"{tpe.name}Output")),
            PrismaOperationMat(self, tpe.name, "findMany", effect=effects.none()),
>>>>>>> 3f698fa3
        )

    def create(self, tpe: Union[t.struct, t.NodeProxy]) -> t.func:
        self.__manage(tpe)
        typegen = self.typegen
        return t.func(
            t.struct(
                {
                    "data": typegen.get_input_type(tpe).named(f"{tpe.name}CreateInput"),
                }
            ),
<<<<<<< HEAD
            typegen.get_out_type(tpe).named(f"{tpe.name}CreateOutput"),
            PrismaOperationMat(self, tpe.name, "createOne", effect=Effect.create()),
=======
            get_out_type(tpe).named(f"{tpe.name}CreateOutput"),
            PrismaOperationMat(self, tpe.name, "createOne", effect=effects.create()),
>>>>>>> 3f698fa3
        )

    def update(self, tpe: Union[t.struct, t.NodeProxy]) -> t.func:
        self.__manage(tpe)
        typegen = self.typegen
        return t.func(
            t.struct(
                {
                    "data": typegen.get_input_type(tpe, update=True).named(
                        f"{tpe.name}UpdateInput"
                    ),
                    "where": typegen.get_where_type(tpe).named(
                        f"{tpe.name}UpdateOneWhere"
                    ),
                }
            ),
<<<<<<< HEAD
            typegen.get_out_type(tpe).named(f"{tpe.name}UpdateOutput"),
            PrismaOperationMat(self, tpe.name, "updateOne", effect=Effect.update(True)),
=======
            get_out_type(tpe).named(f"{tpe.name}UpdateOutput"),
            PrismaOperationMat(
                self, tpe.name, "updateOne", effect=effects.update(True)
            ),
>>>>>>> 3f698fa3
        )

    def delete(self, tpe: Union[t.struct, t.NodeProxy]) -> t.func:
        self.__manage(tpe)
        typegen = self.typegen
        return t.func(
            t.struct(
                {"where": typegen.get_where_type(tpe).named(f"{tpe.name}DeleteInput")},
            ),
<<<<<<< HEAD
            typegen.get_out_type(tpe).named(f"{tpe.name}DeleteOutput"),
            PrismaOperationMat(self, tpe.name, "deleteOne", effect=Effect.delete()),
=======
            get_out_type(tpe).named(f"{tpe.name}DeleteOutput"),
            PrismaOperationMat(self, tpe.name, "deleteOne", effect=effects.delete()),
>>>>>>> 3f698fa3
        )

    def delete_many(self, tpe: Union[t.struct, t.NodeProxy]) -> t.func:
        self.__manage(tpe)
        typegen = self.typegen
        return t.func(
            t.struct(
                {
                    "where": typegen.get_where_type(tpe).named(
                        f"{tpe.name}DeleteManyWhereInput"
                    ),
                }
            ),
            t.struct({"count": t.integer()}).named(f"{tpe.name}BatchDeletePayload"),
<<<<<<< HEAD
            PrismaOperationMat(self, tpe.name, "deleteMany", effect=Effect.delete()),
        )

    def __manage(self, tpe):
        # if tpe.name in self.managed_types:
        #     return

        # if isinstance(tpe, t.NodeProxy):
        #     tg = TypegraphContext.get_active()
        #     if tg is None:
        #         raise Exception("No typegraph context")
        #     tpe = tpe.get()
        # if not isinstance(tpe, t.struct):
        #     raise Exception("cannot manage non struct types")

        # ids = [
        #     k
        #     for k, v in tpe.props.items()
        #     if isinstance(v, t.typedef)
        #     and not isinstance(v, t.optional)
        #     and v.runtime_config.get("id", False)
        # ]

        # if len(ids) == 0:
        #     non_null_fields = [
        #         k
        #         for k, v in tpe.props.items()
        #         if isinstance(v, t.typedef) and not isinstance(v, t.optional)
        #     ]
        #     raise Exception(
        #         f'{tpe.name} must have at least an id among {",".join(non_null_fields)}'
        #     )

        self.spec.manage(tpe.name)

        # self.managed_types[tpe.name] = tpe.within(self)

        # for rel_name, rel in self.__find_relations(tpe).items():
        #     self.relationships[rel_name] = rel
        #     for typ in rel.types:
        #         self.__manage(typ)

    # return the relations that involve the type
    def __find_relations(self, tpe: t.struct) -> Dict[str, Relation]:
        rels = {}
        for name, link in self.links.items():
            found = next(
                (i for i in link if resolve_entity_quantifier(i.tpe).name == tpe.name),
                None,
=======
            PrismaOperationMat(self, tpe.name, "deleteMany", effect=effects.delete()),
        )

    def gen(self, ops: Dict[str, Tuple[t.Type, str, Policy]]) -> Dict[str, t.func]:
        ret = {}
        for name, op in ops.items():
            tpe, op, policy = op

            if op == "findUnique":
                ret[name] = self.gen_find_unique(tpe).add_policy(policy)
            elif op == "findMany":
                ret[name] = self.gen_find_many(tpe).add_policy(policy)
            elif op == "create":
                ret[name] = self.gen_create(tpe).add_policy(policy)
            elif op == "update":
                ret[name] = self.gen_update(tpe).add_policy(policy)
            elif op == "delete":
                ret[name] = self.gen_delete(tpe).add_policy(policy)
            elif op == "deleteMany":
                ret[name] = self.gen_delete_many(tpe).add_policy(policy)
            else:
                raise Exception(f'Operation not supported: "{op}"')
        # raise Exception(f'ret: {ret}')
        return ret

    def manage(self, tpe):
        if not isinstance(tpe, t.struct):
            raise Exception("cannot manage non struct")

        # what about NodeProxy?
        ids = [
            k
            for k, v in tpe.props.items()
            if isinstance(v, t.typedef)
            and not isinstance(v, t.optional)
            and v.runtime_config.get("id", False)
        ]

        if len(ids) == 0:
            non_null_fields = [
                k
                for k, v in tpe.props.items()
                if isinstance(v, t.typedef) and not isinstance(v, t.optional)
            ]
            raise Exception(
                f'{tpe.name} must have at least an id among {",".join(non_null_fields)}'
>>>>>>> 3f698fa3
            )
            if found is None:
                continue
            rels[name] = Relation.from_link(name, link)

        # TODO: handle implicit relationship definitions

        # TODO check that all relationships have be defined
        # for prop_name, prop_type in tpe.props.items():
        #     prop_type = resolve_proxy(tpe)
        #     if prop_type.runtime is not None and prop_type.runtime != self:
        #         continue
        #     if isinstance(prop_type, t.struct):
        #         # `prop_type`: owner
        #         found = next((rel for rel in rels.values() if rel.owner_type.name == prop_type.name and rel.owner_field == prop_name))

        return rels

    def datamodel(self):
        models = [build_model(ty, self.spec) for ty in self.spec.types]
        return "\n\n".join(models)
        # return PrismaSchema(self.managed_types.values()).build()

    def data(self, collector: Collector) -> dict:
        data = super().data(collector)
        data["data"].update(
            datamodel=self.datamodel(),
            connection_string_secret=self.connection_string_secret,
            models=[collector.index(tp) for tp in self.spec.types.values()],
        )
        return data

    @property
    def edges(self) -> List[Node]:
        return super().edges + list(self.spec.types.values())


@frozen
class PrismaMigrationRuntime(Runtime):
    runtime_name: str = always("prisma_migration")


@frozen
class PrismaApplyMat(Materializer):
    runtime: Runtime = PrismaMigrationRuntime()
    materializer_name: str = always("apply")
<<<<<<< HEAD
    effect: Effect = always(Effect.upsert())
=======
    effect: Effect = always(effects.upsert())
>>>>>>> 3f698fa3


@frozen
class PrismaDeployMat(Materializer):
    runtime: Runtime = PrismaMigrationRuntime()
    materializer_name: str = always("deploy")
<<<<<<< HEAD
    effect: Effect = always(Effect.upsert())
=======
    effect: Effect = always(effects.upsert())
>>>>>>> 3f698fa3


@frozen
class PrismaCreateMat(Materializer):
    runtime: Runtime = PrismaMigrationRuntime()
    materializer_name: str = always("create")
<<<<<<< HEAD
    effect: Effect = always(Effect.create())
=======
    effect: Effect = always(effects.create())
>>>>>>> 3f698fa3


@frozen
class PrismaDiffMat(Materializer):
    runtime: Runtime = PrismaMigrationRuntime()
    materializer_name: str = always("diff")
<<<<<<< HEAD
    effect: Effect = always(Effect.none())
=======
    effect: Effect = always(effects.none())
>>>>>>> 3f698fa3
<|MERGE_RESOLUTION|>--- conflicted
+++ resolved
@@ -17,11 +17,10 @@
 from typegraph.graph.typegraph import TypegraphContext
 from typegraph.providers.prisma.relations import RawLinkItem
 from typegraph.providers.prisma.relations import Relation
-from typegraph.providers.prisma.schema import PrismaSchema
-from typegraph.providers.prisma.schema import SourceOfTruth, build_model
+from typegraph.providers.prisma.schema import build_model
+from typegraph.providers.prisma.schema import SourceOfTruth
 from typegraph.providers.prisma.type_generator import TypeGenerator
 from typegraph.providers.prisma.utils import resolve_entity_quantifier
-from typegraph.runtimes.base import Effect
 from typegraph.runtimes.base import Materializer
 from typegraph.runtimes.base import Runtime
 from typegraph.utils.attrs import always
@@ -111,80 +110,6 @@
     operation: str
     materializer_name: str = always("prisma_operation")
     effect: Effect = required()
-<<<<<<< HEAD
-=======
-
-
-@frozen
-class PrismaRelation(Materializer):
-    runtime: "PrismaRuntime"
-    materializer_name: str = always("prisma_relation")
-    relation: "Relation" = field(metadata={SKIP: True})
-    owner: bool = field(metadata={SKIP: True})
-    effect: Effect = always(effects.none())
-
-    @classmethod
-    def check(cls, tpe: t.typedef):
-        return (
-            isinstance(tpe, t.func) and tpe.mat.materializer_name == "prisma_relation"
-        )
-
-    @classmethod
-    def multi(cls, tpe: t.typedef):
-        return isinstance(tpe.out, t.array)
-
-    @classmethod
-    def optional(cls, tpe: t.typedef):
-        return isinstance(tpe.out, t.optional)
-
-
-def unsupported_cardinality(c: str):
-    return Exception(f'Unsupported cardinality "{c}"')
-
-
-class Relation:
-    runtime: "PrismaRuntime"
-    owner_type: t.Type
-    owned_type: t.Type
-    relation: str  # TODO: name
-    cardinality: str
-    ids: Tuple[str, ...]
-
-    def __init__(
-        self, runtime: "PrismaRuntime", owner: t.Type, owned: t.Type, cardinality: str
-    ):
-        self.runtime = runtime
-        self.owner_type = owner
-        self.owned_type = owned
-        self.relation = f"link_{owner.name}_{owned.name}"
-        self.cardinality = cardinality
-        self.ids = ()
-
-    def named(self, name: str):
-        self.relation = name
-        return self
-
-    def on(self, *owner_fields: str):
-        self.ids = owner_fields
-        return self
-
-    def owner(self):
-        return t.gen(
-            self.owner_type, PrismaRelation(self.runtime, relation=self, owner=True)
-        )
-
-    def owned(self):
-        if self.cardinality == "one_to_many":
-            target = t.array(self.owned_type)
-        elif self.cardinality == "one_to_one":
-            target = t.optional(self.owned_type)
-        else:
-            raise unsupported_cardinality(self.cardinality)
-        return t.gen(
-            target,
-            PrismaRelation(self.runtime, relation=self, owner=False),
-        )
->>>>>>> 3f698fa3
 
 
 # def get_inp_type(tpe: t.Type) -> t.Type:
@@ -247,7 +172,6 @@
 
     #     return config
 
-<<<<<<< HEAD
     def link(
         self, typ: t.TypeNode, name: str, field: Optional[str] = None
     ) -> t.TypeNode:
@@ -258,8 +182,6 @@
     def typegen(self):
         return TypeGenerator(spec=self.spec)
 
-=======
->>>>>>> 3f698fa3
     def queryRaw(self, query: str, *, effect: Effect) -> t.func:
         return t.func(
             t.struct(
@@ -286,17 +208,11 @@
         self.__manage(tpe)
         typegen = self.typegen
         return t.func(
-<<<<<<< HEAD
             t.struct(
                 {"where": typegen.get_where_type(tpe).named(f"{tpe.name}WhereUnique")}
             ),
             typegen.get_out_type(tpe).named(f"{tpe.name}UniqueOutput").optional(),
-            PrismaOperationMat(self, tpe.name, "findUnique", effect=Effect.none()),
-=======
-            t.struct({"where": get_where_type(tpe).named(f"{tpe.name}WhereUnique")}),
-            get_out_type(tpe).named(f"{tpe.name}UniqueOutput").optional(),
             PrismaOperationMat(self, tpe.name, "findUnique", effect=effects.none()),
->>>>>>> 3f698fa3
         )
 
     def find_many(self, tpe: Union[t.struct, t.NodeProxy]) -> t.func:
@@ -310,13 +226,8 @@
                     .optional()
                 }
             ),
-<<<<<<< HEAD
             t.array(typegen.get_out_type(tpe).named(f"{tpe.name}Output")),
-            PrismaOperationMat(self, tpe.name, "findMany", effect=Effect.none()),
-=======
-            t.array(get_out_type(tpe).named(f"{tpe.name}Output")),
             PrismaOperationMat(self, tpe.name, "findMany", effect=effects.none()),
->>>>>>> 3f698fa3
         )
 
     def create(self, tpe: Union[t.struct, t.NodeProxy]) -> t.func:
@@ -328,13 +239,8 @@
                     "data": typegen.get_input_type(tpe).named(f"{tpe.name}CreateInput"),
                 }
             ),
-<<<<<<< HEAD
             typegen.get_out_type(tpe).named(f"{tpe.name}CreateOutput"),
-            PrismaOperationMat(self, tpe.name, "createOne", effect=Effect.create()),
-=======
-            get_out_type(tpe).named(f"{tpe.name}CreateOutput"),
             PrismaOperationMat(self, tpe.name, "createOne", effect=effects.create()),
->>>>>>> 3f698fa3
         )
 
     def update(self, tpe: Union[t.struct, t.NodeProxy]) -> t.func:
@@ -351,15 +257,10 @@
                     ),
                 }
             ),
-<<<<<<< HEAD
             typegen.get_out_type(tpe).named(f"{tpe.name}UpdateOutput"),
-            PrismaOperationMat(self, tpe.name, "updateOne", effect=Effect.update(True)),
-=======
-            get_out_type(tpe).named(f"{tpe.name}UpdateOutput"),
             PrismaOperationMat(
                 self, tpe.name, "updateOne", effect=effects.update(True)
             ),
->>>>>>> 3f698fa3
         )
 
     def delete(self, tpe: Union[t.struct, t.NodeProxy]) -> t.func:
@@ -369,13 +270,8 @@
             t.struct(
                 {"where": typegen.get_where_type(tpe).named(f"{tpe.name}DeleteInput")},
             ),
-<<<<<<< HEAD
             typegen.get_out_type(tpe).named(f"{tpe.name}DeleteOutput"),
-            PrismaOperationMat(self, tpe.name, "deleteOne", effect=Effect.delete()),
-=======
-            get_out_type(tpe).named(f"{tpe.name}DeleteOutput"),
             PrismaOperationMat(self, tpe.name, "deleteOne", effect=effects.delete()),
->>>>>>> 3f698fa3
         )
 
     def delete_many(self, tpe: Union[t.struct, t.NodeProxy]) -> t.func:
@@ -390,8 +286,7 @@
                 }
             ),
             t.struct({"count": t.integer()}).named(f"{tpe.name}BatchDeletePayload"),
-<<<<<<< HEAD
-            PrismaOperationMat(self, tpe.name, "deleteMany", effect=Effect.delete()),
+            PrismaOperationMat(self, tpe.name, "deleteMany", effect=effects.delete()),
         )
 
     def __manage(self, tpe):
@@ -440,54 +335,6 @@
             found = next(
                 (i for i in link if resolve_entity_quantifier(i.tpe).name == tpe.name),
                 None,
-=======
-            PrismaOperationMat(self, tpe.name, "deleteMany", effect=effects.delete()),
-        )
-
-    def gen(self, ops: Dict[str, Tuple[t.Type, str, Policy]]) -> Dict[str, t.func]:
-        ret = {}
-        for name, op in ops.items():
-            tpe, op, policy = op
-
-            if op == "findUnique":
-                ret[name] = self.gen_find_unique(tpe).add_policy(policy)
-            elif op == "findMany":
-                ret[name] = self.gen_find_many(tpe).add_policy(policy)
-            elif op == "create":
-                ret[name] = self.gen_create(tpe).add_policy(policy)
-            elif op == "update":
-                ret[name] = self.gen_update(tpe).add_policy(policy)
-            elif op == "delete":
-                ret[name] = self.gen_delete(tpe).add_policy(policy)
-            elif op == "deleteMany":
-                ret[name] = self.gen_delete_many(tpe).add_policy(policy)
-            else:
-                raise Exception(f'Operation not supported: "{op}"')
-        # raise Exception(f'ret: {ret}')
-        return ret
-
-    def manage(self, tpe):
-        if not isinstance(tpe, t.struct):
-            raise Exception("cannot manage non struct")
-
-        # what about NodeProxy?
-        ids = [
-            k
-            for k, v in tpe.props.items()
-            if isinstance(v, t.typedef)
-            and not isinstance(v, t.optional)
-            and v.runtime_config.get("id", False)
-        ]
-
-        if len(ids) == 0:
-            non_null_fields = [
-                k
-                for k, v in tpe.props.items()
-                if isinstance(v, t.typedef) and not isinstance(v, t.optional)
-            ]
-            raise Exception(
-                f'{tpe.name} must have at least an id among {",".join(non_null_fields)}'
->>>>>>> 3f698fa3
             )
             if found is None:
                 continue
@@ -534,41 +381,25 @@
 class PrismaApplyMat(Materializer):
     runtime: Runtime = PrismaMigrationRuntime()
     materializer_name: str = always("apply")
-<<<<<<< HEAD
-    effect: Effect = always(Effect.upsert())
-=======
     effect: Effect = always(effects.upsert())
->>>>>>> 3f698fa3
 
 
 @frozen
 class PrismaDeployMat(Materializer):
     runtime: Runtime = PrismaMigrationRuntime()
     materializer_name: str = always("deploy")
-<<<<<<< HEAD
-    effect: Effect = always(Effect.upsert())
-=======
     effect: Effect = always(effects.upsert())
->>>>>>> 3f698fa3
 
 
 @frozen
 class PrismaCreateMat(Materializer):
     runtime: Runtime = PrismaMigrationRuntime()
     materializer_name: str = always("create")
-<<<<<<< HEAD
-    effect: Effect = always(Effect.create())
-=======
     effect: Effect = always(effects.create())
->>>>>>> 3f698fa3
 
 
 @frozen
 class PrismaDiffMat(Materializer):
     runtime: Runtime = PrismaMigrationRuntime()
     materializer_name: str = always("diff")
-<<<<<<< HEAD
-    effect: Effect = always(Effect.none())
-=======
-    effect: Effect = always(effects.none())
->>>>>>> 3f698fa3
+    effect: Effect = always(effects.none())