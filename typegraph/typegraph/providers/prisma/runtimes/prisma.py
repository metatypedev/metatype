# Copyright Metatype OÜ under the Elastic License 2.0 (ELv2). See LICENSE.md for usage.

from collections import defaultdict
from typing import DefaultDict, Dict, List, Optional, Set, Tuple, Union

from attrs import field, frozen

from typegraph import effects
from typegraph import types as t
from typegraph.effects import Effect
from typegraph.graph.builder import Collector
from typegraph.graph.nodes import Node, NodeProxy
from typegraph.graph.typegraph import TypegraphContext, find, resolve_proxy
from typegraph.policies import Policy
from typegraph.providers.prisma.schema import PrismaSchema
from typegraph.runtimes.base import Materializer, Runtime
from typegraph.utils.attrs import SKIP, always, required


def comp_exp(tpe):
    name = f"bool_exp_{tpe.name}"
    return t.struct(
        {
            "_eq": t.proxy(name),
            "_gt": t.proxy(name),
            "_gte": t.proxy(name),
            "_in": t.array(t.proxy(name)),
            "_is_null": t.boolean(),
            "_lt": t.proxy(name),
            "_lte": t.proxy(name),
            "_neq": t.proxy(name),
            "_nin": t.array(t.proxy(name)),
        }
    ).named(name)


def bool_exp(tpe: t.struct):
    name = f"bool_exp_{tpe.name}"
    g = TypegraphContext.get_active()
    return t.struct(
        {
            "_and": t.array(g(name)),
            "_not": g(name),
            "_or": t.array(g(name)),
        }
    ).named(name)


def sql_select(tpe: t.struct):
    cols = tpe.props.keys()

    return t.struct(
        {
            "distinct_on": t.array(t.enum(cols)).named(f"sql_distinct_on_{tpe.name}"),
            "limit": t.unsigned_integer(),
            "offset": t.unsigned_integer(),
            "order_by": t.array(t.tuple([t.enum(cols), t.string()])).named(
                f"sql_order_by_{tpe.name}"
            ),
            "where": bool_exp(tpe).optional(),
        }
    )


def sql_insert(tpe: t.struct):
    return t.struct(
        {
            "objects": t.array(
                t.struct(
                    {
                        field_name: field_type
                        for field_name, field_type in tpe.props.items()
                    }
                )
            ),
        }
    )


def sql_update(tpe: t.struct):
    return t.struct(
        {
            "_set": t.struct(
                {field_name: field_type for field_name, field_type in tpe.props.items()}
            ),
            "where": bool_exp(tpe),
        }
    )


def sql_delete(tpe: t.struct):
    return t.struct({"where": bool_exp(tpe)})


@frozen
class PrismaOperationMat(Materializer):
    runtime: "PrismaRuntime"
    table: str
    operation: str
    materializer_name: str = always("prisma_operation")
    effect: Effect = required()


@frozen
class PrismaRelation(Materializer):
    runtime: "PrismaRuntime"
    materializer_name: str = always("prisma_relation")
    relation: "Relation" = field(metadata={SKIP: True})
    owner: bool = field(metadata={SKIP: True})
    effect: Effect = always(effects.none())

    @classmethod
    def check(cls, tpe: t.typedef):
        return (
            isinstance(tpe, t.func) and tpe.mat.materializer_name == "prisma_relation"
        )

    @classmethod
    def multi(cls, tpe: t.typedef):
        return isinstance(tpe.out, t.array)

    @classmethod
    def optional(cls, tpe: t.typedef):
        return isinstance(tpe.out, t.optional)


def unsupported_cardinality(c: str):
    return Exception(f'Unsupported cardinality "{c}"')


class Relation:
    runtime: "PrismaRuntime"
    owner_type: t.Type
    owned_type: t.Type
    relation: str  # TODO: name
    cardinality: str
    ids: Tuple[str, ...]

    def __init__(
        self, runtime: "PrismaRuntime", owner: t.Type, owned: t.Type, cardinality: str
    ):
        self.runtime = runtime
        self.owner_type = owner
        self.owned_type = owned
        self.relation = f"link_{owner.name}_{owned.name}"
        self.cardinality = cardinality
        self.ids = ()

    def named(self, name: str):
        self.relation = name
        return self

    def on(self, *owner_fields: str):
        self.ids = owner_fields
        return self

    def owner(self):
        return t.gen(
            self.owner_type, PrismaRelation(self.runtime, relation=self, owner=True)
        )

    def owned(self):
        if self.cardinality == "one_to_many":
            target = t.array(self.owned_type)
        elif self.cardinality == "one_to_one":
            target = t.optional(self.owned_type)
        else:
            raise unsupported_cardinality(self.cardinality)
        return t.gen(
            target,
            PrismaRelation(self.runtime, relation=self, owner=False),
        )


# def get_inp_type(tpe: t.Type) -> t.Type:
#     if isinstance(tpe, t.func):
#         raise Exception("Invalid type")

#     if not isinstance(tpe, t.struct):
#         return tpe

#     return t.struct(
#         {k: get_inp_type(v) for k, v in tpe.of.items() if not isinstance(v, t.func)}
#     )


# def get_update_inp_type(tpe: t.Type) -> t.Type:
#     if isinstance(tpe, t.func):
#         raise Exception("Invalid type")

#     if not isinstance(tpe, t.struct):
#         return tpe

#     return t.struct(
#         {
#             k: get_inp_type(v).optional()
#             for k, v in tpe.of.items()
#             if not isinstance(v, t.func)
#         }
#     )


def get_name_generator(op_label: str, tpe: t.struct):
    return lambda name: f"{tpe.name}{op_label}{name}"


def get_input_type(
    tpe: t.struct,
    skip=set(),  # set of relation names, indicates related models to skip
    update=False,
    name: Optional[str] = None,
) -> Union[t.typedef, NodeProxy]:
    proxy = name and find(name)
    if proxy is not None:
        return proxy

    fields = {}
    if not isinstance(tpe, t.struct):
        raise Exception(f'expected a struct, got: "{type(tpe).__name__}"')
    for key, field_type in tpe.props.items():
        field_type = resolve_proxy(field_type)
        if PrismaRelation.check(field_type):
            relname = field_type.mat.relation.relation
            if relname in skip:
                continue
            mat = field_type.mat
            out = field_type.out
            if not mat.owner:
                cardinality = mat.relation.cardinality
                if cardinality == "one_to_many":
                    assert isinstance(out, t.array)
                    out = out.of
                elif cardinality == "one_to_one":
                    assert isinstance(out, t.optional)
                    out = out.of
                else:
                    raise unsupported_cardinality(cardinality)
            if isinstance(out, t.NodeProxy):
                out = out.get()
            entries = {
                "create": get_input_type(
                    out, skip=skip | {relname}, name=f"Input{out.name}Create"
                ).optional(),
                "connect": get_where_type(out, name=f"Input{out.name}").optional(),
            }
            if not mat.owner and mat.relation.cardinality == "one_to_many":
                entries["createMany"] = t.struct(
                    {"data": t.array(entries["create"].of)}
                ).optional()

            fields[key] = t.struct(entries).optional()

        elif isinstance(field_type, t.func):
            raise Exception(f'Unsupported function field "{key}"')
        else:
            if update:
                fields[key] = field_type.optional()
            else:  # create
                if field_type.runtime_config.get("auto", False):
                    fields[key] = field_type.optional()
                else:
                    fields[key] = field_type.replace()  # TODO clone

    if name is None:
        return t.struct(fields)
    else:
        return t.struct(fields).named(name)


def get_out_type(
    tpe: t.typedef, name: Optional[str] = None
) -> Union[t.typedef, NodeProxy]:
    proxy = name and find(name)
    if proxy is not None:
        return proxy

    if isinstance(tpe, t.func):
        return get_out_type(tpe.out)

    if not isinstance(tpe, t.struct):
        return tpe
    ret = t.struct({k: get_out_type(v) for k, v in tpe.props.items()})
    if name is None:
        return ret
    else:
        return ret.named(name)


def promote_num_to_float(tpe: t.struct) -> t.struct:
    return deep_map(tpe, lambda term: t.float() if isinstance(term, t.number) else term)


def extract_number_types(tpe: t.struct) -> t.struct:
    fields = {}
    for key, value in tpe.props.items():
        if isinstance(value, t.number):
            fields[key] = value
    return t.struct(fields)


# apply fn to all terminal nodes
def deep_map(tpe: t.typedef, fn: callable) -> t.struct:
    if isinstance(tpe, t.NodeProxy):
        return deep_map(tpe.get(), fn)

    if isinstance(tpe, t.array) or isinstance(tpe, t.optional):
        content = tpe.of
        if isinstance(tpe, t.array):
            return t.array(deep_map(content, fn))
        else:
            return deep_map(content, fn).optional()

    if isinstance(tpe, t.struct):
        return t.struct({k: deep_map(v, fn) for k, v in tpe.props.items()})

    return fn(tpe)


def get_order_by_type(tpe: t.struct) -> t.struct:
    term_node_value = t.enum(["asc", "desc"]).optional()
    remap_struct = deep_map(tpe, lambda _: term_node_value).optional()
    return t.array(remap_struct)


def get_where_type(
    tpe: t.struct, skip_rel=False, name: Optional[str] = None
) -> t.struct:
    proxy = name and find(name)
    if proxy is not None:
        return proxy

    fields = {}

    for k, v in tpe.props.items():
        if PrismaRelation.check(v):
            if skip_rel:
                continue
            v = v.out
            if isinstance(v, t.array):
                v = v.of
            if isinstance(v, t.NodeProxy):
                v = v.get()
            if isinstance(v, t.struct):
                fields[k] = get_where_type(v, skip_rel=True).optional()
            continue
        if isinstance(v, t.optional):
            v = v.of
        if isinstance(v, t.NodeProxy):
            v = v.get()
        fields[k] = v.optional()

    if name is None:
        return t.struct(fields)
    else:
        return t.struct(fields).named(name)


# TODO find a better way
managed_types: DefaultDict["PrismaRuntime", Set[t.struct]] = defaultdict(set)


# https://github.com/prisma/prisma-engines/tree/main/query-engine/connector-test-kit-rs/query-engine-tests/tests/queries
@frozen
class PrismaRuntime(Runtime):
    name: str
    connection_string_secret: str
    runtime_name: str = always("prisma")

    # one_to_many_relations: dict[str, OneToMany] = dataclasses.field(default_factory=dict,repr=False, hash=False, metadata={"json_serialize": False})

    # auto = {None: {t.uuid(): "auto"}}

    # No need to send this with the typegraph
    #
    # def get_type_config(self, tpe: t.typedef) -> dict:
    #     base = tpe.runtime_config
    #     config = dict()

    #     # primary key
    #     if "id" in base and base["id"]:
    #         config["id"] = True

    #     # auto generate: auto-increment (integer), random (uuid)
    #     if "auto" in base and base["auto"]:
    #         if isinstance(tpe, t.integer) or (isinstance(tpe, t.string) and tpe.format == "uuid"):
    #             config["auto"] = True

    #     return config

    def queryRaw(self, query: str, *, effect: Effect) -> t.func:
        return t.func(
            t.struct(
                {
                    "parameters": t.json(),
                }
            ).named("QueryRawInp"),
            t.array(t.json()),
            PrismaOperationMat(self, query, "queryRaw", effect=effect),
        )

    def executeRaw(self, query: str, *, effect: Effect) -> t.func:
        return t.func(
            t.struct(
                {
                    "parameters": t.json().optional().default("[]"),
                }
            ).named(f"ExecuteRawInp_{TypegraphContext.get_active().next_type_id()}"),
            t.integer(),
            PrismaOperationMat(self, query, "executeRaw", effect=effect),
        )

    def gen_find_unique(self, tpe: t.struct) -> t.func:
        _pref = get_name_generator("Unique", tpe)
        # TODO
        # base_output = get_out_type(tpe)
        # count_ouptut = get_out_type(tpe)
        # IDEA : t.union([base_output, count_output])
        # output = either(base_output, count_output)
        return t.func(
            t.struct({"where": get_where_type(tpe).named(_pref("Where")).optional()}),
            get_out_type(tpe).named(_pref("Output")).optional(),
            PrismaOperationMat(self, tpe.name, "findUnique", effect=effects.none()),
        )

    def gen_find_many(self, tpe: t.struct) -> t.func:
        _pref = get_name_generator("Many", tpe)
        rel_cols = tpe.props.keys()
        # TODO
        # array_output = t.array(get_out_type(tpe)))
        # count_ouptut = get_out_type(tpe)
        # IDEA : t.union([array_output, count_output])
        # output = either(array_output, count_output)
        return t.func(
            t.struct(
                {
                    "where": get_where_type(tpe).named(_pref("Where")).optional(),
                    "orderBy": get_order_by_type(tpe)
                    .named(_pref("OrderBy"))
                    .optional(),
                    "take": t.integer().named(_pref("Take")).optional(),
                    "skip": t.integer().named(_pref("Skip")).optional(),
                    "distinct": t.array(t.enum(rel_cols))
                    .named(_pref("Distinct"))
                    .optional(),
                }
            ),
            t.array(get_out_type(tpe).named(_pref("Output"))),
            PrismaOperationMat(self, tpe.name, "findMany", effect=effects.none()),
        )

    def gen_aggregate(self, tpe: t.struct) -> t.func:
        _pref = get_name_generator("Aggregate", tpe)
        tpe_nums = extract_number_types(tpe)
        return t.func(
            t.struct(
                {
                    "where": get_where_type(tpe).named(_pref("Where")).optional(),
                    "take": t.integer().named(_pref("Take")).optional(),
                    "skip": t.integer().named(_pref("Skip")).optional(),
                }
            ).named(_pref("Input")),
            t.struct(
                {
                    "_count": t.struct({"_all": t.integer()})
                    .compose(tpe.props)
                    .named(_pref("Count")),
                    "_avg": promote_num_to_float(tpe_nums).named(_pref("Avg")),
                    "_sum": tpe_nums.named(_pref("Sum")),
                    "_min": tpe_nums.named(_pref("Min")),
                    "_max": tpe_nums.named(_pref("Max")),
                }
            ).named(_pref("Output")),
            PrismaOperationMat(self, tpe.name, "aggregate", effect=effects.none()),
        )

    def gen_group_by(self, tpe: t.struct) -> t.func:
        _pref = get_name_generator("GroupBy", tpe)
        tpe_nums = extract_number_types(tpe)
        aggreg_def = t.struct(
            {
                "_count": t.struct({"_all": t.integer()})
                .compose(tpe.props)
                .named(_pref("Count"))
                .optional(),
                "_avg": promote_num_to_float(tpe_nums).named(_pref("Avg")).optional(),
                "_sum": tpe_nums.named(_pref("Sum")).optional(),
                "_min": tpe_nums.named(_pref("Min")).optional(),
                "_max": tpe_nums.named(_pref("Max")).optional(),
            }
        )
        row_def = aggreg_def.compose(tpe.props)
        """
        having_def = t.struct({
            col: t.struct({ agg_name: t.float().optional() for agg_name in aggreg_def.props.keys() }).optional()
            for col in tpe_nums.props.keys()
        })
        """
        having_def = t.struct(
            {"likes": t.struct({"_sum": t.struct({"equals": t.integer().optional()})})}
        ).optional()

        return t.func(
            t.struct(
                {
                    "by": t.array(t.string()).named(_pref("By")),
                    "take": t.integer().named(_pref("Take")).optional(),
                    "skip": t.integer().named(_pref("Skip")).optional(),
                    "where": get_where_type(row_def).named(_pref("Where")).optional(),
                    "orderBy": get_order_by_type(row_def)
                    .named(_pref("OrderBy"))
                    .optional(),
                    "having": having_def.named(_pref("Having")).optional(),
                }
            ).named(_pref("Input")),
            t.array(row_def).named(_pref("Output")),
            PrismaOperationMat(self, tpe.name, "groupBy", effect=effects.none()),
        )

    def gen_create(self, tpe: t.struct) -> t.func:
        _pref = get_name_generator("Create", tpe)
        return t.func(
            t.struct(
                {
                    "data": get_input_type(tpe).named(_pref("Input")),
                }
            ),
            get_out_type(tpe).named(_pref("Output")),
            PrismaOperationMat(self, tpe.name, "createOne", effect=effects.create()),
        )

    def gen_update(self, tpe: t.struct) -> t.func:
<<<<<<< HEAD
        _pref = get_name_generator("Update", tpe)
=======
>>>>>>> 37ee7861
        return t.func(
            t.struct(
                {
                    "data": get_input_type(tpe, update=True).named(_pref("Input")),
                    "where": get_where_type(tpe).named(_pref("OneWhere")),
                }
            ),
            get_out_type(tpe).named(_pref("Output")),
            PrismaOperationMat(
                self, tpe.name, "updateOne", effect=effects.update(True)
            ),
        )

    def gen_delete(self, tpe: t.struct) -> t.func:
        _pref = get_name_generator("Delete", tpe)
        return t.func(
            t.struct(
                {"where": get_where_type(tpe).named(_pref("Input"))},
            ),
            get_out_type(tpe).named(_pref("Output")),
            PrismaOperationMat(self, tpe.name, "deleteOne", effect=effects.delete()),
        )

    def gen_delete_many(self, tpe: t.struct) -> t.func:
        return t.func(
            t.struct(
                {
                    "where": get_where_type(tpe).named(
                        f"{tpe.name}DeleteManyWhereInput"
                    ),
                }
            ),
            t.struct({"count": t.integer()}).named(f"{tpe.name}BatchDeletePayload"),
            PrismaOperationMat(self, tpe.name, "deleteMany", effect=effects.delete()),
        )

    def gen(self, ops: Dict[str, Tuple[t.Type, str, Policy]]) -> Dict[str, t.func]:
        ret = {}
        for name, op in ops.items():
            tpe, op, policy = op

            if op == "findUnique":
                ret[name] = self.gen_find_unique(tpe).add_policy(policy)
            elif op == "findMany":
                ret[name] = self.gen_find_many(tpe).add_policy(policy)
            elif op == "create":
                ret[name] = self.gen_create(tpe).add_policy(policy)
            elif op == "update":
                ret[name] = self.gen_update(tpe).add_policy(policy)
            elif op == "delete":
                ret[name] = self.gen_delete(tpe).add_policy(policy)
            elif op == "deleteMany":
                ret[name] = self.gen_delete_many(tpe).add_policy(policy)
            elif op == "groupBy":
                ret[name] = self.gen_group_by(tpe).add_policy(policy)
            elif op == "aggregate":
                ret[name] = self.gen_aggregate(tpe).add_policy(policy)
            else:
                raise Exception(f'Operation not supported: "{op}"')
        # raise Exception(f'ret: {ret}')
        return ret

    def manage(self, tpe):
        if not isinstance(tpe, t.struct):
            raise Exception("cannot manage non struct")

        # what about NodeProxy?
        ids = [
            k
            for k, v in tpe.props.items()
            if isinstance(v, t.typedef)
            and not isinstance(v, t.optional)
            and v.runtime_config.get("id", False)
        ]

        if len(ids) == 0:
            non_null_fields = [
                k
                for k, v in tpe.props.items()
                if isinstance(v, t.typedef) and not isinstance(v, t.optional)
            ]
            raise Exception(
                f'{tpe.name} must have at least an id among {",".join(non_null_fields)}'
            )

        managed_types[self].add(tpe.within(self))
        return self

    def one_to_many(self, owner: t.Type, owned: t.Type):
        relation = Relation(self, owner, owned, "one_to_many")
        # TODO: relation name
        # self.one_to_many_relations[relation.relation] = relation
        return relation

    def one_to_one(self, owner: t.Type, owned: t.Type):
        relation = Relation(self, owner, owned, "one_to_one")
        return relation

    def datamodel(self):
        return PrismaSchema(managed_types[self]).build()

    def data(self, collector: Collector) -> dict:
        data = super().data(collector)
        data["data"].update(
            datamodel=self.datamodel(),
            connection_string_secret=self.connection_string_secret,
            models=[collector.index(tp) for tp in managed_types[self]],
        )
        return data

    @property
    def edges(self) -> List[Node]:
        return super().edges + list(managed_types[self])

    # def generate_crud(self, tpe: t.struct) -> Dict[str, t.func]:
    #     tpe.materializer = self
    #     name = tpe.name.lower()
    #     return {
    #         f"{name}": t.func(sql_select(tpe), tpe, PrismaSelectMat(self)),
    #         f"update_{name}": t.func(sql_update(tpe), tpe, PrismaUpdateMat(self)),
    #         f"insert_{name}": t.func(sql_insert(tpe), tpe, PrismaInsertMat(self)),
    #         f"delete_{name}": t.func(sql_delete(tpe), tpe, PrismaDeleteMat(self)),
    #     }

    def insert_one(self, tpe):
        return self.gen_create(tpe)

    def find_many(self, tpe):
        return self.gen_find_many(tpe)


@frozen
class PrismaMigrationRuntime(Runtime):
    runtime_name: str = always("prisma_migration")


@frozen
class PrismaApplyMat(Materializer):
    runtime: Runtime = PrismaMigrationRuntime()
    materializer_name: str = always("apply")
    effect: Effect = always(effects.upsert())


@frozen
class PrismaDeployMat(Materializer):
    runtime: Runtime = PrismaMigrationRuntime()
    materializer_name: str = always("deploy")
    effect: Effect = always(effects.upsert())


@frozen
class PrismaCreateMat(Materializer):
    runtime: Runtime = PrismaMigrationRuntime()
    materializer_name: str = always("create")
    effect: Effect = always(effects.create())


@frozen
class PrismaDiffMat(Materializer):
    runtime: Runtime = PrismaMigrationRuntime()
    materializer_name: str = always("diff")
    effect: Effect = always(effects.none())<|MERGE_RESOLUTION|>--- conflicted
+++ resolved
@@ -529,10 +529,7 @@
         )
 
     def gen_update(self, tpe: t.struct) -> t.func:
-<<<<<<< HEAD
         _pref = get_name_generator("Update", tpe)
-=======
->>>>>>> 37ee7861
         return t.func(
             t.struct(
                 {
