# Copyright Metatype OÜ under the Elastic License 2.0 (ELv2). See LICENSE.md for usage.

from attrs import frozen
<<<<<<< HEAD
from typegraph import Effect
from typegraph import t
=======
from typegraph import effects
from typegraph import t
from typegraph.effects import Effect
>>>>>>> 3f698fa3
from typegraph.runtimes.base import Materializer
from typegraph.runtimes.base import Runtime
from typegraph.utils.attrs import always


@frozen
class S3Runtime(Runtime):
    host: str
    region: str
    access_key_secret: str
    secret_key_secret: str
    runtime_name: str = always("s3")

    def data(self, collector):
        data = super().data(collector)
        data["data"].update(
            host=self.host,
            region=self.region,
            access_key_secret=self.access_key_secret,
            secret_key_secret=self.secret_key_secret,
        )
        return data

    def sign(self, bucket: str, content_type: str):
        return t.func(
            t.struct({"length": t.integer(), "path": t.string()}),
            t.string(),
            SignMat(self, bucket, content_type),
        )

    def list(self, bucket: str):
        return t.func(
            t.struct({"path": t.string()}),
            t.struct(
                {
                    "keys": t.array(t.struct({"key": t.string(), "size": t.integer()})),
                    "prefix": t.array(t.string()),
                }
            ),
            ListMat(self, bucket),
        )


@frozen
class SignMat(Materializer):
    runtime: Runtime
    bucket: str
    content_type: str
    materializer_name: str = always("sign")
<<<<<<< HEAD
    effect: Effect = always(Effect.none())
=======
    effect: Effect = always(effects.none())
>>>>>>> 3f698fa3


@frozen
class ListMat(Materializer):
    runtime: Runtime
    bucket: str
    materializer_name: str = always("list")
<<<<<<< HEAD
    effect: Effect = always(Effect.none())
=======
    effect: Effect = always(effects.none())
>>>>>>> 3f698fa3
<|MERGE_RESOLUTION|>--- conflicted
+++ resolved
@@ -1,14 +1,9 @@
 # Copyright Metatype OÜ under the Elastic License 2.0 (ELv2). See LICENSE.md for usage.
 
 from attrs import frozen
-<<<<<<< HEAD
-from typegraph import Effect
-from typegraph import t
-=======
 from typegraph import effects
 from typegraph import t
 from typegraph.effects import Effect
->>>>>>> 3f698fa3
 from typegraph.runtimes.base import Materializer
 from typegraph.runtimes.base import Runtime
 from typegraph.utils.attrs import always
@@ -58,11 +53,7 @@
     bucket: str
     content_type: str
     materializer_name: str = always("sign")
-<<<<<<< HEAD
-    effect: Effect = always(Effect.none())
-=======
     effect: Effect = always(effects.none())
->>>>>>> 3f698fa3
 
 
 @frozen
@@ -70,8 +61,4 @@
     runtime: Runtime
     bucket: str
     materializer_name: str = always("list")
-<<<<<<< HEAD
-    effect: Effect = always(Effect.none())
-=======
-    effect: Effect = always(effects.none())
->>>>>>> 3f698fa3
+    effect: Effect = always(effects.none())