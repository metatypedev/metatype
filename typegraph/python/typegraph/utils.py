--- conflicted
+++ resolved
@@ -75,56 +75,4 @@
 
 
 def unpack_tarb64(tar_b64: str, dest: str):
-<<<<<<< HEAD
-    return wit_utils.unpack_tarb64(store, tar_b64, dest)
-
-
-def get_file_hash(file_path: str) -> str:
-    sha256_hasher = hashlib.sha256()
-
-    curr_dir = wit_utils.get_cwd(store)
-    if isinstance(curr_dir, Err):
-        raise Exception(curr_dir.value)
-    file_dir = os.path.join(curr_dir.value, file_path)
-
-    with open(file_dir, "rb") as file:
-        chunk = 0
-        while chunk := file.read(4096):
-            sha256_hasher.update(chunk)
-
-    return sha256_hasher.hexdigest()
-
-
-def get_parent_directories(
-    path: str,
-) -> List[str]:
-    parents = []
-
-    while True:
-        path, folder = os.path.split(path)
-        if folder:
-            parents.append(folder)
-        else:
-            if path:
-                parents.append(path)
-            break
-
-    return parents[::-1]
-
-
-def get_relative_path(
-    module_path: List[str],
-    dep_path: List[str],
-) -> List[str]:
-    common = 0
-
-    max_len = min(len(module_path), len(dep_path))
-    for i in range(max_len):
-        if module_path[i] != dep_path[i]:
-            break
-        common += 1
-
-    return dep_path[common:]
-=======
-    return wit_utils.unpack_tarb64(store, tar_b64, dest)
->>>>>>> 19564854
+    return wit_utils.unpack_tarb64(store, tar_b64, dest)