# Copyright Metatype OÜ, licensed under the Mozilla Public License Version 2.0.
# SPDX-License-Identifier: MPL-2.0

import traceback
from pathlib import Path

from typegraph.gen.exports.core import (
    FinalizeParams,
    MigrationAction,
    PrismaMigrationConfig,
)
from typegraph.graph.shared_types import TypegraphOutput
from typegraph.graph.tg_deploy import (
    TypegateConnectionOptions,
    TypegraphDeployParams,
    tg_deploy,
)
<<<<<<< HEAD
from typegraph.utils import freeze_tg_output
from typegraph.io import Log, Rpc
from typegraph.envs.cli import CliEnv, Command, get_cli_env
=======


class Command(Enum):
    SERIALIZE = "serialize"
    DEPLOY = "deploy"


# Types for CLI => SDK
@dataclass
class Typegate:
    endpoint: str
    auth: Union[None, BasicAuth] = None


@dataclass
class CLIConfigRequest:
    typegate: Typegate
    secrets: Dict[str, str]
    artifacts_config: ArtifactResolutionConfig
    prefix: Union[None, str] = None


@dataclass
class CLIServerResponse:
    command: Command
    config: CLIConfigRequest
>>>>>>> dc79efa5


class Manager:
    typegraph: TypegraphOutput
    env: CliEnv

    def __init__(self, typegraph: TypegraphOutput):
        self.typegraph = typegraph
        self.env = get_cli_env()

    def run(self):
        if self.env.command == Command.SERIALIZE:
            self.serialize()
        elif self.env.command == Command.DEPLOY:
            self.deploy()
        else:
            raise Exception("unreachable")

    def get_migration_dir(self):
        return str(Path(self.env.migrations_dir) / self.typegraph.name)

    def serialize(self):
        env = self.env
        params = FinalizeParams(
            typegraph_path=env.typegraph_path,
            prefix=env.prefix,
            artifact_resolution=True,
            codegen=False,
            prisma_migration=PrismaMigrationConfig(
                migrations_dir=self.get_migration_dir(),
                migration_actions=[],
                default_migration_action=MigrationAction(
                    apply=True,
                    create=False,
                    reset=False,
                ),
            ),
        )

        try:
            res = self.typegraph.serialize(params)
            Log.success(res.tgJson, noencode=True)
        except Exception as err:
            Log.debug(traceback.format_exc())
            Log.failure({"typegraph": self.typegraph.name, "error": str(err)})

    def deploy(self):
        env = self.env
        deploy_data = Rpc.get_deploy_data(self.typegraph.name)

        params = FinalizeParams(
            typegraph_path=env.typegraph_path,
            prefix=env.prefix,
            artifact_resolution=True,
            codegen=False,
            prisma_migration=PrismaMigrationConfig(
                migrations_dir=self.get_migration_dir(),
                migration_actions=list(deploy_data.migration_actions.items()),
                default_migration_action=deploy_data.default_migration_action,
            ),
        )

        # hack for allowing tg.serialize(config) to be called more than once
        frozen_out = freeze_tg_output(params, self.typegraph)
        try:
<<<<<<< HEAD
            frozen_serialized = frozen_out.serialize(params)  # noqa
        except Exception as err:
            Log.debug(traceback.format_exc())
            Log.failure({"typegraph": self.typegraph.name, "error": str(err)})
            return
=======
            frozen_out.serialize(artifacts_config)
        except Exception as err:
            return self.relay_error_to_cli(
                Command.DEPLOY, code="serialization_err", msg=str(err), value={}
            )

        try:
            ret = tg_deploy(frozen_out, params)
        except Exception as err:
            return self.relay_error_to_cli(
                Command.DEPLOY, code="deploy_err", msg=str(err), value={}
            )

        return self.relay_data_to_cli(Command.DEPLOY, data=ret.typegate)
>>>>>>> dc79efa5

        if params.codegen:
            raise Exception("not implemented")

        try:
            deploy_target = Rpc.get_deploy_target()
            params = TypegraphDeployParams(
                typegate=TypegateConnectionOptions(
                    url=deploy_target.base_url,
                    auth=deploy_target.auth,
                ),
                typegraph_path=env.typegraph_path,
                prefix=env.prefix,
                secrets=deploy_data.secrets,
                migrations_dir=self.get_migration_dir(),
                migration_actions=deploy_data.migration_actions,
                default_migration_action=deploy_data.default_migration_action,
            )
            ret = tg_deploy(frozen_out, params)
            response = ret.response

            Log.debug("response", response)

            if not isinstance(response, dict):
                raise Exception("unexpected")
            Log.success({"typegraph": self.typegraph.name, **response})
        except Exception as err:
            Log.debug(traceback.format_exc())
            Log.failure({"typegraph": self.typegraph.name, "error": str(err)})
            return<|MERGE_RESOLUTION|>--- conflicted
+++ resolved
@@ -15,38 +15,9 @@
     TypegraphDeployParams,
     tg_deploy,
 )
-<<<<<<< HEAD
 from typegraph.utils import freeze_tg_output
 from typegraph.io import Log, Rpc
 from typegraph.envs.cli import CliEnv, Command, get_cli_env
-=======
-
-
-class Command(Enum):
-    SERIALIZE = "serialize"
-    DEPLOY = "deploy"
-
-
-# Types for CLI => SDK
-@dataclass
-class Typegate:
-    endpoint: str
-    auth: Union[None, BasicAuth] = None
-
-
-@dataclass
-class CLIConfigRequest:
-    typegate: Typegate
-    secrets: Dict[str, str]
-    artifacts_config: ArtifactResolutionConfig
-    prefix: Union[None, str] = None
-
-
-@dataclass
-class CLIServerResponse:
-    command: Command
-    config: CLIConfigRequest
->>>>>>> dc79efa5
 
 
 class Manager:
@@ -112,31 +83,12 @@
         # hack for allowing tg.serialize(config) to be called more than once
         frozen_out = freeze_tg_output(params, self.typegraph)
         try:
-<<<<<<< HEAD
-            frozen_serialized = frozen_out.serialize(params)  # noqa
+            frozen_out.serialize(params)
         except Exception as err:
             Log.debug(traceback.format_exc())
             Log.failure({"typegraph": self.typegraph.name, "error": str(err)})
             return
-=======
-            frozen_out.serialize(artifacts_config)
-        except Exception as err:
-            return self.relay_error_to_cli(
-                Command.DEPLOY, code="serialization_err", msg=str(err), value={}
-            )
 
-        try:
-            ret = tg_deploy(frozen_out, params)
-        except Exception as err:
-            return self.relay_error_to_cli(
-                Command.DEPLOY, code="deploy_err", msg=str(err), value={}
-            )
-
-        return self.relay_data_to_cli(Command.DEPLOY, data=ret.typegate)
->>>>>>> dc79efa5
-
-        if params.codegen:
-            raise Exception("not implemented")
 
         try:
             deploy_target = Rpc.get_deploy_target()
