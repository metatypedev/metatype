--- conflicted
+++ resolved
@@ -3,6 +3,7 @@
 
 import json
 from dataclasses import dataclass
+import os
 from typing import Any, Dict, Optional, Union
 from urllib import request
 
@@ -59,7 +60,6 @@
     ref_artifacts = serialized.ref_artifacts
 
     # upload the referred artifacts
-<<<<<<< HEAD
     # TODO: fetch all the upload urls in one request
     get_upload_url = params.base_url + sep + tg.name + "/get-upload-url"
     for artifact in ref_artifacts:
@@ -95,7 +95,7 @@
                 raise Exception(
                     f"Failed to upload artifact {artifact_path} to typegate: {response.read()}"
                 )
-=======
+
     artifact_uploader = ArtifactUploader(
         params.base_url,
         ref_artifacts,
@@ -105,7 +105,6 @@
         params.typegraph_path,
     )
     artifact_uploader.upload_artifacts()
->>>>>>> 3d5e6f9b
 
     # deploy the typegraph
     res = wit_utils.gql_deploy_query(
@@ -172,11 +171,7 @@
         raise Exception(f"{e}: {req.full_url}")
 
 
-<<<<<<< HEAD
 def handle_response(res: any, url=""):
-=======
-def handle_response(res: Any):
->>>>>>> 3d5e6f9b
     try:
         return json.loads(res)
     except Exception as _:
