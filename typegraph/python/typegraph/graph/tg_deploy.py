# Copyright Metatype OÜ, licensed under the Mozilla Public License Version 2.0.
# SPDX-License-Identifier: MPL-2.0

from dataclasses import dataclass
from typing import Dict, Optional, Union
from urllib import request
import json
from base64 import b64encode
from typegraph.gen.exports.core import ArtifactResolutionConfig
from typegraph.gen.types import Err

from typegraph.graph.typegraph import TypegraphOutput
from typegraph.gen.exports.utils import QueryDeployParams
from typegraph.wit import store, wit_utils


@dataclass
class BasicAuth:
    username: str
    password: str

    def as_header_value(self):
        payload = b64encode(f"{self.username}:{self.password}".encode("utf-8")).decode(
            "utf-8"
        )
        return f"Basic {payload}"


@dataclass
class TypegraphDeployParams:
    base_url: str
    cli_version: str
    auth: Optional[BasicAuth] = None
    secrets: Optional[Dict[str, str]] = None
    artifacts_config: Optional[ArtifactResolutionConfig] = None


@dataclass
class TypegraphRemoveParams:
    base_url: str
    auth: Optional[BasicAuth] = None


@dataclass
class DeployResult:
    serialized: str
    typegate: Union[Dict[str, any], str]


@dataclass
class RemoveResult:
    typegate: Union[Dict[str, any], str]


def tg_deploy(tg: TypegraphOutput, params: TypegraphDeployParams) -> DeployResult:
    sep = "/" if not params.base_url.endswith("/") else ""
    url = params.base_url + sep + "typegate"

    headers = {"Content-Type": "application/json"}
    if params.auth is not None:
        headers["Authorization"] = params.auth.as_header_value()
    serialized = tg.serialize(params.artifacts_config)
    res = wit_utils.gql_deploy_query(
        store,
        params=QueryDeployParams(
            tg=serialized,
            cli_version=params.cli_version,
            secrets=[(k, v) for k, v in (params.secrets or {}).items()],
        ),
    )

    if isinstance(res, Err):
        raise Exception(res.value)

    req = request.Request(
        url=url,
        method="POST",
        headers=headers,
        data=res.value.encode(),
    )
    return DeployResult(
        serialized=serialized,
        typegate=handle_response(request.urlopen(req).read().decode()),
    )


def tg_remove(tg: TypegraphOutput, params: TypegraphRemoveParams):
    sep = "/" if not params.base_url.endswith("/") else ""
    url = params.base_url + sep + "typegate"

    headers = {"Content-Type": "application/json"}
    if params.auth is not None:
        headers["Authorization"] = params.auth.as_header_value()

    res = wit_utils.gql_remove_query(store, [tg.name])

    if isinstance(res, Err):
        raise Exception(res.value)
<<<<<<< HEAD
    print(res.value)
=======
>>>>>>> 3ff31ae1

    req = request.Request(
        url=url,
        method="POST",
        headers=headers,
        data=res.value.encode(),
    )
    return RemoveResult(typegate=handle_response(request.urlopen(req).read().decode()))


def handle_response(res: any):
    try:
        return json.loads(res)
    except Exception as _:
        return res<|MERGE_RESOLUTION|>--- conflicted
+++ resolved
@@ -96,10 +96,6 @@
 
     if isinstance(res, Err):
         raise Exception(res.value)
-<<<<<<< HEAD
-    print(res.value)
-=======
->>>>>>> 3ff31ae1
 
     req = request.Request(
         url=url,
