[tool.poetry]
name = "typegraph"
<<<<<<< HEAD
version = "0.4.6"
=======
version = "0.4.7-0"
>>>>>>> 2845190a
description = "Declarative API development platform. Build backend components with WASM, Typescript and Python, no matter where and how your (legacy) systems are."
authors = ["Metatype Contributors <support@metatype.dev>"]
license = "MPL-2.0"
homepage = "https://metatype.dev"
repository = "https://github.com/metatypedev/metatype"
include = ["typegraph/**/*", "LICENSE.md"]
keywords = ["api", "composition", "typesystem", "graphql", "ecosystem"]
classifiers = [
    "Topic :: Software Development :: Libraries :: Python Modules",
    "Programming Language :: Python",
]

[tool.poetry.dependencies]
python = ">=3.8,<4.0"
wasmtime = "^21.0.0"
typing-extensions = "^4.8.0"
python-box = "^7.1.1"
astunparse = "^1.6.3"<|MERGE_RESOLUTION|>--- conflicted
+++ resolved
@@ -1,10 +1,6 @@
 [tool.poetry]
 name = "typegraph"
-<<<<<<< HEAD
-version = "0.4.6"
-=======
 version = "0.4.7-0"
->>>>>>> 2845190a
 description = "Declarative API development platform. Build backend components with WASM, Typescript and Python, no matter where and how your (legacy) systems are."
 authors = ["Metatype Contributors <support@metatype.dev>"]
 license = "MPL-2.0"
