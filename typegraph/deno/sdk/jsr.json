{
  "name": "@typegraph/sdk",
<<<<<<< HEAD
  "version": "0.4.5",
=======
  "version": "0.4.8-0",
>>>>>>> 54da2797
  "publish": {
    "exclude": [
      "!src/gen",
      "!LICENSE.md",
      "!README.md"
    ]
  },
  "exports": {
    "./deps/_import.ts": "./src/deps/_import.ts",
    "./deps/mod.ts": "./src/deps/mod.ts",
    "./effects.ts": "./src/effects.ts",
    "./gen/typegraph_core.d.ts": "./src/gen/typegraph_core.d.ts",
    "./host/host.d.ts": "./src/host/host.d.ts",
    "./index.ts": "./src/index.ts",
    "./metagen.ts": "./src/metagen.ts",
    "./params.ts": "./src/params.ts",
    "./policy.ts": "./src/policy.ts",
    "./providers/aws.ts": "./src/providers/aws.ts",
    "./providers/prisma.ts": "./src/providers/prisma.ts",
    "./providers/temporal.ts": "./src/providers/temporal.ts",
    "./runtimes/deno.ts": "./src/runtimes/deno.ts",
    "./runtimes/graphql.ts": "./src/runtimes/graphql.ts",
    "./runtimes/http.ts": "./src/runtimes/http.ts",
    "./runtimes/mod.ts": "./src/runtimes/mod.ts",
    "./runtimes/python.ts": "./src/runtimes/python.ts",
    "./runtimes/random.ts": "./src/runtimes/random.ts",
    "./runtimes/substantial.ts": "./src/runtimes/substantial.ts",
    "./runtimes/wasm.ts": "./src/runtimes/wasm.ts",
    "./tg_artifact_upload.ts": "./src/tg_artifact_upload.ts",
    "./tg_deploy.ts": "./src/tg_deploy.ts",
    "./tg_manage.ts": "./src/tg_manage.ts",
    "./typegraph.ts": "./src/typegraph.ts",
    "./types.ts": "./src/types.ts",
    "./utils/type_utils.ts": "./src/utils/type_utils.ts",
    "./wit.ts": "./src/wit.ts"
  }
}<|MERGE_RESOLUTION|>--- conflicted
+++ resolved
@@ -1,10 +1,6 @@
 {
   "name": "@typegraph/sdk",
-<<<<<<< HEAD
-  "version": "0.4.5",
-=======
   "version": "0.4.8-0",
->>>>>>> 54da2797
   "publish": {
     "exclude": [
       "!src/gen",
