{
  "name": "@typegraph/sdk",
<<<<<<< HEAD
  "version": "0.4.6",
=======
  "version": "0.4.7-0",
>>>>>>> 2845190a
  "publish": {
    "exclude": [
      "!src/gen",
      "!LICENSE.md",
      "!README.md"
    ]
  },
  "exports": {
    "./deps/_import.ts": "./src/deps/_import.ts",
    "./deps/mod.ts": "./src/deps/mod.ts",
    "./effects.ts": "./src/effects.ts",
    "./envs/cli.ts": "./src/envs/cli.ts",
    "./gen/typegraph_core.d.ts": "./src/gen/typegraph_core.d.ts",
    "./host/host.d.ts": "./src/host/host.d.ts",
    "./index.ts": "./src/index.ts",
    "./io.ts": "./src/io.ts",
    "./metagen.ts": "./src/metagen.ts",
    "./params.ts": "./src/params.ts",
    "./policy.ts": "./src/policy.ts",
    "./providers/aws.ts": "./src/providers/aws.ts",
    "./providers/prisma.ts": "./src/providers/prisma.ts",
    "./providers/temporal.ts": "./src/providers/temporal.ts",
    "./runtimes/deno.ts": "./src/runtimes/deno.ts",
    "./runtimes/graphql.ts": "./src/runtimes/graphql.ts",
    "./runtimes/http.ts": "./src/runtimes/http.ts",
    "./runtimes/mod.ts": "./src/runtimes/mod.ts",
    "./runtimes/python.ts": "./src/runtimes/python.ts",
    "./runtimes/random.ts": "./src/runtimes/random.ts",
    "./runtimes/wasm.ts": "./src/runtimes/wasm.ts",
    "./tg_artifact_upload.ts": "./src/tg_artifact_upload.ts",
    "./tg_deploy.ts": "./src/tg_deploy.ts",
    "./tg_manage.ts": "./src/tg_manage.ts",
    "./typegraph.ts": "./src/typegraph.ts",
    "./types.ts": "./src/types.ts",
    "./utils/func_utils.ts": "./src/utils/func_utils.ts",
    "./utils/injection_utils.ts": "./src/utils/injection_utils.ts",
    "./utils/type_utils.ts": "./src/utils/type_utils.ts",
    "./wit.ts": "./src/wit.ts"
  }
}<|MERGE_RESOLUTION|>--- conflicted
+++ resolved
@@ -1,10 +1,6 @@
 {
   "name": "@typegraph/sdk",
-<<<<<<< HEAD
-  "version": "0.4.6",
-=======
   "version": "0.4.7-0",
->>>>>>> 2845190a
   "publish": {
     "exclude": [
       "!src/gen",
