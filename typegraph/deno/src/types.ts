// Copyright Metatype OÜ, licensed under the Mozilla Public License Version 2.0.
// SPDX-License-Identifier: MPL-2.0

import { core } from "./wit.ts";
import {
  PolicyPerEffect,
  TypeArray,
  TypeBase,
  TypeEither,
  TypeFloat,
  TypeInteger,
  TypeOptional,
  TypeString,
  TypeUnion,
} from "../gen/exports/metatype-typegraph-core.d.ts";
import { Materializer } from "./runtimes/mod.ts";
import { mapValues } from "./deps.ts";
import Policy from "./policy.ts";
<<<<<<< HEAD
import { InjectionValueProcessorType } from "./utils/type_utils.ts";
import { serializeInjection } from "./utils/func_utils.ts";
=======
import { serializeRecordValues } from "./utils/func_utils.ts";
>>>>>>> c745a148

export type PolicySpec = Policy | {
  none: Policy;
  create: Policy;
  update: Policy;
  delete: Policy;
};

export type Simplified<T> = Omit<T, "of">;

export type SimplifiedBase<T> =
  & { config?: Record<string, unknown> }
  & Omit<T, "runtimeConfig">;

export type SimplifiedNumericData<T> =
  & { enumeration?: number[] }
  & Omit<T, "enumeration">;

export class Typedef {
  readonly name?: string;
  readonly runtimeConfig?: Array<[string, string]>;
  policy: Policy[] | null = null;

  constructor(public readonly _id: number, base: TypeBase) {
    this.name = base.name;
    this.runtimeConfig = base.runtimeConfig;
  }

  get repr(): string | null {
    return core.getTypeRepr(this._id);
  }

  withPolicy(policy: PolicySpec[] | PolicySpec): this {
    const chain = Array.isArray(policy) ? policy : [policy];
    const id = core.withPolicy({
      tpe: this._id,
      chain: chain.map((p) => {
        if (p instanceof Policy) return { tag: "simple", val: p._id } as const;
        return {
          tag: "per-effect",
          val: mapValues(p, (v) => v._id) as unknown as PolicyPerEffect,
        } as const;
      }),
    });

    return new Proxy(this, {
      get(target, prop, receiver) {
        if (prop === "_id") {
          return id;
        } else if (prop === "policy") {
          return chain;
        } else {
          return Reflect.get(target, prop, receiver);
        }
      },
    }) as this;
  }

  asTypedef(): Typedef {
    return new Typedef(this._id, { name: this.name });
  }

  optional(data: Simplified<TypeOptional> = {}): Optional {
    if (this instanceof Optional) {
      return this;
    }
    return optional(this, data);
  }

  set(value: unknown, type?: InjectionValueProcessorType) {
    core.updateTypeInjection(
      this._id,
      serializeInjection("static", type, value),
    );
    return this;
  }

  inject(value: string, type?: InjectionValueProcessorType) {
    const supported = ["now"];
    if (supported.includes(value)) {
      core.updateTypeInjection(
        this._id,
        serializeInjection("dynamic", type, value),
      );
      return this;
    }
    throw new Error(`generator "${value}" is not supported`);
  }

  fromContext(value: string, type?: InjectionValueProcessorType) {
    core.updateTypeInjection(
      this._id,
      serializeInjection("context", type, value),
    );
    return this;
  }

  fromSecret(value: string, type?: InjectionValueProcessorType) {
    core.updateTypeInjection(
      this._id,
      serializeInjection("secret", type, value),
    );
    return this;
  }

  fromParent(value: string | TypeProxy, type?: InjectionValueProcessorType) {
    let referer: TypeProxy;
    if (typeof value === "string") {
      referer = proxy(value);
    } else {
      referer = value;
    }
    // Note:
    // 1. _id: index in store
    // 2. core sdk should replace this value with the appropriate resolved type id
    const placeholderId = referer._id;
    core.updateTypeInjection(
      this._id,
      serializeInjection<number>(
        "parent",
        type,
        placeholderId,
        (x: unknown) => x as number,
      ),
    );
    return this;
  }

  // config(key: string, value: unknown) {
  //   // core.updateConfig(this._id, JSON.stringify({ [key]: value }));
  //   return this;
  // }
}

class TypeProxy<T extends Typedef = Typedef> extends Typedef {
  constructor(_id: number, name: string) {
    super(_id, { name });
  }
}

export function proxy<T extends Typedef = Typedef>(name: string) {
  return new TypeProxy<T>(core.proxyb({ name }), name);
}

export function ref<T extends Typedef = Typedef>(name: string) {
  return proxy<T>(name);
}

class Boolean extends Typedef {
  constructor(_id: number, base: TypeBase) {
    super(_id, base);
  }
}

export function boolean(base: SimplifiedBase<TypeBase> = {}) {
  const completeBase = {
    ...base,
    runtimeConfig: base.config && serializeRecordValues(base.config),
  };
  return new Boolean(core.booleanb(completeBase), completeBase);
}

class Integer extends Typedef implements Readonly<TypeInteger> {
  readonly min?: number;
  readonly max?: number;
  readonly exclusiveMinimum?: number;
  readonly exclusiveMaximum?: number;
  readonly multipleOf?: number;
  readonly enumeration?: Int32Array;

  constructor(_id: number, data: TypeInteger, base: TypeBase) {
    super(_id, base);
    this.min = data.min;
    this.max = data.max;
    this.exclusiveMinimum = data.exclusiveMinimum;
    this.exclusiveMaximum = data.exclusiveMaximum;
    this.multipleOf = data.multipleOf;
    this.enumeration = data.enumeration;
  }
}

export function integer(
  data: SimplifiedNumericData<TypeInteger> = {},
  base: SimplifiedBase<TypeBase> = {},
) {
  const completeData = {
    ...data,
    enumeration: data.enumeration
      ? new Int32Array(data.enumeration)
      : undefined,
  };
  const completeBase = {
    ...base,
    runtimeConfig: base.config && serializeRecordValues(base.config),
  };
  return new Integer(
    core.integerb(completeData, completeBase),
    completeData,
    completeBase,
  );
}

class Float extends Typedef implements Readonly<TypeFloat> {
  readonly min?: number;
  readonly max?: number;
  readonly exclusiveMinimum?: number;
  readonly exclusiveMaximum?: number;
  readonly multipleOf?: number;
  readonly enumeration?: Float64Array;

  constructor(_id: number, data: TypeFloat, base: TypeBase) {
    super(_id, base);
    this.min = data.min;
    this.max = data.max;
    this.exclusiveMinimum = data.exclusiveMinimum;
    this.exclusiveMaximum = data.exclusiveMaximum;
    this.multipleOf = data.multipleOf;
    this.enumeration = data.enumeration;
  }
}

export function float(
  data: SimplifiedNumericData<TypeFloat> = {},
  base: SimplifiedBase<TypeBase> = {},
) {
  const completeData = {
    ...data,
    enumeration: data.enumeration
      ? new Float64Array(data.enumeration)
      : undefined,
  };
  const completeBase = {
    ...base,
    runtimeConfig: base.config && serializeRecordValues(base.config),
  };
  return new Float(
    core.floatb(completeData, completeBase),
    completeData,
    completeBase,
  );
}

class StringT extends Typedef implements Readonly<TypeString> {
  readonly min?: number;
  readonly max?: number;
  readonly format?: string;
  readonly pattern?: string;
  readonly enumeration?: string[];

  constructor(_id: number, data: TypeString, base: TypeBase) {
    super(_id, base);
    this.min = data.min;
    this.max = data.max;
    this.pattern = data.pattern;
    this.format = data.format;
    this.enumeration = data.enumeration;
  }
}

export function string(
  data: TypeString = {},
  base: SimplifiedBase<TypeBase> = {},
) {
  const completeBase = {
    ...base,
    runtimeConfig: base.config && serializeRecordValues(base.config),
  };
  return new StringT(core.stringb(data, completeBase), data, completeBase);
}

export function uuid() {
  return string({ format: "uuid" });
}

export function email() {
  return string({ format: "email" });
}

export function uri() {
  return string({ format: "uri" });
}

export function ean() {
  return string({ format: "ean" });
}

export function path() {
  return string({ format: "path" });
}

export function datetime() {
  return string({ format: "date-time" });
}

// Note: enum is a reserved word
export function enum_(variants: string[], base: SimplifiedBase<TypeBase> = {}) {
  return string({
    enumeration: variants.map((variant) => JSON.stringify(variant)),
  }, base);
}

class ArrayT extends Typedef {
  readonly min?: number;
  readonly max?: number;
  readonly items?: number;
  readonly uniqueItems?: boolean;

  constructor(_id: number, data: TypeArray, base: TypeBase) {
    super(_id, base);
    this.min = data.min;
    this.max = data.max;
    this.items = data.of;
    this.uniqueItems = data.uniqueItems;
  }
}

export function array(
  variant: Typedef,
  data: Simplified<TypeArray> = {},
  base: SimplifiedBase<TypeBase> = {},
) {
  const completeData = {
    of: variant._id,
    ...data,
  } as TypeArray;
  const completeBase = {
    ...base,
    runtimeConfig: base.config && serializeRecordValues(base.config),
  };
  return new ArrayT(
    core.arrayb(completeData, completeBase),
    completeData,
    completeBase,
  );
}

class Optional extends Typedef {
  readonly item?: number;
  readonly defaultItem?: string;

  constructor(_id: number, data: TypeOptional, base: TypeBase) {
    super(_id, base);
    this.item = data.of;
    this.defaultItem = data.defaultItem;
  }
}

export function optional(
  variant: Typedef,
  data: Simplified<TypeOptional> = {},
  base: SimplifiedBase<TypeBase> = {},
) {
  const completeData = {
    of: variant._id,
    ...data,
  } as TypeOptional;
  const completeBase = {
    ...base,
    runtimeConfig: base.config && serializeRecordValues(base.config),
  };
  return new Optional(
    core.optionalb(completeData, completeBase),
    completeData,
    completeBase,
  );
}

class Union extends Typedef {
  readonly variants: Array<number>;

  constructor(_id: number, data: TypeUnion, base: TypeBase) {
    super(_id, base);
    this.variants = Array.from(data.variants);
  }
}

export function union(
  variants: Array<Typedef>,
  base: SimplifiedBase<TypeBase> = {},
) {
  const data = {
    variants: new Uint32Array(variants.map((variant) => variant._id)),
  };
  const completeBase = {
    ...base,
    runtimeConfig: base.config && serializeRecordValues(base.config),
  };
  return new Union(
    core.unionb(data, completeBase),
    data,
    completeBase,
  );
}

class Either extends Typedef {
  readonly variants: Array<number>;

  constructor(_id: number, data: TypeEither, base: TypeBase) {
    super(_id, base);
    this.variants = Array.from(data.variants);
  }
}

export function either(
  variants: Array<Typedef>,
  base: SimplifiedBase<TypeBase> = {},
) {
  const data = {
    variants: new Uint32Array(variants.map((variant) => variant._id)),
  };
  const completeBase = {
    ...base,
    runtimeConfig: base.config && serializeRecordValues(base.config),
  };
  return new Either(
    core.eitherb(data, completeBase),
    data,
    completeBase,
  );
}

export class Struct<P extends { [key: string]: Typedef }> extends Typedef {
  props: P;
  constructor(_id: number, { props }: { props: P }, base: TypeBase) {
    super(_id, base);
    this.props = props;
  }
}

export function struct<P extends { [key: string]: Typedef }>(
  props: P,
  base: SimplifiedBase<TypeBase> = {},
): Struct<P> {
  const completeBase = {
    ...base,
    runtimeConfig: base.config && serializeRecordValues(base.config),
  };
  return new Struct(
    core.structb({
      props: Object.entries(props).map(([name, typ]) => [name, typ._id]),
    }, completeBase),
    {
      props,
    },
    completeBase,
  );
}

export class Func<
  P extends { [key: string]: Typedef } = Record<string, Typedef>,
  I extends Struct<P> = Struct<P>,
  O extends Typedef = Typedef,
  M extends Materializer = Materializer,
> extends Typedef {
  inp: I;
  out: O;
  mat: M;

  constructor(_id: number, inp: I, out: O, mat: M) {
    super(_id, {});
    this.inp = inp;
    this.out = out;
    this.mat = mat;
  }
}

export function func<
  P extends { [key: string]: Typedef },
  I extends Struct<P> = Struct<P>,
  O extends Typedef = Typedef,
  M extends Materializer = Materializer,
>(inp: I, out: O, mat: M) {
  return new Func<P, I, O, M>(
    core.funcb({ inp: inp._id, out: out._id, mat: mat._id }) as number,
    inp,
    out,
    mat,
  );
}<|MERGE_RESOLUTION|>--- conflicted
+++ resolved
@@ -16,12 +16,11 @@
 import { Materializer } from "./runtimes/mod.ts";
 import { mapValues } from "./deps.ts";
 import Policy from "./policy.ts";
-<<<<<<< HEAD
 import { InjectionValueProcessorType } from "./utils/type_utils.ts";
-import { serializeInjection } from "./utils/func_utils.ts";
-=======
-import { serializeRecordValues } from "./utils/func_utils.ts";
->>>>>>> c745a148
+import {
+  serializeInjection,
+  serializeRecordValues,
+} from "./utils/func_utils.ts";
 
 export type PolicySpec = Policy | {
   none: Policy;
