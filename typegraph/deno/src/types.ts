// Copyright Metatype OÜ, licensed under the Mozilla Public License Version 2.0.
// SPDX-License-Identifier: MPL-2.0

import { core } from "./wit.ts";
import {
  PolicyPerEffect,
  TypeArray,
  TypeBase,
  TypeEither,
  TypeFloat,
  TypeInteger,
  TypeOptional,
  TypeString,
  TypeUnion,
} from "../gen/exports/metatype-typegraph-core.d.ts";
import { Materializer } from "./runtimes/mod.ts";
import { mapValues } from "./deps.ts";
import Policy from "./policy.ts";
<<<<<<< HEAD
import { asApplyValue, serializeRecordValues } from "./utils/func_utils.ts";
=======
import {
  serializeInjection,
  serializeRecordValues,
} from "./utils/func_utils.ts";
import { CREATE, DELETE, NONE, UPDATE } from "./effects.ts";
import { InjectionValue } from "./utils/type_utils.ts";
>>>>>>> 30fc24af

export type PolicySpec = Policy | {
  none: Policy;
  create: Policy;
  update: Policy;
  delete: Policy;
};

export type Simplified<T> = Omit<T, "of">;

export type SimplifiedBase<T> =
  & { config?: Record<string, unknown> }
  & Omit<T, "runtimeConfig">;

export type SimplifiedNumericData<T> =
  & { enumeration?: number[] }
  & Omit<T, "enumeration">;

export class Typedef {
  readonly name?: string;
  readonly runtimeConfig?: Array<[string, string]>;
  policy: Policy[] | null = null;

  constructor(public readonly _id: number, base: TypeBase) {
    this.name = base.name;
    this.runtimeConfig = base.runtimeConfig;
  }

  get repr(): string | null {
    return core.getTypeRepr(this._id);
  }

  withPolicy(policy: PolicySpec[] | PolicySpec): this {
    const chain = Array.isArray(policy) ? policy : [policy];
    const id = core.withPolicy({
      tpe: this._id,
      chain: chain.map((p) => {
        if (p instanceof Policy) return { tag: "simple", val: p._id } as const;
        return {
          tag: "per-effect",
          val: mapValues(p, (v) => v._id) as unknown as PolicyPerEffect,
        } as const;
      }),
    });

    return new Proxy(this, {
      get(target, prop, receiver) {
        if (prop === "_id") {
          return id;
        } else if (prop === "policy") {
          return chain;
        } else {
          return Reflect.get(target, prop, receiver);
        }
      },
    }) as this;
  }

  asTypedef(): Typedef {
    return new Typedef(this._id, { name: this.name });
  }

  optional(data: Simplified<TypeOptional> = {}): Optional {
    if (this instanceof Optional) {
      return this;
    }
    return optional(this, data);
  }

  private withInjection(injection: string) {
    const wrapperId = core.withInjection({
      tpe: this._id,
      injection,
    });
    return new Proxy(this, {
      get(target, prop, receiver) {
        return prop === "_id" ? wrapperId : Reflect.get(target, prop, receiver);
      },
    }) as this;
  }

  set(value: InjectionValue<unknown>) {
    return this.withInjection(
      serializeInjection("static", value, (x: unknown) => JSON.stringify(x)),
    );
  }

  inject(value: InjectionValue<string>) {
    return this.withInjection(
      serializeInjection("dynamic", value),
    );
  }

  fromContext(value: InjectionValue<string>) {
    return this.withInjection(
      serializeInjection("context", value),
    );
  }

  fromSecret(value: InjectionValue<string>) {
    return this.withInjection(
      serializeInjection("secret", value),
    );
  }

  fromParent(value: InjectionValue<string>) {
    let correctValue: any = null;
    if (typeof value === "string") {
      correctValue = proxy(value)._id;
    } else {
      const isObject = typeof value === "object" && !Array.isArray(value) &&
        value !== null;
      if (!isObject) {
        throw new Error("type not supported");
      }

      // Note:
      // Symbol changes the behavior of keys, values, entries => props are skipped
      const symbols = [UPDATE, DELETE, CREATE, NONE];
      const noOtherType = Object.keys(value).length == 0;
      const isPerEffect = noOtherType &&
        symbols
          .some((symbol) => (value as any)?.[symbol] !== undefined);

      if (!isPerEffect) {
        throw new Error("object keys should be of type EffectType");
      }

      correctValue = {};
      for (const symbol of symbols) {
        const v = (value as any)?.[symbol];
        if (v === undefined) continue;
        if (typeof v !== "string") {
          throw new Error(
            `value for field ${symbol.toString()} must be a string`,
          );
        }
        correctValue[symbol] = proxy(v)._id;
      }
    }

    return this.withInjection(
      serializeInjection(
        "parent",
        correctValue,
        (x: unknown) => x as number,
      ),
    );
  }
}

class TypeProxy<T extends Typedef = Typedef> extends Typedef {
  constructor(_id: number, name: string) {
    super(_id, { name });
  }
}

export function proxy<T extends Typedef = Typedef>(name: string) {
  return new TypeProxy<T>(core.proxyb({ name }), name);
}

export function ref<T extends Typedef = Typedef>(name: string) {
  return proxy<T>(name);
}

class Boolean extends Typedef {
  constructor(_id: number, base: TypeBase) {
    super(_id, base);
  }
}

export function boolean(base: SimplifiedBase<TypeBase> = {}) {
  const completeBase = {
    ...base,
    runtimeConfig: base.config && serializeRecordValues(base.config),
  };
  return new Boolean(core.booleanb(completeBase), completeBase);
}

class Integer extends Typedef implements Readonly<TypeInteger> {
  readonly min?: number;
  readonly max?: number;
  readonly exclusiveMinimum?: number;
  readonly exclusiveMaximum?: number;
  readonly multipleOf?: number;
  readonly enumeration?: Int32Array;

  constructor(_id: number, data: TypeInteger, base: TypeBase) {
    super(_id, base);
    this.min = data.min;
    this.max = data.max;
    this.exclusiveMinimum = data.exclusiveMinimum;
    this.exclusiveMaximum = data.exclusiveMaximum;
    this.multipleOf = data.multipleOf;
    this.enumeration = data.enumeration;
  }
}

export function integer(
  data: SimplifiedNumericData<TypeInteger> = {},
  base: SimplifiedBase<TypeBase> = {},
) {
  const completeData = {
    ...data,
    enumeration: data.enumeration
      ? new Int32Array(data.enumeration)
      : undefined,
  };
  const completeBase = {
    ...base,
    runtimeConfig: base.config && serializeRecordValues(base.config),
  };
  return new Integer(
    core.integerb(completeData, completeBase),
    completeData,
    completeBase,
  );
}

class Float extends Typedef implements Readonly<TypeFloat> {
  readonly min?: number;
  readonly max?: number;
  readonly exclusiveMinimum?: number;
  readonly exclusiveMaximum?: number;
  readonly multipleOf?: number;
  readonly enumeration?: Float64Array;

  constructor(_id: number, data: TypeFloat, base: TypeBase) {
    super(_id, base);
    this.min = data.min;
    this.max = data.max;
    this.exclusiveMinimum = data.exclusiveMinimum;
    this.exclusiveMaximum = data.exclusiveMaximum;
    this.multipleOf = data.multipleOf;
    this.enumeration = data.enumeration;
  }
}

export function float(
  data: SimplifiedNumericData<TypeFloat> = {},
  base: SimplifiedBase<TypeBase> = {},
) {
  const completeData = {
    ...data,
    enumeration: data.enumeration
      ? new Float64Array(data.enumeration)
      : undefined,
  };
  const completeBase = {
    ...base,
    runtimeConfig: base.config && serializeRecordValues(base.config),
  };
  return new Float(
    core.floatb(completeData, completeBase),
    completeData,
    completeBase,
  );
}

class StringT extends Typedef implements Readonly<TypeString> {
  readonly min?: number;
  readonly max?: number;
  readonly format?: string;
  readonly pattern?: string;
  readonly enumeration?: string[];

  constructor(_id: number, data: TypeString, base: TypeBase) {
    super(_id, base);
    this.min = data.min;
    this.max = data.max;
    this.pattern = data.pattern;
    this.format = data.format;
    this.enumeration = data.enumeration;
  }
}

export function string(
  data: TypeString = {},
  base: SimplifiedBase<TypeBase> = {},
) {
  const completeBase = {
    ...base,
    runtimeConfig: base.config && serializeRecordValues(base.config),
  };
  return new StringT(core.stringb(data, completeBase), data, completeBase);
}

export function uuid() {
  return string({ format: "uuid" });
}

export function email() {
  return string({ format: "email" });
}

export function uri() {
  return string({ format: "uri" });
}

export function ean() {
  return string({ format: "ean" });
}

export function path() {
  return string({ format: "path" });
}

export function datetime() {
  return string({ format: "date-time" });
}

// Note: enum is a reserved word
export function enum_(variants: string[], base: SimplifiedBase<TypeBase> = {}) {
  return string({
    enumeration: variants.map((variant) => JSON.stringify(variant)),
  }, base);
}

class ArrayT extends Typedef {
  readonly min?: number;
  readonly max?: number;
  readonly items?: number;
  readonly uniqueItems?: boolean;

  constructor(_id: number, data: TypeArray, base: TypeBase) {
    super(_id, base);
    this.min = data.min;
    this.max = data.max;
    this.items = data.of;
    this.uniqueItems = data.uniqueItems;
  }
}

export function array(
  variant: Typedef,
  data: Simplified<TypeArray> = {},
  base: SimplifiedBase<TypeBase> = {},
) {
  const completeData = {
    of: variant._id,
    ...data,
  } as TypeArray;
  const completeBase = {
    ...base,
    runtimeConfig: base.config && serializeRecordValues(base.config),
  };
  return new ArrayT(
    core.arrayb(completeData, completeBase),
    completeData,
    completeBase,
  );
}

class Optional extends Typedef {
  readonly item?: number;
  readonly defaultItem?: string;

  constructor(_id: number, data: TypeOptional, base: TypeBase) {
    super(_id, base);
    this.item = data.of;
    this.defaultItem = data.defaultItem;
  }
}

export function optional(
  variant: Typedef,
  data: Simplified<TypeOptional> = {},
  base: SimplifiedBase<TypeBase> = {},
) {
  const completeData = {
    of: variant._id,
    ...data,
  } as TypeOptional;
  const completeBase = {
    ...base,
    runtimeConfig: base.config && serializeRecordValues(base.config),
  };
  return new Optional(
    core.optionalb(completeData, completeBase),
    completeData,
    completeBase,
  );
}

class Union extends Typedef {
  readonly variants: Array<number>;

  constructor(_id: number, data: TypeUnion, base: TypeBase) {
    super(_id, base);
    this.variants = Array.from(data.variants);
  }
}

export function union(
  variants: Array<Typedef>,
  base: SimplifiedBase<TypeBase> = {},
) {
  const data = {
    variants: new Uint32Array(variants.map((variant) => variant._id)),
  };
  const completeBase = {
    ...base,
    runtimeConfig: base.config && serializeRecordValues(base.config),
  };
  return new Union(
    core.unionb(data, completeBase),
    data,
    completeBase,
  );
}

class Either extends Typedef {
  readonly variants: Array<number>;

  constructor(_id: number, data: TypeEither, base: TypeBase) {
    super(_id, base);
    this.variants = Array.from(data.variants);
  }
}

export function either(
  variants: Array<Typedef>,
  base: SimplifiedBase<TypeBase> = {},
) {
  const data = {
    variants: new Uint32Array(variants.map((variant) => variant._id)),
  };
  const completeBase = {
    ...base,
    runtimeConfig: base.config && serializeRecordValues(base.config),
  };
  return new Either(
    core.eitherb(data, completeBase),
    data,
    completeBase,
  );
}

export class Struct<P extends { [key: string]: Typedef }> extends Typedef {
  props: P;
  constructor(_id: number, { props }: { props: P }, base: TypeBase) {
    super(_id, base);
    this.props = props;
  }
}

export function struct<P extends { [key: string]: Typedef }>(
  props: P,
  base: SimplifiedBase<TypeBase> = {},
): Struct<P> {
  const completeBase = {
    ...base,
    runtimeConfig: base.config && serializeRecordValues(base.config),
  };
  return new Struct(
    core.structb({
      props: Object.entries(props).map(([name, typ]) => [name, typ._id]),
    }, completeBase),
    {
      props,
    },
    completeBase,
  );
}

export class Func<
  P extends { [key: string]: Typedef } = Record<string, Typedef>,
  I extends Struct<P> = Struct<P>,
  O extends Typedef = Typedef,
  M extends Materializer = Materializer,
> extends Typedef {
  inp: I;
  out: O;
  mat: M;

  constructor(_id: number, inp: I, out: O, mat: M) {
    super(_id, {});
    this.inp = inp;
    this.out = out;
    this.mat = mat;
  }

  apply(value: Record<string, unknown>): this {
    const wrapperFuncId = core.withApply({
      tpeFunc: this._id,
      applyValue: JSON.stringify(asApplyValue(value)),
    });

    return new Proxy(this, {
      get(target, prop, receiver) {
        return prop === "_id"
          ? wrapperFuncId
          : Reflect.get(target, prop, receiver);
      },
    }) as this;
  }
}

export function func<
  P extends { [key: string]: Typedef },
  I extends Struct<P> = Struct<P>,
  O extends Typedef = Typedef,
  M extends Materializer = Materializer,
>(inp: I, out: O, mat: M) {
  return new Func<P, I, O, M>(
    core.funcb({ inp: inp._id, out: out._id, mat: mat._id }) as number,
    inp,
    out,
    mat,
  );
}<|MERGE_RESOLUTION|>--- conflicted
+++ resolved
@@ -16,16 +16,13 @@
 import { Materializer } from "./runtimes/mod.ts";
 import { mapValues } from "./deps.ts";
 import Policy from "./policy.ts";
-<<<<<<< HEAD
-import { asApplyValue, serializeRecordValues } from "./utils/func_utils.ts";
-=======
 import {
+  asApplyValue,
   serializeInjection,
   serializeRecordValues,
 } from "./utils/func_utils.ts";
 import { CREATE, DELETE, NONE, UPDATE } from "./effects.ts";
 import { InjectionValue } from "./utils/type_utils.ts";
->>>>>>> 30fc24af
 
 export type PolicySpec = Policy | {
   none: Policy;
