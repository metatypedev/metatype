// Copyright Metatype OÜ, licensed under the Mozilla Public License Version 2.0.
// SPDX-License-Identifier: MPL-2.0

import * as t from "./types.ts";
import { core } from "../gen/typegraph_core.js";
import { caller, dirname, fromFileUrl } from "./deps.ts";
<<<<<<< HEAD
import { InjectionValue } from "./utils/type_utils.ts";
import {
  serializeFromParentInjection,
  serializeGenericInjection,
  serializeStaticInjection,
} from "./utils/injection_utils.ts";
=======
import { Auth, Cors, Rate } from "./wit.ts";
>>>>>>> 057b6fe4

type Exports = Record<string, t.Func>;

interface TypegraphArgs {
  name: string;
  dynamic?: boolean;
  folder?: string;
  builder: TypegraphBuilder;
  prefix?: string;
  secrets?: Array<string>;
  cors?: Cors;
  auths?: Array<Auth>;
  rate?: Rate;
}

interface TypegraphBuilderArgs {
  expose: (exports: Exports) => void;
  inherit: () => InheritDef;
}

export class InheritDef {
  public payload: string | undefined;
  set(value: InjectionValue<unknown>) {
    this.payload = serializeStaticInjection(value);
    return this;
  }

  inject(value: InjectionValue<string>) {
    this.payload = serializeGenericInjection("dynamic", value);
    return this;
  }

  fromContext(value: InjectionValue<string>) {
    this.payload = serializeGenericInjection("context", value);
    return this;
  }

  fromSecret(value: InjectionValue<string>) {
    this.payload = serializeGenericInjection("secret", value);
    return this;
  }

  fromParent(value: InjectionValue<string>) {
    this.payload = serializeFromParentInjection(value);
    return this;
  }
}

type TypegraphBuilder = (g: TypegraphBuilderArgs) => void;

export function typegraph(
  name: string,
  builder: TypegraphBuilder,
): void;
export function typegraph(
  args: TypegraphArgs,
): void;
export function typegraph(
  args: Omit<TypegraphArgs, "builder">,
  builder: TypegraphBuilder,
): void;
export function typegraph(
  nameOrArgs: string | TypegraphArgs | Omit<TypegraphArgs, "builder">,
  maybeBuilder?: TypegraphBuilder,
): void {
  const args = typeof nameOrArgs === "string"
    ? { name: nameOrArgs }
    : nameOrArgs;

  const {
    name,
    dynamic,
    folder,
    auths,
    cors,
    prefix,
    rate,
    secrets,
  } = args;
  const builder = "builder" in args
    ? args.builder as TypegraphBuilder
    : maybeBuilder!;

  const file = caller();
  if (!file) {
    throw new Error("Could not determine caller file");
  }
  const path = dirname(fromFileUrl(file));

  const tgParams = {
    prefix,
    secrets: secrets ?? [],
    cors: cors ?? {
      allowCredentials: false,
      allowHeaders: [],
      allowMethods: [],
      allowOrigin: [],
      exposeHeaders: [],
      maxAgeSec: undefined,
    } as Cors,
    auths: auths ?? [],
    rate,
  };

  core.initTypegraph({ name, dynamic, path, folder, ...tgParams });

  const g: TypegraphBuilderArgs = {
    expose: (exports) => {
      core.expose(
        Object.entries(exports).map(([name, fn]) => [name, fn._id]),
        [],
      );
    },
    inherit: () => {
      return new InheritDef();
    },
  };

  builder(g);

  console.log(core.finalizeTypegraph());
}<|MERGE_RESOLUTION|>--- conflicted
+++ resolved
@@ -4,16 +4,13 @@
 import * as t from "./types.ts";
 import { core } from "../gen/typegraph_core.js";
 import { caller, dirname, fromFileUrl } from "./deps.ts";
-<<<<<<< HEAD
 import { InjectionValue } from "./utils/type_utils.ts";
 import {
   serializeFromParentInjection,
   serializeGenericInjection,
   serializeStaticInjection,
 } from "./utils/injection_utils.ts";
-=======
 import { Auth, Cors, Rate } from "./wit.ts";
->>>>>>> 057b6fe4
 
 type Exports = Record<string, t.Func>;
 
