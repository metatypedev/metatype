--- conflicted
+++ resolved
@@ -8,9 +8,7 @@
 
 export const core = js.core as typeof ExportsMetatypeTypegraphCore;
 export const runtimes = js.runtimes as typeof ExportsMetatypeTypegraphRuntimes;
-<<<<<<< HEAD
 export const wit_utils = js.utils as typeof ExportsMetatypeTypegraphUtils;
-=======
 
 export type {
   Auth,
@@ -20,5 +18,4 @@
   AuthProtocolOauth2,
   Cors,
   Rate,
-} from "../gen/exports/metatype-typegraph-core.d.ts";
->>>>>>> 057b6fe4
+} from "../gen/exports/metatype-typegraph-core.d.ts";