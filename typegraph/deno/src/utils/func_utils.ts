--- conflicted
+++ resolved
@@ -1,10 +1,8 @@
 // Copyright Metatype OÜ, licensed under the Mozilla Public License Version 2.0.
 // SPDX-License-Identifier: MPL-2.0
 
-<<<<<<< HEAD
 import { ApplyTree } from "./type_utils.ts";
 import { Typedef } from "../types.ts";
-=======
 import { CREATE, DELETE, NONE, UPDATE } from "../effects.ts";
 import { InjectionSource, InjectionValue } from "./type_utils.ts";
 
@@ -57,8 +55,7 @@
     data: { value: valueMapper(value) },
   });
 }
->>>>>>> 30fc24af
-
+//main
 export function serializeRecordValues<T>(
   obj: Record<string, T>,
 ): Array<[string, string]> {
