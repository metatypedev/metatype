# Copyright Metatype OÜ under the Elastic License 2.0 (ELv2). See LICENSE.md for usage.

import subprocess
from os import getcwd
from pathlib import Path
from typing import Iterable

<<<<<<< HEAD
from typegraph import t
from typegraph import TypeGraph
from typegraph.providers.prisma.relations import RelationshipRegister
from typegraph.providers.prisma.runtimes.prisma import PrismaRuntime
from typegraph.providers.prisma.schema import build_model
=======
from typegraph import TypeGraph, t
from typegraph.providers.prisma.runtimes.prisma import PrismaRuntime, PrismaSchema
>>>>>>> 37ee7861

# import debugpy


# if environ.get("DEBUG", False):
#     debugpy.listen(5678)
#     print("Waiting for debugger attach...")
#     debugpy.wait_for_client()


META_BIN = str(Path(getcwd()) / "../target/debug/meta")


def reformat_schema(schema: str):
    p = subprocess.run(
        [META_BIN, "prisma", "format"], input=schema, text=True, capture_output=True
    )
    return p.stdout


class TestPrismaSchema:
    def init_snapshot(self, snapshot):
        snapshot.snapshot_dir = "tests/__snapshots__/prisma-schema"
        self.snapshot = snapshot

    def assert_snapshot(
        self, runtime: PrismaRuntime, models: Iterable[t.struct], snapshot_name: str
    ):
        return self.snapshot.assert_match(
            self.build_schema(runtime, models), snapshot_name
        )

    def build_schema(self, runtime: PrismaRuntime, models: Iterable[t.struct]):
        spec = RelationshipRegister(runtime)
        for m in models:
            spec.manage(m)
        return reformat_schema("\n".join((build_model(m.name, spec) for m in models)))

    def test_simple_model(self, snapshot):
        self.init_snapshot(snapshot)
        with TypeGraph(""):
            db = PrismaRuntime("test", "POSTGRES")
            model = t.struct(
                {
                    "id": t.integer().config("id", "auto"),
                    "name": t.string(),
                }
            ).named("ModelA")

            self.assert_snapshot(db, {model}, "simple-model.prisma")

    def test_one_to_many(self, snapshot):
        self.init_snapshot(snapshot)
        # self.maxDiff = None

        with TypeGraph(name="test_one_to_many") as g:
            db = PrismaRuntime("test", "POSTGRES")

            user = t.struct(
                {
                    "id": t.integer().config("id"),
                    "posts": db.link(t.array(g("Post")), "postAuthor"),
                }
            ).named("User")

            post = t.struct(
                {
                    "id": t.integer().config("id"),
                    "author": db.link(g("User"), "postAuthor"),
                }
            ).named("Post")

            self.assert_snapshot(db, [user, post], "one-to-many.prisma")

    def test_implicit_one_to_many(self, snapshot):
        self.init_snapshot(snapshot)
        with TypeGraph(name="test_implicit_one_to_many") as g:
            db = PrismaRuntime("test", "POSTGRES")

            user = t.struct(
                {"id": t.integer().config("id", "auto"), "posts": t.array(g("Post"))}
            ).named("User")

            post = t.struct(
                {"id": t.integer().config("id", "auto"), "author": g("User")}
            ).named("Post")

            self.assert_snapshot(db, [user, post], "implicit-one-to-many.prisma")

    def test_one_to_one(self, snapshot):
        self.init_snapshot(snapshot)
        # self.maxDiff = None

        with TypeGraph(name="test_one_to_one") as g:
            db = PrismaRuntime("test", "POSTGRES")

            user = t.struct(
                {
                    "id": t.integer().config("id"),
                    "profile": db.link(g("Profile").optional(), "userProfile"),
                }
            ).named("User")

            profile = t.struct(
                {
                    "id": t.uuid().config("id", "auto"),
                    "user": db.link(g("User"), "userProfile"),
                }
            ).named("Profile")

            self.assert_snapshot(db, [user, profile], "one-to-one.prisma")

    def test_implicit_one_to_one(self, snapshot):
        self.init_snapshot(snapshot)

        with TypeGraph(name="test_implicit_one_to_one") as g:
            db = PrismaRuntime("test", "POSTGRES")

            user = t.struct(
                {
                    "id": t.integer().config("id", "auto"),
                    "profile": g("Profile").optional().config("unique"),
                }
            ).named("User")

            profile = t.struct(
                {"id": t.uuid().config("id", "auto"), "user": g("User")}
            ).named("Profile")

            self.assert_snapshot(db, [user, profile], "implicit-one-to-one.prisma")

    def test_semi_implicit(self, snapshot):
        self.init_snapshot(snapshot)

        with TypeGraph(name="test_semi_implicit") as g:
            db = PrismaRuntime("test", "POSTGRES")

            user = t.struct(
                {
                    "id": t.integer().config("id"),
                    "profile": db.link(g("Profile").optional(), "userProfile"),
                }
            ).named("User")

            profile = t.struct(
                {"id": t.uuid().config("id", "auto"), "user": g("User")}
            ).named("Profile")

            self.assert_snapshot(db, [user, profile], "one-to-one.prisma")

        with TypeGraph(name="test_semi_implicit_2") as g:
            db = PrismaRuntime("test", "POSTGRES")

            user = t.struct(
                {
                    "id": t.integer().config("id"),
                    "profile": g("Profile").optional(),
                }
            ).named("User")

            profile = t.struct(
                {
                    "id": t.uuid().config("id", "auto"),
                    "user": db.link(g("User"), "userProfile"),
                }
            ).named("Profile")

            self.assert_snapshot(db, [user, profile], "one-to-one.prisma")<|MERGE_RESOLUTION|>--- conflicted
+++ resolved
@@ -5,16 +5,10 @@
 from pathlib import Path
 from typing import Iterable
 
-<<<<<<< HEAD
-from typegraph import t
-from typegraph import TypeGraph
+from typegraph import TypeGraph, t
 from typegraph.providers.prisma.relations import RelationshipRegister
 from typegraph.providers.prisma.runtimes.prisma import PrismaRuntime
 from typegraph.providers.prisma.schema import build_model
-=======
-from typegraph import TypeGraph, t
-from typegraph.providers.prisma.runtimes.prisma import PrismaRuntime, PrismaSchema
->>>>>>> 37ee7861
 
 # import debugpy
 
