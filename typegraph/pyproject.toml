--- conflicted
+++ resolved
@@ -31,10 +31,7 @@
 typing-extensions = "^4.4.0"
 attrs = "^22.2.0"
 astunparse = "^1.6.3"
-<<<<<<< HEAD
-=======
 black = ">=22.12,<24.0"
->>>>>>> 3f698fa3
 strenum = "^0.4.9"
 
 [tool.poetry.group.dev.dependencies]
