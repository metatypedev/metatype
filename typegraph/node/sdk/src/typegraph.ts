// Copyright Metatype OÜ, licensed under the Mozilla Public License Version 2.0.
// SPDX-License-Identifier: MPL-2.0

import * as t from "./types.js";
import { core } from "./gen/typegraph_core.js";
import { caller, dirname, fromFileUrl } from "./deps/mod.js";
import { InjectionValue } from "./utils/type_utils.js";
import {
  serializeFromParentInjection,
  serializeGenericInjection,
  serializeStaticInjection,
} from "./utils/injection_utils.js";
import { Auth, Cors as CorsWit, Rate, wit_utils } from "./wit.js";
import Policy from "./policy.js";
import { getPolicyChain } from "./types.js";
import { ArtifactResolutionConfig } from "./gen/interfaces/metatype-typegraph-core.js";

type Exports = Record<string, t.Func>;

type Cors = Partial<CorsWit>;

interface TypegraphArgs {
  name: string;
  dynamic?: boolean;
  builder: TypegraphBuilder;
  prefix?: string;
  secrets?: Array<string>;
  cors?: Cors;
  rate?: Rate;
  disableAutoSerialization?: boolean;
}

export class ApplyFromArg {
  constructor(public name: string | null) { }
}

export class ApplyFromStatic {
  constructor(public value: any) { }
}

export class ApplyFromSecret {
  constructor(public key: string) { }
}

export class ApplyFromContext {
  constructor(public key: string) { }
}

export class ApplyFromParent {
  constructor(public typeName: string) { }
}

const InjectionSource = {
  asArg: (name?: string) => new ApplyFromArg(name ?? null),
  set: (value: any) => new ApplyFromStatic(value),
  fromSecret: (key: string) => new ApplyFromSecret(key),
  fromContext: (key: string) => new ApplyFromContext(key),
  fromParent: (typeName: string) => new ApplyFromParent(typeName),
} as const;

type InjectionSourceType = typeof InjectionSource;

export interface TypegraphBuilderArgs extends InjectionSourceType {
  expose: (exports: Exports, defaultPolicy?: Policy) => void;
  inherit: () => InheritDef;
  rest: (graphql: string) => number;
  auth: (value: Auth | RawAuth) => number;
  ref: (name: string) => t.Typedef;
  configureRandomInjection: (seed: number) => void;
}

export class InheritDef {
  public payload: string | undefined;
  set(value: InjectionValue<unknown>) {
    this.payload = serializeStaticInjection(value);
    return this;
  }

  inject(value: InjectionValue<string>) {
    this.payload = serializeGenericInjection("dynamic", value);
    return this;
  }

  fromContext(value: InjectionValue<string>) {
    this.payload = serializeGenericInjection("context", value);
    return this;
  }

  fromSecret(value: InjectionValue<string>) {
    this.payload = serializeGenericInjection("secret", value);
    return this;
  }

  fromParent(value: InjectionValue<string>) {
    this.payload = serializeFromParentInjection(value);
    return this;
  }

  fromRandom() {
    this.payload = serializeGenericInjection("random", null);
    return this;
  }
}

export type TypegraphBuilder = (g: TypegraphBuilderArgs) => void;

export class RawAuth {
  constructor(readonly jsonStr: string) { }
}

export interface TypegraphOutput {
  serialize: (config?: ArtifactResolutionConfig) => string;
  name: string;
}

export function typegraph(
  name: string,
  builder: TypegraphBuilder,
): TypegraphOutput;
export function typegraph(
  args: TypegraphArgs,
): TypegraphOutput;
export function typegraph(
  args: Omit<TypegraphArgs, "builder">,
  builder: TypegraphBuilder,
): TypegraphOutput;
export function typegraph(
  nameOrArgs: string | TypegraphArgs | Omit<TypegraphArgs, "builder">,
  maybeBuilder?: TypegraphBuilder,
): TypegraphOutput {
  const args = typeof nameOrArgs === "string"
    ? { name: nameOrArgs }
    : nameOrArgs;

  const {
    name,
    dynamic,
    cors,
    prefix,
    rate,
    secrets,
    disableAutoSerialization,
  } = args;
  const builder = "builder" in args
    ? args.builder as TypegraphBuilder
    : maybeBuilder!;

  const file = caller();
  if (!file) {
    throw new Error("Could not determine caller file");
  }
  // node/deno compat tick until MET-236 is landed
  const simpleFile = file.replace(/:[0-9]+$/, "").replace(/^file:\/\//, "");
  const path = dirname(
    fromFileUrl(
      `file://${simpleFile}`,
    ),
  );

  const defaultCorsFields = {
    allowCredentials: true,
    allowHeaders: [],
    allowMethods: [],
    allowOrigin: [],
    exposeHeaders: [],
    maxAgeSec: undefined,
  } as CorsWit;

  const defaultRateFields = {
    localExcess: 0,
  } as { localExcess?: number };

  const tgParams = {
    prefix,
    secrets: secrets ?? [],
    cors: cors ? { ...defaultCorsFields, ...cors } : defaultCorsFields,
    rate: rate ? { ...defaultRateFields, ...rate } : undefined,
  };

  core.initTypegraph({ name, dynamic, path, ...tgParams });

  const g: TypegraphBuilderArgs = {
    expose: (exports, defaultPolicy) => {
      core.expose(
        Object.entries(exports).map(([name, fn]) => [name, fn._id]),
        defaultPolicy ? getPolicyChain(defaultPolicy) : [],
      );
    },
    inherit: () => {
      return new InheritDef();
    },
    rest: (graphql: string) => {
      return wit_utils.addGraphqlEndpoint(graphql);
    },
    auth: (value: Auth | RawAuth) => {
      if (value instanceof RawAuth) {
        return wit_utils.addRawAuth(value.jsonStr);
      }
      return wit_utils.addAuth(value);
    },
    ref: (name: string) => {
      return genRef(name);
    },
<<<<<<< HEAD
    configureRandomInjection: (seed: number) => {
      return core.setSeed(seed);
    }
=======
    ...InjectionSource,
>>>>>>> 961fab58
  };

  builder(g);

  let serialize = () => "";
  if (!disableAutoSerialization) {
    const tgJson = core.finalizeTypegraph({ tag: "simple" });
    console.log(tgJson);
    serialize = () => tgJson;
  } else {
    // config is known at deploy time
    serialize = (config?: ArtifactResolutionConfig) => {
      const tgJson = core.finalizeTypegraph({
        tag: "resolve-artifacts",
        val: config,
      });
      return tgJson;
    };
  }
  return {
    serialize,
    name,
  };
}

export function genRef(name: string) {
  const value = core.refb(name, []);
  if (typeof value == "object") {
    throw new Error(JSON.stringify(value));
  }
  return new t.Typedef(value, { name });
}<|MERGE_RESOLUTION|>--- conflicted
+++ resolved
@@ -201,13 +201,10 @@
     ref: (name: string) => {
       return genRef(name);
     },
-<<<<<<< HEAD
     configureRandomInjection: (seed: number) => {
       return core.setSeed(seed);
-    }
-=======
+    },
     ...InjectionSource,
->>>>>>> 961fab58
   };
 
   builder(g);
