// Copyright Metatype OÜ, licensed under the Mozilla Public License Version 2.0.
// SPDX-License-Identifier: MPL-2.0

import { ArtifactResolutionConfig } from "./gen/interfaces/metatype-typegraph-core.js";
import { ArtifactUploader } from "./tg_artifact_upload.js";
import { TypegraphOutput } from "./typegraph.js";
import { wit_utils } from "./wit.js";
import * as fsp from "node:fs/promises";
import { dirname, join } from "node:path";

export class BasicAuth {
  constructor(public username: string, public password: string) {
  }
  asHeaderValue(): string {
    return `Basic ${btoa(this.username + ":" + this.password)}`;
  }
}

export interface TypegraphDeployParams {
  typegraphPath: string;
  baseUrl: string;
  auth?: BasicAuth;
  artifactsConfig: ArtifactResolutionConfig;
  secrets: Record<string, string>;
}

export interface TypegraphRemoveParams {
  baseUrl: string;
  auth?: BasicAuth;
}

export interface DeployResult {
  serialized: string;
  typegate: Record<string, any> | string;
}

export interface RemoveResult {
  typegate: Record<string, any> | string;
}

export interface ArtifactMeta {
  typegraphName: string;
  relativePath: string;
  hash: string;
  sizeInBytes: number;
}

export async function tgDeploy(
  typegraph: TypegraphOutput,
  params: TypegraphDeployParams,
): Promise<DeployResult> {
  const { baseUrl, secrets, auth, artifactsConfig } = params;
  const serialized = typegraph.serialize(artifactsConfig);
  const tgJson = serialized.tgJson;
  const refArtifacts = serialized.ref_artifacts;

  const headers = new Headers();
  headers.append("Content-Type", "application/json");
  if (auth) {
    headers.append("Authorization", auth.asHeaderValue());
  }

  // upload the artifacts
<<<<<<< HEAD
  const suffix = `${typegraph.name}/artifacts/upload-urls`;
  const createUploadUrlEndpoint = new URL(suffix, baseUrl);

  const artifacts = refArtifacts.map(({ path, hash, size }) => {
    return {
      typegraphName: typegraph.name,
      relativePath: path,
      hash: hash,
      sizeInBytes: size,
    };
  });

  const res = await fetch(createUploadUrlEndpoint, {
    method: "POST",
    headers,
    body: JSON.stringify(artifacts),
  } as RequestInit);

  if (!res.ok) {
    const err = await res.text();
    throw new Error(`Failed to get upload URLs for all artifacts: ${err}`);
  }

  const uploadUrls: Array<string | null> = await res.json();
  if (uploadUrls.length !== artifacts.length) {
    const diff =
      `array length mismatch: ${uploadUrls.length} !== ${artifacts.length}`;
    throw new Error(`Failed to get upload URLs for all artifacts: ${diff}`);
  }

  const uploadHeaders = new Headers({
    // TODO match to file extension??
    "Content-Type": "application/octet-stream",
  });

  if (auth) {
    uploadHeaders.append("Authorization", auth.asHeaderValue());
  }

  const results = await Promise.allSettled(uploadUrls.map(async (url, i) => {
    if (url == null) {
      console.log(`Skipping upload for artifact: ${artifacts[i].relativePath}`);
      return;
    }
    const meta = artifacts[i];

    const path = join(dirname(params.typegraphPath), meta.relativePath);
    // TODO: stream
    const content = await fsp.readFile(path);
    const res = await fetch(url, {
      method: "POST",
      headers: uploadHeaders,
      body: new Uint8Array(content),
    } as RequestInit);
    if (!res.ok) {
      const err = await res.text();
      throw new Error(
        `Failed to upload artifact '${path}' (${res.status}): ${err}`,
      );
    }
    return res.json();
  }));

  let errors = 0;

  for (let i = 0; i < results.length; i++) {
    const result = results[i];
    const meta = artifacts[i];
    if (result.status === "rejected") {
      console.error(
        `Failed to upload artifact '${meta.relativePath}': ${result.reason}`,
      );
      errors++;
    } else {
      console.log(`Successfully uploaded artifact '${meta.relativePath}'`);
    }
  }
=======
  const artifactUploader = new ArtifactUploader(
    baseUrl,
    refArtifacts,
    typegraph.name,
    auth,
    headers,
    params.typegraphPath,
  );
  await artifactUploader.uploadArtifacts();
>>>>>>> be89ada0

  if (errors > 0) {
    throw new Error(`Failed to upload ${errors} artifacts`);
  }

  // deploy the typegraph
  const response = await execRequest(new URL("/typegate", baseUrl), {
    method: "POST",
    headers,
    body: wit_utils.gqlDeployQuery({
      tg: tgJson,
      secrets: Object.entries(secrets ?? {}),
    }),
  });

  return {
    serialized: tgJson,
    typegate: response,
  };
}

export async function tgRemove(
  typegraph: TypegraphOutput,
  params: TypegraphRemoveParams,
): Promise<RemoveResult> {
  const { baseUrl, auth } = params;

  const headers = new Headers();
  headers.append("Content-Type", "application/json");
  if (auth) {
    headers.append("Authorization", auth.asHeaderValue());
  }

  const response = await execRequest(new URL("/typegate", baseUrl), {
    method: "POST",
    headers,
    body: wit_utils.gqlRemoveQuery([typegraph.name]),
  });

  return { typegate: response };
}

/**
 * Simple fetch wrapper with more verbose errors
 */
async function execRequest(url: URL, reqInit: RequestInit) {
  try {
    const response = await fetch(url, reqInit);
    if (response.headers.get("Content-Type") == "application/json") {
      return await response.json();
    }
    throw Error(`Expected json object, got "${await response.text()}"`);
  } catch (err) {
    const message = err instanceof Error ? err.message : err;
    throw Error(`${message}: ${url.toString()}`);
  }
}<|MERGE_RESOLUTION|>--- conflicted
+++ resolved
@@ -7,6 +7,8 @@
 import { wit_utils } from "./wit.js";
 import * as fsp from "node:fs/promises";
 import { dirname, join } from "node:path";
+import * as fsp from "node:fs/promises";
+import { dirname, join } from "node:path";
 
 export class BasicAuth {
   constructor(public username: string, public password: string) {
@@ -17,6 +19,7 @@
 }
 
 export interface TypegraphDeployParams {
+  typegraphPath: string;
   typegraphPath: string;
   baseUrl: string;
   auth?: BasicAuth;
@@ -38,6 +41,11 @@
   typegate: Record<string, any> | string;
 }
 
+export interface ArtifactMeta {
+  typegraphName: string;
+  relativePath: string;
+  hash: string;
+  sizeInBytes: number;
 export interface ArtifactMeta {
   typegraphName: string;
   relativePath: string;
@@ -53,6 +61,7 @@
   const serialized = typegraph.serialize(artifactsConfig);
   const tgJson = serialized.tgJson;
   const refArtifacts = serialized.ref_artifacts;
+  const refArtifacts = serialized.ref_artifacts;
 
   const headers = new Headers();
   headers.append("Content-Type", "application/json");
@@ -61,7 +70,6 @@
   }
 
   // upload the artifacts
-<<<<<<< HEAD
   const suffix = `${typegraph.name}/artifacts/upload-urls`;
   const createUploadUrlEndpoint = new URL(suffix, baseUrl);
 
@@ -139,17 +147,6 @@
       console.log(`Successfully uploaded artifact '${meta.relativePath}'`);
     }
   }
-=======
-  const artifactUploader = new ArtifactUploader(
-    baseUrl,
-    refArtifacts,
-    typegraph.name,
-    auth,
-    headers,
-    params.typegraphPath,
-  );
-  await artifactUploader.uploadArtifacts();
->>>>>>> be89ada0
 
   if (errors > 0) {
     throw new Error(`Failed to upload ${errors} artifacts`);
