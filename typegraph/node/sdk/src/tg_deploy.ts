// Copyright Metatype OÜ, licensed under the Mozilla Public License Version 2.0.
// SPDX-License-Identifier: MPL-2.0

import { ArtifactResolutionConfig } from "./gen/interfaces/metatype-typegraph-core.js";
import { ArtifactUploader } from "./tg_artifact_upload.js";
import { TypegraphOutput } from "./typegraph.js";
import { wit_utils } from "./wit.js";
import * as fsp from "node:fs/promises";
import { dirname, join } from "node:path";

export class BasicAuth {
  constructor(public username: string, public password: string) {
  }
  asHeaderValue(): string {
    return `Basic ${btoa(this.username + ":" + this.password)}`;
  }
}

export interface TypegraphDeployParams {
  typegraphPath: string;
  baseUrl: string;
  auth?: BasicAuth;
  artifactsConfig: ArtifactResolutionConfig;
  secrets: Record<string, string>;
}

export interface TypegraphRemoveParams {
  baseUrl: string;
  auth?: BasicAuth;
}

export interface DeployResult {
  serialized: string;
  typegate: Record<string, any> | string;
}

export interface RemoveResult {
  typegate: Record<string, any> | string;
}

export interface ArtifactMeta {
  typegraphName: string;
  relativePath: string;
  hash: string;
  sizeInBytes: number;
}

export async function tgDeploy(
  typegraph: TypegraphOutput,
  params: TypegraphDeployParams,
): Promise<DeployResult> {
  const { baseUrl, secrets, auth, artifactsConfig } = params;
  const serialized = typegraph.serialize(artifactsConfig);
  const tgJson = serialized.tgJson;
  const refArtifacts = serialized.ref_artifacts;

  const headers = new Headers();
  headers.append("Content-Type", "application/json");
  if (auth) {
    headers.append("Authorization", auth.asHeaderValue());
  }

  // upload the artifacts
<<<<<<< HEAD
  const artifact_uploader = new ArtifactUploader(
    baseUrl,
    refArtifacts,
    typegraph.name,
    auth,
    headers,
    params.typegraphPath,
  );
  await artifact_uploader.uploadArtifacts();
=======
  const suffix = `${typegraph.name}/artifacts/upload-urls`;
  const createUploadUrlEndpoint = new URL(suffix, baseUrl);

  const artifacts = refArtifacts.map(({ path, hash, size }) => {
    return {
      typegraphName: typegraph.name,
      relativePath: path,
      hash: hash,
      sizeInBytes: size,
    };
  });

  const res = await fetch(createUploadUrlEndpoint, {
    method: "POST",
    headers,
    body: JSON.stringify(artifacts),
  } as RequestInit);

  if (!res.ok) {
    const err = await res.text();
    throw new Error(`Failed to get upload URLs for all artifacts: ${err}`);
  }

  const uploadUrls: Array<string | null> = await res.json();
  if (uploadUrls.length !== artifacts.length) {
    const diff =
      `array length mismatch: ${uploadUrls.length} !== ${artifacts.length}`;
    throw new Error(`Failed to get upload URLs for all artifacts: ${diff}`);
  }

  const uploadHeaders = new Headers({
    // TODO match to file extension??
    "Content-Type": "application/octet-stream",
  });

  if (auth) {
    uploadHeaders.append("Authorization", auth.asHeaderValue());
  }

  const results = await Promise.allSettled(uploadUrls.map(async (url, i) => {
    if (url == null) {
      console.log(`Skipping upload for artifact: ${artifacts[i].relativePath}`);
      return;
    }
    const meta = artifacts[i];

    const path = join(dirname(params.typegraphPath), meta.relativePath);
    // TODO: stream
    const content = await fsp.readFile(path);
    const res = await fetch(url, {
      method: "POST",
      headers: uploadHeaders,
      body: new Uint8Array(content),
    } as RequestInit);
    if (!res.ok) {
      const err = await res.text();
      throw new Error(
        `Failed to upload artifact '${path}' (${res.status}): ${err}`,
      );
    }
    return res.json();
  }));

  let errors = 0;

  for (let i = 0; i < results.length; i++) {
    const result = results[i];
    const meta = artifacts[i];
    if (result.status === "rejected") {
      console.error(
        `Failed to upload artifact '${meta.relativePath}': ${result.reason}`,
      );
      errors++;
    } else {
      console.log(`Successfully uploaded artifact '${meta.relativePath}'`);
    }
  }
>>>>>>> 1e6d4241

  if (errors > 0) {
    throw new Error(`Failed to upload ${errors} artifacts`);
  }

  // deploy the typegraph
  const response = await fetch(new URL("/typegate", baseUrl), {
    method: "POST",
    headers,
    body: wit_utils.gqlDeployQuery({
      tg: tgJson,
      secrets: Object.entries(secrets ?? {}),
    }),
  });

  return {
    serialized: tgJson,
    typegate: await handleResponse(response),
  };
}

export async function tgRemove(
  typegraph: TypegraphOutput,
  params: TypegraphRemoveParams,
): Promise<RemoveResult> {
  const { baseUrl, auth } = params;

  const headers = new Headers();
  headers.append("Content-Type", "application/json");
  if (auth) {
    headers.append("Authorization", auth.asHeaderValue());
  }

  const response = await fetch(new URL("/typegate", baseUrl), {
    method: "POST",
    headers,
    body: wit_utils.gqlRemoveQuery([typegraph.name]),
  });
  return {
    typegate: await handleResponse(response),
  };
}

async function handleResponse(
  response: Response,
): Promise<Record<string, any> | string> {
  if (response.headers.get("Content-Type") == "application/json") {
    return await response.json();
  }
  return await response.text();
}<|MERGE_RESOLUTION|>--- conflicted
+++ resolved
@@ -61,17 +61,6 @@
   }
 
   // upload the artifacts
-<<<<<<< HEAD
-  const artifact_uploader = new ArtifactUploader(
-    baseUrl,
-    refArtifacts,
-    typegraph.name,
-    auth,
-    headers,
-    params.typegraphPath,
-  );
-  await artifact_uploader.uploadArtifacts();
-=======
   const suffix = `${typegraph.name}/artifacts/upload-urls`;
   const createUploadUrlEndpoint = new URL(suffix, baseUrl);
 
@@ -149,7 +138,6 @@
       console.log(`Successfully uploaded artifact '${meta.relativePath}'`);
     }
   }
->>>>>>> 1e6d4241
 
   if (errors > 0) {
     throw new Error(`Failed to upload ${errors} artifacts`);
