// rustimport:pyo3

use lazy_static::lazy_static;
use log::info;
use pyo3::prelude::*;
use tokio::runtime::Runtime;
mod prisma;
use crate::prisma::migration;
use dict_derive::{FromPyObject, IntoPyObject};

lazy_static! {
    static ref RT: Runtime = {
        info!("Runtime created");
        Runtime::new().unwrap()
    };
}

//

#[derive(FromPyObject)]
struct MigrateIn {
    datasource: String,
    datamodel: String,
}

#[derive(IntoPyObject)]
struct MigrateOut {
    result: Option<String>,
    error: Option<String>,
}

#[pyfunction]
fn migrate(inp: MigrateIn) -> PyResult<MigrateOut> {
    let fut = migration::push(inp.datasource, inp.datamodel);
    let res = match RT.block_on(fut) {
        Ok(result) => MigrateOut {
            result: Some(result),
            error: None,
        },
        Err(error) => MigrateOut {
            result: None,
            error: Some(format!("error: {}", error)),
        },
    };
    Ok(res)
}

//

#[derive(FromPyObject)]
struct DiffIn {
    datasource: String,
    datamodel: String,
}

#[derive(IntoPyObject)]
struct DiffOut {
    message: String,
}

#[pyfunction]
fn diff(inp: DiffIn) -> PyResult<DiffOut> {
    let fut = migration::diff(inp.datasource, inp.datamodel);
    let res = match RT.block_on(fut) {
        Ok(exit_code) => DiffOut {
            message: "success".to_string(),
        },
        Err(error) => DiffOut {
            message: format!("error: {}", error),
        },
    };
    Ok(res)
}

#[pyfunction]
fn format(schema: String) -> PyResult<String> {
    Ok(datamodel::reformat(&schema, 2).unwrap())
}

<<<<<<< HEAD
=======
#[pyfunction]
fn echo(noise: String) -> PyResult<String> {
    Ok(format!("{}!", noise))
}

>>>>>>> e0c2b60a
//

#[pymodule]
fn native(_py: Python, m: &PyModule) -> PyResult<()> {
    m.add_function(wrap_pyfunction!(migrate, m)?)?;
    m.add_function(wrap_pyfunction!(diff, m)?)?;
    m.add_function(wrap_pyfunction!(format, m)?)?;
<<<<<<< HEAD
=======
    m.add_function(wrap_pyfunction!(echo, m)?)?;
>>>>>>> e0c2b60a

    Ok(())
}<|MERGE_RESOLUTION|>--- conflicted
+++ resolved
@@ -77,14 +77,11 @@
     Ok(datamodel::reformat(&schema, 2).unwrap())
 }
 
-<<<<<<< HEAD
-=======
 #[pyfunction]
 fn echo(noise: String) -> PyResult<String> {
     Ok(format!("{}!", noise))
 }
 
->>>>>>> e0c2b60a
 //
 
 #[pymodule]
@@ -92,10 +89,7 @@
     m.add_function(wrap_pyfunction!(migrate, m)?)?;
     m.add_function(wrap_pyfunction!(diff, m)?)?;
     m.add_function(wrap_pyfunction!(format, m)?)?;
-<<<<<<< HEAD
-=======
     m.add_function(wrap_pyfunction!(echo, m)?)?;
->>>>>>> e0c2b60a
 
     Ok(())
 }