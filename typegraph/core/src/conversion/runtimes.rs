--- conflicted
+++ resolved
@@ -298,12 +298,11 @@
     fn convert(
         &self,
         c: &mut TypegraphContext,
-        s: &Store,
         runtime_id: RuntimeId,
         effect: WitEffect,
     ) -> Result<Materializer> {
         use crate::runtimes::TemporalMaterializer::*;
-        let runtime = c.register_runtime(s, runtime_id)?;
+        let runtime = c.register_runtime(runtime_id)?;
         let (data, name) = match self {
             Start { workflow_type } => {
                 let data = serde_json::from_value(json!({
@@ -398,7 +397,6 @@
         Runtime::WasmEdge => {
             Ok(TGRuntime::Known(WasmEdge(WasmEdgeRuntimeData { config: None })).into())
         }
-<<<<<<< HEAD
         Runtime::Prisma(d, _) => Ok(ConvertedRuntime::Lazy(Box::new(
             move |runtime_id, runtime_idx, tg| {
                 with_prisma_runtime(runtime_id, |ctx| {
@@ -432,49 +430,10 @@
                 })
             },
         ))),
-=======
-        Runtime::Prisma(d, _) => {
-            let d = d.clone();
-            Ok(ConvertedRuntime::Lazy(Box::new(
-                move |runtime_id, runtime_idx, store, tg| {
-                    with_prisma_runtime(runtime_id, |ctx| {
-                        let reg = &ctx.registry;
-                        let models: Vec<_> = reg.models.keys().cloned().collect();
-                        let relationships = reg.relationships.clone();
-                        let mut conversion_context = ConversionContext {
-                            runtime_id,
-                            store,
-                            tg_context: tg,
-                        };
-                        Ok(TGRuntime::Known(Prisma(PrismaRuntimeData {
-                            name: d.name.clone(),
-                            connection_string_secret: d.connection_string_secret.clone(),
-                            models: models
-                                .into_iter()
-                                .map(|id| {
-                                    Ok(conversion_context
-                                        .tg_context
-                                        .register_type(store, id, Some(runtime_idx))?
-                                        .into())
-                                })
-                                .collect::<Result<Vec<_>>>()?,
-                            relationships: relationships
-                                .into_values()
-                                .map(|rel| -> Result<_> {
-                                    conversion_context.convert_relationship(rel)
-                                })
-                                .collect::<Result<Vec<_>>>()?,
-                            migration_options: None,
-                        })))
-                    })
-                },
-            )))
-        }
         Runtime::Temporal(d) => Ok(TGRuntime::Known(Temporal(TemporalRuntimeData {
             name: d.name.clone(),
             host: d.host.clone(),
         }))
         .into()),
->>>>>>> f4a9f49b
     }
 }