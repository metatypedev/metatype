// Copyright Metatype OÜ, licensed under the Mozilla Public License Version 2.0.
// SPDX-License-Identifier: MPL-2.0

use crate::errors::Result;
use crate::global_store::Store;
use crate::runtimes::{
    DenoMaterializer, GraphqlMaterializer, Materializer as RawMaterializer, PythonMaterializer,
<<<<<<< HEAD
    RandomMaterializer, Runtime,
=======
    Runtime, WasiMaterializer,
>>>>>>> e962786c
};
use crate::wit::core::RuntimeId;
use crate::wit::runtimes::{HttpMethod, MaterializerHttpRequest};
use crate::{typegraph::TypegraphContext, wit::runtimes::Effect as WitEffect};
use common::typegraph::runtimes::deno::DenoRuntimeData;
use common::typegraph::runtimes::graphql::GraphQLRuntimeData;
use common::typegraph::runtimes::http::HTTPRuntimeData;
use common::typegraph::runtimes::python::PythonRuntimeData;
<<<<<<< HEAD
use common::typegraph::runtimes::random::RandomRuntimeData;
=======
use common::typegraph::runtimes::wasmedge::WasmEdgeRuntimeData;
>>>>>>> e962786c
use common::typegraph::runtimes::KnownRuntime;
use common::typegraph::{runtimes::TGRuntime, Effect, EffectType, Materializer};
use enum_dispatch::enum_dispatch;
use indexmap::IndexMap;
use sha2::{Digest, Sha256};

use serde_json::json;

fn effect(typ: EffectType, idempotent: bool) -> Effect {
    Effect {
        effect: Some(typ),
        idempotent,
    }
}

impl From<WitEffect> for Effect {
    fn from(eff: WitEffect) -> Self {
        match eff {
            WitEffect::None => effect(EffectType::None, true),
            WitEffect::Create(idemp) => effect(EffectType::Create, idemp),
            WitEffect::Update(idemp) => effect(EffectType::Update, idemp),
            WitEffect::Delete(idemp) => effect(EffectType::Delete, idemp),
        }
    }
}

#[enum_dispatch(MaterializerData)]
pub trait MaterializerConverter {
    fn convert(
        &self,
        c: &mut TypegraphContext,
        s: &Store,
        runtime_id: RuntimeId,
        effect: WitEffect,
    ) -> Result<common::typegraph::Materializer>;
}

impl MaterializerConverter for DenoMaterializer {
    fn convert(
        &self,
        c: &mut TypegraphContext,
        s: &Store,
        runtime_id: RuntimeId,
        effect: WitEffect,
    ) -> Result<Materializer> {
        use crate::runtimes::DenoMaterializer::*;
        let runtime = c.register_runtime(s, runtime_id)?;
        let (name, data) = match self {
            Inline(inline_fun) => {
                let mut data = IndexMap::new();
                data.insert(
                    "script".to_string(),
                    serde_json::Value::String(format!("var _my_lambda = {}", &inline_fun.code)),
                );
                data.insert(
                    "secrets".to_string(),
                    serde_json::to_value(&inline_fun.secrets).unwrap(),
                );
                ("function".to_string(), data)
            }
            Module(module) => {
                let data = serde_json::from_value(json!({
                    "code": format!("file:{}", module.file),
                }))
                .unwrap();
                ("module".to_string(), data)
            }
            Import(import) => {
                let module_mat = c.register_materializer(s, import.module).unwrap().0;
                let data = serde_json::from_value(json!({
                    "mod": module_mat,
                    "name": import.func_name,
                    "secrets": import.secrets,
                }))
                .unwrap();
                ("import_function".to_string(), data)
            }
            Predefined(predef) => {
                let data = serde_json::from_value(json!({
                    "name": predef.name,
                }))
                .unwrap();
                ("predefined_function".to_string(), data)
            }
        };
        Ok(Materializer {
            name,
            runtime,
            effect: effect.into(),
            data,
        })
    }
}

impl MaterializerConverter for GraphqlMaterializer {
    fn convert(
        &self,
        c: &mut TypegraphContext,
        s: &Store,
        runtime_id: RuntimeId,
        effect: WitEffect,
    ) -> Result<common::typegraph::Materializer> {
        let runtime = c.register_runtime(s, runtime_id)?;
        let (name, data) = match self {
            GraphqlMaterializer::Query(d) => {
                let mut data = IndexMap::new();
                data.insert("path".to_string(), serde_json::to_value(&d.path).unwrap());
                ("query".to_string(), data)
            }
            GraphqlMaterializer::Mutation(d) => {
                let mut data = IndexMap::new();
                data.insert(
                    "path".to_string(),
                    serde_json::to_value(&d.path).unwrap(), // TODO error
                );
                ("mutation".to_string(), data)
            }
        };
        Ok(Materializer {
            name,
            runtime,
            effect: effect.into(),
            data,
        })
    }
}

fn http_method(method: HttpMethod) -> &'static str {
    match method {
        HttpMethod::Get => "GET",
        HttpMethod::Post => "POST",
        HttpMethod::Put => "PUT",
        HttpMethod::Delete => "DELETE",
        HttpMethod::Patch => "PATCH",
    }
}

impl MaterializerConverter for MaterializerHttpRequest {
    fn convert(
        &self,
        c: &mut TypegraphContext,
        s: &Store,
        runtime_id: RuntimeId,
        effect: WitEffect,
    ) -> Result<common::typegraph::Materializer> {
        let runtime = c.register_runtime(s, runtime_id)?;

        let mut data: IndexMap<String, serde_json::Value> = serde_json::from_value(json!({
            "verb": http_method(self.method),
            "path": self.path,
            "content_type": self.content_type.as_deref().unwrap_or("application/json"),
            "header_prefix": self.header_prefix.as_deref().unwrap_or("header#"),
        }))
        .unwrap();

        if let Some(query_fields) = &self.query_fields {
            data.insert(
                "query_fields".to_string(),
                serde_json::to_value(query_fields).unwrap(),
            );
        }
        if let Some(rename_fields) = &self.rename_fields {
            data.insert(
                "rename_fields".to_string(),
                serde_json::to_value(rename_fields).unwrap(),
            );
        }
        if let Some(body_fields) = &self.body_fields {
            data.insert(
                "body_fields".to_string(),
                serde_json::to_value(body_fields).unwrap(),
            );
        }
        if let Some(auth_token_field) = &self.auth_token_field {
            data.insert(
                "auth_token_field".to_string(),
                serde_json::to_value(auth_token_field).unwrap(),
            );
        }

        Ok(Materializer {
            // TODO rename to http for consistency
            name: "rest".to_string(),
            runtime,
            effect: effect.into(),
            data,
        })
    }
}

impl MaterializerConverter for PythonMaterializer {
    fn convert(
        &self,
        c: &mut TypegraphContext,
        s: &Store,
        runtime_id: RuntimeId,
        effect: WitEffect,
    ) -> Result<Materializer> {
        use crate::runtimes::PythonMaterializer::*;
        let runtime = c.register_runtime(s, runtime_id)?;
        let (name, data) = match self {
            Lambda(lambda) => {
                let mut data = IndexMap::new();
                let mut sha256 = Sha256::new();
                sha256.update(lambda.fn_.clone());
                let fn_hash: String = format!("sha256_{:x}", sha256.finalize());
                data.insert("name".to_string(), serde_json::Value::String(fn_hash));
                data.insert(
                    "fn".to_string(),
                    serde_json::Value::String(lambda.fn_.clone()),
                );
                ("lambda".to_string(), data)
            }
            Def(def) => {
                let mut data = IndexMap::new();
                data.insert(
                    "name".to_string(),
                    serde_json::Value::String(def.name.clone()),
                );
                data.insert("fn".to_string(), serde_json::Value::String(def.fn_.clone()));
                ("def".to_string(), data)
            }
            Module(module) => {
                let mut data = IndexMap::new();
                data.insert(
                    "code".to_string(),
                    serde_json::Value::String(format!("file:{}", module.file)),
                );
                ("pymodule".to_string(), data)
            }
            Import(import) => {
                let module_mat = c.register_materializer(s, import.module).unwrap().0;
                let data = serde_json::from_value(json!({
                    "mod": module_mat,
                    "name": import.func_name,
                    "secrets": import.secrets,
                }))
                .unwrap();
                ("import_function".to_string(), data)
            }
        };
        Ok(Materializer {
            name,
            runtime,
            effect: effect.into(),
            data,
        })
    }
}

<<<<<<< HEAD
impl MaterializerConverter for RandomMaterializer {
=======
impl MaterializerConverter for WasiMaterializer {
>>>>>>> e962786c
    fn convert(
        &self,
        c: &mut TypegraphContext,
        s: &Store,
        runtime_id: RuntimeId,
        effect: WitEffect,
    ) -> Result<Materializer> {
        let runtime = c.register_runtime(s, runtime_id)?;
<<<<<<< HEAD
        let RandomMaterializer::Runtime(ret) = self;
        let data = serde_json::from_value(json!({
            "runtime": ret.runtime,
        }))
        .map_err(|e| e.to_string())?;

        let name = "random".to_string();
=======
        let WasiMaterializer::Module(mat) = self;

        let data = serde_json::from_value(json!({
            "wasm": mat.module,
            "func": mat.func_name
        }))
        .map_err(|e| e.to_string())?;

        let name = "wasi".to_string();
>>>>>>> e962786c
        Ok(Materializer {
            name,
            runtime,
            effect: effect.into(),
            data,
        })
    }
}

pub fn convert_materializer(
    c: &mut TypegraphContext,
    s: &Store,
    mat: &RawMaterializer,
) -> Result<Materializer> {
    mat.data.convert(c, s, mat.runtime_id, mat.effect)
}

pub fn convert_runtime(
    _c: &mut TypegraphContext,
    _s: &Store,
    runtime: &Runtime,
) -> Result<TGRuntime> {
    use KnownRuntime::*;

    match runtime {
        Runtime::Deno => {
            let data = DenoRuntimeData {
                worker: "default".to_string(),
                permissions: Default::default(),
            };
            Ok(TGRuntime::Known(Deno(data)))
        }
        Runtime::Graphql(d) => {
            let data = GraphQLRuntimeData {
                endpoint: d.endpoint.clone(),
            };
            Ok(TGRuntime::Known(GraphQL(data)))
        }
        Runtime::Http(d) => {
            let data = HTTPRuntimeData {
                endpoint: d.endpoint.clone(),
                cert_secret: d.cert_secret.clone(),
                basic_auth_secret: d.basic_auth_secret.clone(),
            };
            Ok(TGRuntime::Known(HTTP(data)))
        }
        Runtime::Python => Ok(TGRuntime::Known(PythonWasi(PythonRuntimeData {
            config: None,
        }))),
<<<<<<< HEAD
        Runtime::Random(d) => Ok(TGRuntime::Known(Random(RandomRuntimeData {
            seed: d.seed,
            reset: d.reset.clone(),
=======
        Runtime::WasmEdge => Ok(TGRuntime::Known(WasmEdge(WasmEdgeRuntimeData {
            config: None,
>>>>>>> e962786c
        }))),
    }
}<|MERGE_RESOLUTION|>--- conflicted
+++ resolved
@@ -5,11 +5,7 @@
 use crate::global_store::Store;
 use crate::runtimes::{
     DenoMaterializer, GraphqlMaterializer, Materializer as RawMaterializer, PythonMaterializer,
-<<<<<<< HEAD
-    RandomMaterializer, Runtime,
-=======
-    Runtime, WasiMaterializer,
->>>>>>> e962786c
+    RandomMaterializer, Runtime, WasiMaterializer,
 };
 use crate::wit::core::RuntimeId;
 use crate::wit::runtimes::{HttpMethod, MaterializerHttpRequest};
@@ -18,11 +14,8 @@
 use common::typegraph::runtimes::graphql::GraphQLRuntimeData;
 use common::typegraph::runtimes::http::HTTPRuntimeData;
 use common::typegraph::runtimes::python::PythonRuntimeData;
-<<<<<<< HEAD
 use common::typegraph::runtimes::random::RandomRuntimeData;
-=======
 use common::typegraph::runtimes::wasmedge::WasmEdgeRuntimeData;
->>>>>>> e962786c
 use common::typegraph::runtimes::KnownRuntime;
 use common::typegraph::{runtimes::TGRuntime, Effect, EffectType, Materializer};
 use enum_dispatch::enum_dispatch;
@@ -273,11 +266,7 @@
     }
 }
 
-<<<<<<< HEAD
 impl MaterializerConverter for RandomMaterializer {
-=======
-impl MaterializerConverter for WasiMaterializer {
->>>>>>> e962786c
     fn convert(
         &self,
         c: &mut TypegraphContext,
@@ -286,7 +275,6 @@
         effect: WitEffect,
     ) -> Result<Materializer> {
         let runtime = c.register_runtime(s, runtime_id)?;
-<<<<<<< HEAD
         let RandomMaterializer::Runtime(ret) = self;
         let data = serde_json::from_value(json!({
             "runtime": ret.runtime,
@@ -294,7 +282,24 @@
         .map_err(|e| e.to_string())?;
 
         let name = "random".to_string();
-=======
+        Ok(Materializer {
+            name,
+            runtime,
+            effect: effect.into(),
+            data,
+        })
+    }
+}
+
+impl MaterializerConverter for WasiMaterializer {
+    fn convert(
+        &self,
+        c: &mut TypegraphContext,
+        s: &Store,
+        runtime_id: RuntimeId,
+        effect: WitEffect,
+    ) -> Result<Materializer> {
+        let runtime = c.register_runtime(s, runtime_id)?;
         let WasiMaterializer::Module(mat) = self;
 
         let data = serde_json::from_value(json!({
@@ -304,7 +309,6 @@
         .map_err(|e| e.to_string())?;
 
         let name = "wasi".to_string();
->>>>>>> e962786c
         Ok(Materializer {
             name,
             runtime,
@@ -354,14 +358,12 @@
         Runtime::Python => Ok(TGRuntime::Known(PythonWasi(PythonRuntimeData {
             config: None,
         }))),
-<<<<<<< HEAD
         Runtime::Random(d) => Ok(TGRuntime::Known(Random(RandomRuntimeData {
             seed: d.seed,
             reset: d.reset.clone(),
-=======
+        }))),
         Runtime::WasmEdge => Ok(TGRuntime::Known(WasmEdge(WasmEdgeRuntimeData {
             config: None,
->>>>>>> e962786c
         }))),
     }
 }