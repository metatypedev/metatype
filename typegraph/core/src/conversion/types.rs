--- conflicted
+++ resolved
@@ -14,10 +14,11 @@
     fn convert(&self, ctx: &mut TypegraphContext, runtime_id: Option<u32>) -> Result<TypeNode>;
 }
 
-<<<<<<< HEAD
+/// takes converted runtime id
 pub fn gen_base(
     name: String,
     runtime_config: Option<Vec<(String, String)>>,
+    runtime_id: u32,
     enumeration: Option<Vec<String>>,
 ) -> TypeNodeBase {
     let mut config: Option<IndexMap<String, serde_json::Value>> = None;
@@ -34,32 +35,8 @@
         enumeration,
         injection: None,
         policies: Vec::new(),
-        runtime: 0, // resp. BUG: always 0??
-        title: name,
-        as_id: false,
-=======
-/// takes converted runtime id
-pub fn gen_base(name: String, runtime_id: u32) -> TypeNodeBase {
-    TypeNodeBase {
-        config: Default::default(),
-        description: None,
-        enumeration: None,
-        injection: None,
-        policies: Vec::new(),
         runtime: runtime_id,
         title: name,
         as_id: false,
     }
-}
-
-pub fn gen_base_enum(
-    name: String,
-    runtime_id: u32,
-    enumeration: Option<Vec<String>>,
-) -> TypeNodeBase {
-    TypeNodeBase {
-        enumeration,
-        ..gen_base(name, runtime_id)
->>>>>>> f4962768
-    }
 }