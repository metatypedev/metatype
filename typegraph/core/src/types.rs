// Copyright Metatype OÜ, licensed under the Mozilla Public License Version 2.0.
// SPDX-License-Identifier: MPL-2.0

use common::typegraph::{Injection, TypeNode};
use enum_dispatch::enum_dispatch;

use crate::conversion::types::TypeConversion;
use crate::errors::Result;
use crate::global_store::{with_store, Store};
use crate::typegraph::TypegraphContext;
use crate::wit::core::{
    TypeArray, TypeBase, TypeEither, TypeFloat, TypeFunc, TypeId, TypeInteger, TypeOptional,
    TypePolicy, TypeProxy, TypeString, TypeStruct, TypeUnion,
};

pub trait TypeData {
    fn get_display_params_into(&self, params: &mut Vec<String>);
    fn variant_name(&self) -> String;
}

pub trait WrapperTypeData {
    fn get_wrapped_type<'a>(&self, store: &'a Store) -> Option<&'a Type>;
}

#[derive(Debug)]
pub struct ConcreteType<T: TypeData> {
    pub id: TypeId,
    pub base: TypeBase,
    pub data: T,
}

#[derive(Debug)]
pub struct WrapperType<T: TypeData + WrapperTypeData> {
    pub id: TypeId,
    pub data: T,
}

#[allow(clippy::derivable_impls)]
impl Default for TypeBase {
    fn default() -> Self {
        Self {
            name: None,
<<<<<<< HEAD
            injection: None,
=======
            runtime_config: None,
>>>>>>> c745a148
        }
    }
}

#[derive(Debug)]
pub struct TypeBoolean;

pub type Proxy = WrapperType<TypeProxy>;
pub type Struct = ConcreteType<TypeStruct>;
pub type Integer = ConcreteType<TypeInteger>;
pub type Float = ConcreteType<TypeFloat>;
pub type Func = ConcreteType<TypeFunc>;
pub type Boolean = ConcreteType<TypeBoolean>;
pub type StringT = ConcreteType<TypeString>;
pub type Array = ConcreteType<TypeArray>;
pub type Optional = ConcreteType<TypeOptional>;
pub type Union = ConcreteType<TypeUnion>;
pub type Either = ConcreteType<TypeEither>;
pub type WithPolicy = WrapperType<TypePolicy>;

#[derive(Debug)]
#[enum_dispatch(TypeFun, TypeConversion, TypeModifier)]
pub enum Type {
    Proxy(Proxy),
    Struct(Struct),
    Integer(Integer),
    Float(Float),
    Func(Func),
    Boolean(Boolean),
    String(StringT),
    Array(Array),
    Optional(Optional),
    Union(Union),
    Either(Either),
    WithPolicy(WithPolicy),
}

#[enum_dispatch]
pub trait TypeFun {
    fn get_base(&self) -> Option<&TypeBase>;
    fn get_concrete_type_name(&self) -> Option<String>;
    fn to_string(&self) -> String;
    fn update_injection(&mut self, value: String);
}

#[enum_dispatch]
pub trait TypeModifier {
    fn apply_injection(&self, tpe: &mut TypeNode) -> Result<()>;
    // TODO: maybe use the same logic for runtime config?
    // fn apply_runtime_config(&self, tpe: &mut TypeNode);
}

impl<T> TypeFun for ConcreteType<T>
where
    T: TypeData,
{
    fn to_string(&self) -> String {
        let mut params = vec![];
        params.push(format!("#{}", self.id));
        self.data.get_display_params_into(&mut params);
        format!("{}({})", self.data.variant_name(), params.join(", "))
    }

    fn get_concrete_type_name(&self) -> Option<String> {
        Some(self.data.variant_name())
    }

    fn get_base(&self) -> Option<&TypeBase> {
        Some(&self.base)
    }

    fn update_injection(&mut self, value: String) {
        self.base.injection = Some(value);
    }
}

impl<T> TypeModifier for ConcreteType<T>
where
    T: TypeData,
{
    fn apply_injection(&self, tpe: &mut TypeNode) -> Result<()> {
        if let Some(base) = self.get_base() {
            if let Some(injection) = base.injection.clone() {
                let value: Injection =
                    serde_json::from_str(&injection).map_err(|e| e.to_string())?;
                tpe.base_mut().injection = Some(value);
            }
        }
        Ok(())
    }
}

impl<T> TypeFun for WrapperType<T>
where
    T: TypeData + WrapperTypeData,
{
    fn to_string(&self) -> String {
        let mut params = vec![];
        params.push(format!("#{}", self.id));
        self.data.get_display_params_into(&mut params);
        format!(
            "{}({})",
            self.get_concrete_type_name()
                .unwrap_or_else(|| self.data.variant_name()),
            params.join(", ")
        )
    }

    fn get_concrete_type_name(&self) -> Option<String> {
        with_store(|s| {
            self.data
                .get_wrapped_type(s)
                .and_then(|t| t.get_concrete_type_name())
        })
    }

    fn get_base(&self) -> Option<&TypeBase> {
        None
    }

    fn update_injection(&mut self, _value: String) {}
}

impl<T> TypeModifier for WrapperType<T>
where
    T: TypeData + WrapperTypeData,
{
    fn apply_injection(&self, _tpe: &mut TypeNode) -> Result<()> {
        Ok(())
    }
}<|MERGE_RESOLUTION|>--- conflicted
+++ resolved
@@ -40,11 +40,8 @@
     fn default() -> Self {
         Self {
             name: None,
-<<<<<<< HEAD
             injection: None,
-=======
             runtime_config: None,
->>>>>>> c745a148
         }
     }
 }
