--- conflicted
+++ resolved
@@ -129,129 +129,6 @@
     fn get_base(&self) -> Option<&TypeBase> {
         None
     }
-<<<<<<< HEAD
-}
-
-impl TypeData for TypeProxy {
-    fn get_display_params_into(&self, params: &mut Vec<String>) {
-        params.push(format!("proxy_name='{}'", self.name));
-    }
-
-    fn variant_name(&self) -> String {
-        "proxy".to_string()
-    }
-}
-
-impl TypeProxy {
-    pub fn get_extra(&self, key: &str) -> Option<&str> {
-        self.extras
-            .iter()
-            .find_map(|(k, v)| if k == key { Some(v.as_str()) } else { None })
-    }
-}
-
-impl WrapperTypeData for TypeProxy {
-    fn get_wrapped_type<'a>(&self, store: &'a Store) -> Option<&'a Type> {
-        store
-            .get_type_by_name(&self.name)
-            .map(|id| store.get_type(id).unwrap())
-    }
-}
-
-impl TypeData for TypeInteger {
-    fn get_display_params_into(&self, params: &mut Vec<String>) {
-        if let Some(min) = self.min {
-            params.push(format!("min={}", min));
-        }
-        if let Some(max) = self.max {
-            params.push(format!("max={}", max));
-        }
-    }
-
-    fn variant_name(&self) -> String {
-        "integer".to_string()
-    }
-}
-
-impl TypeData for TypeBoolean {
-    fn get_display_params_into(&self, _params: &mut Vec<String>) {}
-
-    fn variant_name(&self) -> String {
-        "boolean".to_string()
-    }
-}
-
-impl TypeData for TypeStruct {
-    fn get_display_params_into(&self, params: &mut Vec<String>) {
-        for (name, tpe_id) in self.props.iter() {
-            params.push(format!("[{}] => #{}", name, tpe_id));
-        }
-    }
-
-    fn variant_name(&self) -> String {
-        "struct".to_string()
-    }
-}
-
-impl TypeStruct {
-    pub fn get_prop_type(&self, name: &str) -> Option<TypeId> {
-        self.props
-            .iter()
-            .find_map(|(n, t)| if n == name { Some(*t) } else { None })
-    }
-}
-
-impl TypeData for TypeFunc {
-    fn get_display_params_into(&self, params: &mut Vec<String>) {
-        params.push(format!("#{} => #{}", self.inp, self.out));
-    }
-
-    fn variant_name(&self) -> String {
-        "func".to_string()
-    }
-}
-
-impl TypeData for TypePolicy {
-    fn get_display_params_into(&self, params: &mut Vec<String>) {
-        params.push(format!(
-            "policy='[{}]'",
-            self.chain
-                .iter()
-                .map(|p| match p {
-                    PolicySpec::Simple(pol_id) => format!(
-                        "'{}'",
-                        with_store(|s| s.get_policy(*pol_id).unwrap().name.clone())
-                    ),
-                    PolicySpec::PerEffect(p) => with_store(|s| format!(
-                        "{{create='{}', update='{}', delete='{}', none='{}'}}",
-                        p.create
-                            .map(|pol_id| s.get_policy(pol_id).unwrap().name.as_str())
-                            .unwrap_or("null"),
-                        p.update
-                            .map(|pol_id| s.get_policy(pol_id).unwrap().name.as_str())
-                            .unwrap_or("null"),
-                        p.delete
-                            .map(|pol_id| s.get_policy(pol_id).unwrap().name.as_str())
-                            .unwrap_or("null"),
-                        p.none
-                            .map(|pol_id| s.get_policy(pol_id).unwrap().name.as_str())
-                            .unwrap_or("null"),
-                    )),
-                })
-                .collect::<Vec<_>>()
-                .join(", ")
-        ));
-    }
-
-    fn variant_name(&self) -> String {
-        "policy".to_string()
-    }
-}
-
-impl WrapperTypeData for TypePolicy {
-    fn get_wrapped_type<'a>(&self, store: &'a Store) -> Option<&'a Type> {
-        store.get_type(self.tpe).ok()
-    }
 }
 
 impl Store {
@@ -264,6 +141,4 @@
             )),
         }
     }
-=======
->>>>>>> 6a2ec8f0
 }