// Copyright Metatype OÜ, licensed under the Mozilla Public License Version 2.0.
// SPDX-License-Identifier: MPL-2.0

use std::fmt::Debug;

use common::typegraph::TypeNode;
use enum_dispatch::enum_dispatch;

use crate::conversion::types::TypeConversion;
use crate::errors::{self, Result};
use crate::global_store::{with_store, Store};
use crate::typegraph::TypegraphContext;
use crate::wit::core::{
    TypeArray, TypeBase, TypeEither, TypeFloat, TypeFunc, TypeId as CoreTypeId, TypeInteger,
    TypeOptional, TypePolicy, TypeProxy, TypeString, TypeStruct, TypeUnion,
};

#[derive(Clone, Copy, PartialEq, Eq, Hash)]
pub struct TypeId(pub CoreTypeId);

impl Debug for TypeId {
    fn fmt(&self, f: &mut std::fmt::Formatter<'_>) -> std::fmt::Result {
        write!(f, "Type#{}", self.0)
    }
}

impl From<CoreTypeId> for TypeId {
    fn from(id: CoreTypeId) -> Self {
        Self(id)
    }
}

impl From<TypeId> for CoreTypeId {
    fn from(id: TypeId) -> Self {
        id.0
    }
}

pub trait TypeData {
    fn get_display_params_into(&self, params: &mut Vec<String>);
    fn variant_name(&self) -> String;
}

pub trait WrapperTypeData {
    fn resolve(&self, store: &Store) -> Option<TypeId>;

    fn try_resolve(&self, store: &Store) -> Result<TypeId> {
        self.resolve(store)
            .ok_or_else(|| "cannot resolve wrapped type".into())
    }
}

#[derive(Debug)]
pub struct ConcreteType<T: TypeData> {
    pub id: TypeId,
    pub base: TypeBase,
    pub data: T,
}

#[derive(Debug)]
pub struct WrapperType<T: TypeData + WrapperTypeData> {
    pub id: TypeId,
    pub data: T,
}

#[allow(clippy::derivable_impls)]
impl Default for TypeBase {
    fn default() -> Self {
        Self {
            name: None,
<<<<<<< HEAD
            as_id: false,
=======
            runtime_config: None,
>>>>>>> c745a148
        }
    }
}

#[derive(Debug)]
pub struct TypeBoolean;

pub type Proxy = WrapperType<TypeProxy>;
pub type Struct = ConcreteType<TypeStruct>;
pub type Integer = ConcreteType<TypeInteger>;
pub type Float = ConcreteType<TypeFloat>;
pub type Func = ConcreteType<TypeFunc>;
pub type Boolean = ConcreteType<TypeBoolean>;
pub type StringT = ConcreteType<TypeString>;
pub type Array = ConcreteType<TypeArray>;
pub type Optional = ConcreteType<TypeOptional>;
pub type Union = ConcreteType<TypeUnion>;
pub type Either = ConcreteType<TypeEither>;
pub type WithPolicy = WrapperType<TypePolicy>;
// pub type WithConfig = WrapperType<TypeWithConfig>;

#[derive(Debug)]
#[enum_dispatch(TypeFun, TypeConversion)]
pub enum Type {
    Proxy(Proxy),
    Struct(Struct),
    Integer(Integer),
    Float(Float),
    Func(Func),
    Boolean(Boolean),
    String(StringT),
    Array(Array),
    Optional(Optional),
    Union(Union),
    Either(Either),
    WithPolicy(WithPolicy),
}

#[enum_dispatch]
pub trait TypeFun {
    fn get_id(&self) -> TypeId;
    fn get_base(&self) -> Option<&TypeBase>;
    fn get_data(&self) -> &dyn TypeData;
    fn get_concrete_type(&self) -> Option<TypeId>;
    fn to_string(&self) -> String;

    fn get_concrete_type_name(&self) -> Result<String> {
        with_store(|s| {
            let concrete_type = self.get_concrete_type().unwrap(); // TODO error
            s.get_type(concrete_type)
                .map(|t| t.get_data().variant_name())
        })
    }

    fn as_wrapper_type(&self) -> Option<&dyn WrapperTypeData> {
        None
    }

    fn is_concrete_type(&self) -> bool {
        self.as_wrapper_type().is_none()
    }
}

impl<T> TypeFun for ConcreteType<T>
where
    T: TypeData,
{
    fn get_id(&self) -> TypeId {
        self.id
    }

    fn to_string(&self) -> String {
        let mut params = vec![];
        params.push(format!("#{}", self.id.0));
        self.data.get_display_params_into(&mut params);
        format!("{}({})", self.data.variant_name(), params.join(", "))
    }

    fn get_data(&self) -> &dyn TypeData {
        &self.data
    }

    fn get_concrete_type(&self) -> Option<TypeId> {
        Some(self.id)
    }

    fn get_base(&self) -> Option<&TypeBase> {
        Some(&self.base)
    }
}

impl<T> TypeFun for WrapperType<T>
where
    T: TypeData + WrapperTypeData,
{
    fn get_id(&self) -> TypeId {
        self.id
    }

    fn to_string(&self) -> String {
        let mut params = vec![];
        params.push(format!("#{}", self.id.0));
        self.data.get_display_params_into(&mut params);
        format!(
            "{}({})",
            self.get_concrete_type_name()
                .unwrap_or_else(|_| self.data.variant_name()),
            params.join(", ")
        )
    }

    fn get_data(&self) -> &dyn TypeData {
        &self.data
    }

    fn get_concrete_type(&self) -> Option<TypeId> {
        with_store(|s| {
            self.data
                .resolve(s)
                .map(|id| s.get_type(id).unwrap().get_concrete_type().unwrap())
        })
    }

    fn get_base(&self) -> Option<&TypeBase> {
        None
    }

    fn as_wrapper_type(&self) -> Option<&dyn WrapperTypeData> {
        Some(&self.data)
    }
}

impl Store {
    pub fn type_as_struct(&self, type_id: TypeId) -> Result<&Struct> {
        match self.get_type(type_id)? {
            Type::Struct(s) => Ok(s),
            Type::Proxy(p) => self.type_as_struct(p.data.try_resolve(self)?),
            _ => Err(errors::invalid_type(
                "Struct",
                &self.get_type_repr(type_id)?,
            )),
        }
    }
}

pub enum ProxyResolution {
    None,
    Try,
    Force,
}

impl TypeId {
    pub fn as_type<'a>(&self, store: &'a Store) -> Result<&'a Type> {
        store.get_type(*self)
    }

    pub fn as_struct<'a>(&self, store: &'a Store) -> Result<&'a Struct> {
        store.type_as_struct(*self)
    }

    pub fn concrete_type_id(
        &self,
        store: &Store,
        resolve_proxy: ProxyResolution,
    ) -> Result<Option<TypeId>> {
        let typ = self.as_type(store)?;
        if typ.is_concrete_type() {
            return Ok(Some(*self));
        }

        let wrapped_type = match typ {
            Type::Proxy(p) => match resolve_proxy {
                ProxyResolution::None => return Ok(None),
                ProxyResolution::Try => p.data.resolve(store),
                ProxyResolution::Force => Some(p.data.try_resolve(store)?),
            },
            x => Some(x.as_wrapper_type().unwrap().resolve(store).unwrap()),
        };

        match wrapped_type {
            Some(wrapped_type) => wrapped_type.concrete_type_id(store, resolve_proxy),
            None => Ok(None),
        }
    }
}<|MERGE_RESOLUTION|>--- conflicted
+++ resolved
@@ -68,11 +68,9 @@
     fn default() -> Self {
         Self {
             name: None,
-<<<<<<< HEAD
+            runtime_config: None,
+
             as_id: false,
-=======
-            runtime_config: None,
->>>>>>> c745a148
         }
     }
 }
