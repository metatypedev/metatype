// Copyright Metatype OÜ, licensed under the Mozilla Public License Version 2.0.
// SPDX-License-Identifier: MPL-2.0

use crate::errors::Result;
use crate::types::TypeId;
use crate::wit::core::{
    Guest, TypeArray, TypeBase, TypeEither, TypeFloat, TypeFunc, TypeInteger, TypeOptional,
    TypeProxy, TypeString, TypeStruct, TypeUnion,
};

pub trait TypeBuilder {
    fn build(&self) -> Result<TypeId>;

    fn optional(&self) -> Result<OptionalBuilder> {
        Ok(optional(self.build()?))
    }
}

impl<T> TypeBuilder for &mut T
where
    T: TypeBuilder,
{
    fn build(&self) -> Result<TypeId> {
        (**self).build()
    }
}

impl TypeBuilder for TypeId {
    fn build(&self) -> Result<TypeId> {
        Ok(*self)
    }
}

pub trait ConcreteTypeBuilder: TypeBuilder {
    fn base_mut(&mut self) -> &mut TypeBase;

    fn named(&mut self, name: impl Into<String>) -> &mut Self {
        self.base_mut().name = Some(name.into());
        self
    }

    fn as_id(&mut self, as_id: bool) -> &mut Self {
        self.base_mut().as_id = as_id;
        self
    }

    fn config(&mut self, key: impl Into<String>, value: impl Into<String>) -> &mut Self {
        let runtime_config = &mut self.base_mut().runtime_config;
        if runtime_config.is_none() {
            *runtime_config = Some(Default::default());
        }
        runtime_config
            .as_mut()
            .unwrap()
            .push((key.into(), value.into()));
        self
    }
}

#[derive(Default)]
pub struct BooleanBuilder {
    base: TypeBase,
}

pub fn boolean() -> BooleanBuilder {
    Default::default()
}

#[derive(Default)]
pub struct IntegerBuilder {
    base: TypeBase,
    data: TypeInteger,
}

#[allow(clippy::derivable_impls)]
impl Default for TypeInteger {
    fn default() -> Self {
        Self {
            min: None,
            max: None,
            exclusive_minimum: None,
            exclusive_maximum: None,
            multiple_of: None,
            enumeration: None,
        }
    }
}

impl IntegerBuilder {
    #[allow(dead_code)]
    pub fn min(mut self, min: i32) -> Self {
        self.data.min = Some(min);
        self
    }

    #[allow(dead_code)]
    pub fn max(mut self, max: i32) -> Self {
        self.data.max = Some(max);
        self
    }

    #[allow(dead_code)]
    pub fn x_min(mut self, min: i32) -> Self {
        self.data.exclusive_minimum = Some(min);
        self
    }

    #[allow(dead_code)]
    pub fn x_max(mut self, max: i32) -> Self {
        self.data.exclusive_maximum = Some(max);
        self
    }
}

pub fn integer() -> IntegerBuilder {
    Default::default()
}

#[derive(Default)]
pub struct FloatBuilder {
    base: TypeBase,
    data: TypeFloat,
}

#[allow(clippy::derivable_impls)]
impl Default for TypeFloat {
    fn default() -> Self {
        Self {
            min: None,
            max: None,
            exclusive_minimum: None,
            exclusive_maximum: None,
            multiple_of: None,
            enumeration: None,
        }
    }
}

impl FloatBuilder {
    #[allow(dead_code)]
    pub fn min(mut self, min: f64) -> Self {
        self.data.min = Some(min);
        self
    }

    #[allow(dead_code)]
    pub fn max(mut self, max: f64) -> Self {
        self.data.max = Some(max);
        self
    }

    #[allow(dead_code)]
    pub fn x_min(mut self, min: f64) -> Self {
        self.data.exclusive_minimum = Some(min);
        self
    }

    #[allow(dead_code)]
    pub fn x_max(mut self, max: f64) -> Self {
        self.data.exclusive_maximum = Some(max);
        self
    }
}

pub fn float() -> FloatBuilder {
    Default::default()
}

#[derive(Default)]
pub struct StringBuilder {
    base: TypeBase,
    data: TypeString,
}

#[allow(clippy::derivable_impls)]
impl Default for TypeString {
    fn default() -> Self {
        Self {
            min: None,
            max: None,
            format: None,
            pattern: None,
            enumeration: None,
        }
    }
}

pub fn string() -> StringBuilder {
    Default::default()
}

impl StringBuilder {
    #[allow(dead_code)]
    pub fn format(&mut self, format: impl Into<String>) -> &mut Self {
        self.data.format = Some(format.into());
        self
    }

    pub fn enum_(&mut self, values: Vec<String>) -> &mut Self {
        self.data.enumeration = Some(
            values
                .into_iter()
                .map(|v| serde_json::to_string(&serde_json::Value::String(v)).unwrap())
                .collect(),
        );
        self
    }
}

#[derive(Default)]
pub struct OptionalBuilder {
    base: TypeBase,
    data: TypeOptional,
}

impl Default for TypeOptional {
    fn default() -> Self {
        Self {
            of: u32::max_value(),
            default_item: None,
        }
    }
}

pub fn optional(ty: TypeId) -> OptionalBuilder {
    OptionalBuilder {
        base: TypeBase::default(),
        data: TypeOptional {
            of: ty.into(),
            default_item: None,
        },
    }
}

pub fn optionalx(item_builder: impl TypeBuilder) -> Result<OptionalBuilder> {
    Ok(optional(item_builder.build()?))
}

#[derive(Default)]
pub struct ArrayBuilder {
    base: TypeBase,
    data: TypeArray,
}

impl Default for TypeArray {
    fn default() -> Self {
        Self {
            of: u32::max_value(),
            min: None,
            max: None,
            unique_items: None,
        }
    }
}

pub fn array(ty: TypeId) -> ArrayBuilder {
    ArrayBuilder {
        base: TypeBase::default(),
        data: TypeArray {
            of: ty.into(),
            ..Default::default()
        },
    }
}

pub fn arrayx(item_builder: impl TypeBuilder) -> Result<ArrayBuilder> {
    Ok(array(item_builder.build()?))
}

#[derive(Default)]
pub struct UnionBuilder {
    base: TypeBase,
    data: TypeUnion,
}

#[allow(clippy::derivable_impls)]
impl Default for TypeUnion {
    fn default() -> Self {
        Self {
            variants: Default::default(),
        }
    }
}

pub fn union(variants: impl IntoIterator<Item = TypeId>) -> UnionBuilder {
    UnionBuilder {
        data: TypeUnion {
            variants: variants.into_iter().map(|tid| tid.0).collect(),
        },
        ..Default::default()
    }
}

macro_rules! unionx {
    [ $($ty:expr),* ] => {
        $crate::t::union(vec![$($ty.build()?),*])
    };

    [ $($ty:expr),*, ] => {
        crate::t::unionx![$($ty),*]
    };
}
pub(crate) use unionx;

#[derive(Default)]
pub struct EitherBuilder {
    base: TypeBase,
    data: TypeEither,
}

#[allow(clippy::derivable_impls)]
impl Default for TypeEither {
    fn default() -> Self {
        Self {
            variants: Default::default(),
        }
    }
}

pub fn either(variants: impl IntoIterator<Item = TypeId>) -> EitherBuilder {
    EitherBuilder {
        data: TypeEither {
            variants: variants.into_iter().map(|tid| tid.0).collect(),
        },
        ..Default::default()
    }
}

macro_rules! eitherx {
    [ $($ty:expr),* ] => {
        $crate::t::either(vec![$($ty.build()?),*])
    };

    [ $($ty:expr),*, ] => {
        crate::t::eitherx![$($ty),*]
    };
}
pub(crate) use eitherx;

#[derive(Default)]
pub struct StructBuilder {
    base: TypeBase,
    data: TypeStruct,
}

#[allow(clippy::derivable_impls)]
impl Default for TypeStruct {
    fn default() -> Self {
        Self {
            props: Vec::new(),
            additional_props: false,
            min: None,
            max: None,
            enumeration: None,
        }
    }
}

pub fn struct_() -> StructBuilder {
    Default::default()
}

pub fn struct_from(props: impl Iterator<Item = (String, TypeId)>) -> StructBuilder {
    StructBuilder {
        data: TypeStruct {
            props: props.map(|(k, ty)| (k, ty.into())).collect(),
            ..Default::default()
        },
        ..Default::default()
    }
}

pub fn struct_extends(ty: TypeId) -> Result<StructBuilder> {
    Ok(StructBuilder {
        data: TypeStruct {
            props: ty.as_struct().map(|typ| typ.data.props.clone())?,
            ..Default::default()
        },
        ..Default::default()
    })
}

impl StructBuilder {
    pub fn prop(&mut self, name: impl Into<String>, ty: TypeId) -> &mut Self {
        self.data.props.push((name.into(), ty.into()));
        self
    }

    pub fn propx(
        &mut self,
        name: impl Into<String>,
        builder: impl TypeBuilder,
    ) -> Result<&mut Self> {
        self.data.props.push((name.into(), builder.build()?.into()));
        Ok(self)
    }

    #[allow(dead_code)]
    pub fn props(&mut self, props: impl IntoIterator<Item = (String, TypeId)>) {
        self.data
            .props
            .extend(props.into_iter().map(|(name, ty)| (name, ty.into())));
    }

    pub fn min(&mut self, min: u32) -> &mut Self {
        self.data.min = Some(min);
        self
    }

    pub fn max(&mut self, max: u32) -> &mut Self {
        self.data.max = Some(max);
        self
    }
}

#[derive(Default)]
pub struct FuncBuilder {
    #[allow(dead_code)]
    base: TypeBase,
    data: TypeFunc,
}

impl Default for TypeFunc {
    fn default() -> Self {
        Self {
            inp: u32::max_value(),
            out: u32::max_value(),
            mat: u32::max_value(),
            rate_calls: false,
            rate_weight: None,
        }
    }
}

#[allow(dead_code)]
pub fn func(inp: TypeId, out: TypeId, mat: u32) -> Result<TypeId> {
    FuncBuilder {
        data: TypeFunc {
            inp: inp.into(),
            out: out.into(),
            mat,
            ..Default::default()
        },
        ..Default::default()
    }
    .build()
}

#[derive(Default)]
pub struct ProxyBuilder {
    data: TypeProxy,
}

impl Default for TypeProxy {
    fn default() -> Self {
        Self {
            name: "".to_string(),
            extras: vec![],
        }
    }
}

impl ProxyBuilder {
    /// Adds extra data entry in the proxy
    pub fn set(&mut self, key: impl Into<String>, value: impl Into<String>) -> &mut Self {
        self.data.extras.push((key.into(), value.into()));
        self
    }
}

pub fn proxy(name: impl Into<String>) -> ProxyBuilder {
    ProxyBuilder {
        data: TypeProxy {
            name: name.into(),
            ..Default::default()
        },
    }
}

macro_rules! impl_type_builder {
    ( $ty:ty, $build:ident ) => {
        impl TypeBuilder for $ty {
            fn build(&self) -> Result<TypeId> {
                let builder = self.clone();
                Ok($crate::Lib::$build(builder.data.clone(), builder.base.clone())?.into())
            }
        }

        impl ConcreteTypeBuilder for $ty {
            fn base_mut(&mut self) -> &mut TypeBase {
                &mut self.base
            }
        }
    };

    ( $ty:ty, $build:ident, true ) => {
        impl TypeBuilder for $ty {
            fn build(&self) -> Result<TypeId> {
                let builder = self.clone();
                Ok($crate::Lib::$build(builder.data.clone())?.into())
            }
        }
    };
}
impl TypeBuilder for BooleanBuilder {
    fn build(&self) -> Result<TypeId> {
<<<<<<< HEAD
        let builder = self.clone();
        Ok(crate::Lib::booleanb(builder.base.clone())?.into())
=======
        Ok(crate::Lib::booleanb(self.base.clone())?.into())
>>>>>>> 51930a6e
    }
}

impl ConcreteTypeBuilder for BooleanBuilder {
    fn base_mut(&mut self) -> &mut TypeBase {
        &mut self.base
    }
}

impl_type_builder!(IntegerBuilder, integerb);
impl_type_builder!(FloatBuilder, floatb);
impl_type_builder!(OptionalBuilder, optionalb);
impl_type_builder!(StringBuilder, stringb);
impl_type_builder!(ArrayBuilder, arrayb);
impl_type_builder!(UnionBuilder, unionb);
impl_type_builder!(EitherBuilder, eitherb);
impl_type_builder!(StructBuilder, structb);
impl_type_builder!(FuncBuilder, funcb, true);
impl_type_builder!(ProxyBuilder, proxyb, true);<|MERGE_RESOLUTION|>--- conflicted
+++ resolved
@@ -504,12 +504,7 @@
 }
 impl TypeBuilder for BooleanBuilder {
     fn build(&self) -> Result<TypeId> {
-<<<<<<< HEAD
-        let builder = self.clone();
-        Ok(crate::Lib::booleanb(builder.base.clone())?.into())
-=======
         Ok(crate::Lib::booleanb(self.base.clone())?.into())
->>>>>>> 51930a6e
     }
 }
 
