--- conflicted
+++ resolved
@@ -120,17 +120,7 @@
             },
             ..Default::default()
         },
-<<<<<<< HEAD
-        types: vec![Some(TypeNode::Object {
-            base: gen_base(params.name, None, None),
-            data: ObjectTypeData {
-                properties: IndexMap::new(),
-                required: vec![],
-            },
-        })],
-=======
         types: vec![],
->>>>>>> f4962768
         ..Default::default()
     };
 
@@ -138,7 +128,7 @@
     let default_runtime_idx = with_store(|s| ctx.register_runtime(s, s.get_deno_runtime()))?;
 
     ctx.types.push(Some(TypeNode::Object {
-        base: gen_base(params.name, default_runtime_idx),
+        base: gen_base(params.name, None, default_runtime_idx, None),
         data: ObjectTypeData {
             properties: IndexMap::new(),
             required: vec![],
