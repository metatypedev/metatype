// Copyright Metatype OÜ, licensed under the Mozilla Public License Version 2.0.
// SPDX-License-Identifier: MPL-2.0

use crate::conversion::runtimes::{convert_materializer, convert_runtime};
use crate::conversion::types::{gen_base, TypeConversion};
use crate::global_store::with_store;
use crate::host::abi;
use crate::types::{Type, TypeFun, TypeId, WrapperTypeData};
use crate::validation::validate_name;
use crate::{
    errors::{self, Result},
    global_store::Store,
};
use common::typegraph::runtimes::TGRuntime;
use common::typegraph::{
    Materializer, ObjectTypeData, Policy, PolicyIndices, PolicyIndicesByEffect, Queries, TypeMeta,
    TypeNode, Typegraph,
};
use graphql_parser::parse_query;
use indexmap::IndexMap;
use std::cell::RefCell;
use std::collections::hash_map::Entry;
use std::collections::HashMap;

use std::path::Path;

use crate::wit::core::{
    Error as TgError, MaterializerId, PolicyId, PolicySpec, RuntimeId, TypegraphInitParams,
};

#[derive(Default)]
struct IdMapping {
    types: HashMap<u32, u32>,
    runtimes: HashMap<u32, u32>,
    materializers: HashMap<u32, u32>,
    policies: HashMap<u32, u32>,
}

#[derive(Default)]
pub struct TypegraphContext {
    name: String,
    meta: TypeMeta,
    types: Vec<Option<TypeNode>>,
    runtimes: Vec<TGRuntime>,
    materializers: Vec<Option<Materializer>>,
    policies: Vec<Policy>,
    mapping: IdMapping,
}

thread_local! {
    static TG: RefCell<Option<TypegraphContext>> = RefCell::new(None);
}

static TYPEGRAPH_VERSION: &str = "0.0.2";

// pub fn with_tg<T>(f: impl FnOnce(&TypegraphContext) -> T) -> Result<T> {
//     TG.with(|tg| {
//         let tg = tg.borrow();
//         tg.as_ref()
//             .map(|tg| f(tg))
//             .ok_or_else(errors::expected_typegraph_context)
//     })
// }

pub fn with_tg_mut<T>(f: impl FnOnce(&mut TypegraphContext) -> T) -> Result<T> {
    TG.with(|tg| {
        let mut tg = tg.borrow_mut();
        tg.as_mut()
            .map(f)
            .ok_or_else(errors::expected_typegraph_context)
    })
}

pub fn init(params: TypegraphInitParams) -> Result<()> {
    #[cfg(test)]
    eprintln!("Initializing typegraph...");

    TG.with(|tg| {
        if let Some(tg) = tg.borrow().as_ref() {
            Err(errors::nested_typegraph_context(&tg.name))
        } else {
            Ok(())
        }
    })?;

    let endpoints = {
        let glob = format!(
            "{}/**/*",
            Path::new(&params.path)
                .join(params.folder.unwrap_or(params.name.clone()))
                .to_str()
                .expect("Invalid path")
        );

        abi::glob(&glob, &["graphql".to_string(), "gql".to_string()])?
            .into_iter()
            .flat_map(|p| {
                let data = abi::read_file(&p).unwrap();
                let ast = parse_query::<&str>(&data).unwrap();
                ast.definitions
                    .into_iter()
                    .map(|op| {
                        format!("{}", op)
                            .split_whitespace()
                            .collect::<Vec<_>>()
                            .join(" ")
                    })
                    .collect::<Vec<_>>()
            })
            .collect::<Vec<_>>()
    };

    let mut ctx = TypegraphContext {
        name: params.name.clone(),
        meta: TypeMeta {
            version: TYPEGRAPH_VERSION.to_string(),
            queries: Queries {
                dynamic: params.dynamic.unwrap_or(true),
                endpoints,
            },
            ..Default::default()
        },
        types: vec![],
        ..Default::default()
    };

    // register the deno runtime
    let default_runtime_idx = with_store(|s| ctx.register_runtime(s, s.get_deno_runtime()))?;

    ctx.types.push(Some(TypeNode::Object {
        base: gen_base(params.name, None, default_runtime_idx, None),
        data: ObjectTypeData {
            properties: IndexMap::new(),
            required: vec![],
        },
    }));

    TG.with(move |tg| {
        tg.borrow_mut().replace(ctx);
    });

    Ok(())
}

pub fn finalize() -> Result<String> {
    #[cfg(test)]
    eprintln!("Finalizing typegraph...");

    let ctx = TG.with(|tg| {
        tg.borrow_mut()
            .take()
            .ok_or_else(errors::expected_typegraph_context)
    })?;

    let tg = Typegraph {
        id: format!("https://metatype.dev/specs/{TYPEGRAPH_VERSION}.json"),
        types: ctx
            .types
            .into_iter()
            .enumerate()
            .map(|(id, t)| t.ok_or_else(|| format!("Unexpected: type {id} was not finalized")))
            .collect::<Result<Vec<_>>>()?,
        runtimes: ctx.runtimes,
        materializers: ctx.materializers.into_iter().map(|m| m.unwrap()).collect(),
        policies: ctx.policies,
        meta: ctx.meta,
        path: None,
        deps: Default::default(),
    };

    serde_json::to_string(&tg).map_err(|e| e.to_string())
}

pub fn expose(fns: Vec<(String, TypeId)>, namespace: Vec<String>) -> Result<()> {
    with_tg_mut(|ctx| -> Result<()> {
        if !namespace.is_empty() {
            return Err(String::from("namespaces not supported"));
        }

        let mut root_type = ctx.types.get_mut(0).unwrap().take().unwrap();
        let res = with_store(|s| ctx.expose_on(&mut root_type, s, fns));
        ctx.types[0] = Some(root_type);
        res
    })?
}

impl TypegraphContext {
    fn expose_on(
        &mut self,
        target: &mut TypeNode,
        s: &Store,
        fns: Vec<(String, TypeId)>,
    ) -> Result<()> {
        let root = match target {
            TypeNode::Object { ref mut data, .. } => data,
            _ => panic!("expected a struct as root type"),
        };
        for (name, type_id) in fns.into_iter() {
            if !validate_name(&name) {
                return Err(errors::invalid_export_name(&name));
            }
            let type_id = s.resolve_proxy(type_id)?;
            let tpe = s.get_type(type_id)?;
            let tpe = match tpe {
                Type::WithPolicy(t) => s.get_type(t.data.resolve(s).unwrap())?,
                _ => tpe,
            };

            if !matches!(tpe, Type::Func(_)) {
                return Err(errors::invalid_export_type(&name, &tpe.to_string()));
            }
            if root.properties.contains_key(&name) {
                return Err(errors::duplicate_export_name(&name));
            }

            root.required.push(name.clone());
            root.properties
<<<<<<< HEAD
                .insert(name, self.register_type(s, type_id)?.into());
=======
                .insert(name, self.register_type(s, type_id, None)?);
>>>>>>> c745a148
        }

        Ok(())
    }

<<<<<<< HEAD
    pub fn register_type(&mut self, store: &Store, id: TypeId) -> Result<TypeId, TgError> {
        match self.mapping.types.entry(id.into()) {
=======
    pub fn register_type(
        &mut self,
        store: &Store,
        id: u32,
        runtime_id: Option<u32>,
    ) -> Result<TypeId, TgError> {
        match self.mapping.types.entry(id) {
>>>>>>> c745a148
            Entry::Vacant(e) => {
                // to prevent infinite loop from circular dependencies,
                // we allocate first a slot in the array for the type with None
                // and register it into the mappings so that any dependency
                // would resolve it as already registered with the right idx.

                let idx = self.types.len();
                e.insert(idx as u32);
                self.types.push(None);

                let tpe = store.get_type(id)?;
                let type_node = tpe.convert(self, runtime_id)?;

                self.types[idx] = Some(type_node);
                Ok((idx as u32).into())
            }
            Entry::Occupied(e) => Ok((*e.get()).into()),
        }
    }

    // TODO
    pub fn register_materializer(
        &mut self,
        store: &Store,
        id: u32,
    ) -> Result<(MaterializerId, RuntimeId), TgError> {
        match self.mapping.materializers.entry(id) {
            Entry::Vacant(e) => {
                let idx = self.materializers.len();
                e.insert(idx as u32);
                self.materializers.push(None);
                let converted = convert_materializer(self, store, store.get_materializer(id)?)?;
                let runtime_id = converted.runtime;
                self.materializers[idx] = Some(converted);
                Ok((idx as MaterializerId, runtime_id as RuntimeId))
            }
            Entry::Occupied(e) => {
                let mat_idx = *e.get();
                let mat = self.materializers[mat_idx as usize].as_ref().unwrap();
                Ok((mat_idx, mat.runtime))
            }
        }
    }

    pub fn register_policy_chain(&mut self, chain: &[PolicySpec]) -> Result<Vec<PolicyIndices>> {
        chain
            .iter()
            .map(|p| -> Result<_> {
                Ok(match p {
                    PolicySpec::Simple(id) => PolicyIndices::Policy(self.register_policy(*id)?),
                    PolicySpec::PerEffect(policies) => {
                        PolicyIndices::EffectPolicies(PolicyIndicesByEffect {
                            none: policies
                                .none
                                .as_ref()
                                .map(|id| self.register_policy(*id))
                                .transpose()?,
                            create: policies
                                .create
                                .as_ref()
                                .map(|id| self.register_policy(*id))
                                .transpose()?,
                            delete: policies
                                .delete
                                .as_ref()
                                .map(|id| self.register_policy(*id))
                                .transpose()?,
                            update: policies
                                .update
                                .as_ref()
                                .map(|id| self.register_policy(*id))
                                .transpose()?,
                        })
                    }
                })
            })
            .collect()
    }

    pub fn register_policy(&mut self, id: u32) -> Result<PolicyId> {
        if let Some(idx) = self.mapping.policies.get(&id) {
            Ok(*idx)
        } else {
            let converted = with_store(|s| s.get_policy(id)?.convert(self))?;
            let idx = self.policies.len();
            self.policies.push(converted);
            Ok(idx as PolicyId)
        }
    }

    pub fn register_runtime(&mut self, store: &Store, id: u32) -> Result<RuntimeId, TgError> {
        if let Some(idx) = self.mapping.runtimes.get(&id) {
            Ok(*idx)
        } else {
            let converted = convert_runtime(self, store, store.get_runtime(id)?)?;
            let idx = self.runtimes.len();
            self.mapping.runtimes.insert(id, idx as u32);
            self.runtimes.push(converted);
            Ok(idx as RuntimeId)
        }
    }
}<|MERGE_RESOLUTION|>--- conflicted
+++ resolved
@@ -215,28 +215,19 @@
 
             root.required.push(name.clone());
             root.properties
-<<<<<<< HEAD
-                .insert(name, self.register_type(s, type_id)?.into());
-=======
-                .insert(name, self.register_type(s, type_id, None)?);
->>>>>>> c745a148
+                .insert(name, self.register_type(s, type_id, None)?.into());
         }
 
         Ok(())
     }
 
-<<<<<<< HEAD
-    pub fn register_type(&mut self, store: &Store, id: TypeId) -> Result<TypeId, TgError> {
-        match self.mapping.types.entry(id.into()) {
-=======
     pub fn register_type(
         &mut self,
         store: &Store,
-        id: u32,
+        id: TypeId,
         runtime_id: Option<u32>,
     ) -> Result<TypeId, TgError> {
-        match self.mapping.types.entry(id) {
->>>>>>> c745a148
+        match self.mapping.types.entry(id.into()) {
             Entry::Vacant(e) => {
                 // to prevent infinite loop from circular dependencies,
                 // we allocate first a slot in the array for the type with None
