--- conflicted
+++ resolved
@@ -207,13 +207,9 @@
     let bytes = read_file(&path.to_string_lossy())?;
     let size = bytes.len() as u32;
     sha256.update(bytes);
-<<<<<<< HEAD
     Ok((format!("{:x}", sha256.finalize()), size))
-=======
-    Ok(format!("{:x}", sha256.finalize()))
 }
 
 pub fn path_exists(path: &Path) -> Result<bool, String> {
     path_exists_host(&path.to_string_lossy())
->>>>>>> 5eb8738c
 }