--- conflicted
+++ resolved
@@ -105,11 +105,7 @@
 
 thread_local! {
     pub static STORE: RefCell<Store> = RefCell::new(Store::new());
-<<<<<<< HEAD
-    pub static SDK_VERSION: String = "0.3.6-0".to_owned();
-=======
     pub static SDK_VERSION: String = "0.3.7-0".to_owned();
->>>>>>> 97caf658
 }
 
 fn with_store<T, F: FnOnce(&Store) -> T>(f: F) -> T {
