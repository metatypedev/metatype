// Copyright Metatype OÜ, licensed under the Mozilla Public License Version 2.0.
// SPDX-License-Identifier: MPL-2.0

use common::typegraph::{EitherTypeData, TypeNode};
use errors::Result;

use crate::{
    conversion::types::{gen_base, TypeConversion},
    errors,
    global_store::with_store,
    typegraph::TypegraphContext,
    types::{Either, TypeData},
    wit::core::TypeEither,
};

impl TypeConversion for Either {
    fn convert(&self, ctx: &mut TypegraphContext, runtime_id: Option<u32>) -> Result<TypeNode> {
        Ok(TypeNode::Either {
<<<<<<< HEAD
            base: gen_base(
                format!("either_{}", self.id),
                self.base.runtime_config.clone(),
                None,
            ),
=======
            base: gen_base(format!("either_{}", self.id), runtime_id.unwrap()),
>>>>>>> f4962768
            data: EitherTypeData {
                one_of: self
                    .data
                    .variants
                    .iter()
                    .map(|vid| {
                        with_store(|s| -> Result<_> {
                            let id = s.resolve_proxy(*vid)?;
                            ctx.register_type(s, id, runtime_id)
                        })
                    })
                    .collect::<Result<Vec<_>>>()?,
            },
        })
    }
}

impl TypeData for TypeEither {
    fn get_display_params_into(&self, params: &mut Vec<String>) {
        for (i, tpe_id) in self.variants.iter().enumerate() {
            params.push(format!("[v{}] => #{}", i, tpe_id));
        }
    }

    fn variant_name(&self) -> String {
        "either".to_string()
    }
}<|MERGE_RESOLUTION|>--- conflicted
+++ resolved
@@ -16,15 +16,12 @@
 impl TypeConversion for Either {
     fn convert(&self, ctx: &mut TypegraphContext, runtime_id: Option<u32>) -> Result<TypeNode> {
         Ok(TypeNode::Either {
-<<<<<<< HEAD
             base: gen_base(
                 format!("either_{}", self.id),
                 self.base.runtime_config.clone(),
+                runtime_id.unwrap(),
                 None,
             ),
-=======
-            base: gen_base(format!("either_{}", self.id), runtime_id.unwrap()),
->>>>>>> f4962768
             data: EitherTypeData {
                 one_of: self
                     .data
