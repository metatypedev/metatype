--- conflicted
+++ resolved
@@ -15,24 +15,16 @@
 impl TypeConversion for Array {
     fn convert(&self, ctx: &mut TypegraphContext, runtime_id: Option<u32>) -> Result<TypeNode> {
         Ok(TypeNode::Array {
-<<<<<<< HEAD
-            base: gen_base(format!("array_{}", self.id.0)),
-            data: ArrayTypeData {
-                items: with_store(|s| -> Result<_> {
-                    let id = s.resolve_proxy(self.data.of.into())?;
-                    Ok(ctx.register_type(s, id)?.into())
-=======
             base: gen_base(
-                format!("array_{}", self.id),
+                format!("array_{}", self.id.0),
                 self.base.runtime_config.clone(),
                 runtime_id.unwrap(),
                 None,
             ),
             data: ArrayTypeData {
                 items: with_store(|s| -> Result<_> {
-                    let id = s.resolve_proxy(self.data.of)?;
-                    ctx.register_type(s, id, runtime_id)
->>>>>>> c745a148
+                    let id = s.resolve_proxy(self.data.of.into())?;
+                    Ok(ctx.register_type(s, id, runtime_id)?.into())
                 })?,
                 max_items: self.data.max,
                 min_items: self.data.min,
