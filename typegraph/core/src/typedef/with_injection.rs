--- conflicted
+++ resolved
@@ -22,16 +22,6 @@
             let value: Injection =
                 serde_json::from_str(&self.data.injection).map_err(|e| e.to_string())?;
             if let Injection::Parent(data) = value {
-<<<<<<< HEAD
-=======
-                let get_correct_id = |v: u32| -> Result<u32> {
-                    let id = s.resolve_proxy(v.into())?;
-                    if let Some(index) = ctx.find_type_index_by_store_id(id) {
-                        return Ok(index);
-                    }
-                    Err(format!("unable to find type for store id {}", id.0))
-                };
->>>>>>> 04428d12
                 let new_data = match data {
                     InjectionData::SingleValue(SingleValue { value }) => {
                         InjectionData::SingleValue(SingleValue {
