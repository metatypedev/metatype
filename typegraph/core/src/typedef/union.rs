// Copyright Metatype OÜ, licensed under the Mozilla Public License Version 2.0.
// SPDX-License-Identifier: MPL-2.0

use common::typegraph::{TypeNode, UnionTypeData};
use errors::Result;

use crate::{
    conversion::types::{gen_base, TypeConversion},
    errors,
    global_store::with_store,
    typegraph::TypegraphContext,
    types::{TypeData, Union},
    wit::core::TypeUnion,
};

impl TypeConversion for Union {
    fn convert(&self, ctx: &mut TypegraphContext, runtime_id: Option<u32>) -> Result<TypeNode> {
        Ok(TypeNode::Union {
<<<<<<< HEAD
            base: gen_base(
                format!("union_{}", self.id),
                self.base.runtime_config.clone(),
                None,
            ),
=======
            base: gen_base(format!("union_{}", self.id), runtime_id.unwrap()),
>>>>>>> f4962768
            data: UnionTypeData {
                any_of: self
                    .data
                    .variants
                    .iter()
                    .map(|vid| {
                        with_store(|s| -> Result<_> {
                            let id = s.resolve_proxy(*vid)?;
                            ctx.register_type(s, id, runtime_id)
                        })
                    })
                    .collect::<Result<Vec<_>>>()?,
            },
        })
    }
}

impl TypeData for TypeUnion {
    fn get_display_params_into(&self, params: &mut Vec<String>) {
        for (i, tpe_id) in self.variants.iter().enumerate() {
            params.push(format!("[v{}] => #{}", i, tpe_id));
        }
    }

    fn variant_name(&self) -> String {
        "union".to_string()
    }
}<|MERGE_RESOLUTION|>--- conflicted
+++ resolved
@@ -16,15 +16,12 @@
 impl TypeConversion for Union {
     fn convert(&self, ctx: &mut TypegraphContext, runtime_id: Option<u32>) -> Result<TypeNode> {
         Ok(TypeNode::Union {
-<<<<<<< HEAD
             base: gen_base(
                 format!("union_{}", self.id),
                 self.base.runtime_config.clone(),
+                runtime_id.unwrap(),
                 None,
             ),
-=======
-            base: gen_base(format!("union_{}", self.id), runtime_id.unwrap()),
->>>>>>> f4962768
             data: UnionTypeData {
                 any_of: self
                     .data
