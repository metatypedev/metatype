// Copyright Metatype OÜ, licensed under the Mozilla Public License Version 2.0.
// SPDX-License-Identifier: MPL-2.0

use common::typegraph::{TypeNode, UnionTypeData};
use errors::Result;

use crate::{
    conversion::types::{gen_base, TypeConversion},
    errors,
    global_store::with_store,
    typegraph::TypegraphContext,
    types::{TypeData, Union},
    wit::core::TypeUnion,
};

impl TypeConversion for Union {
    fn convert(&self, ctx: &mut TypegraphContext, runtime_id: Option<u32>) -> Result<TypeNode> {
        Ok(TypeNode::Union {
<<<<<<< HEAD
            base: gen_base(format!("union_{}", self.id.0)),
=======
            base: gen_base(
                format!("union_{}", self.id),
                self.base.runtime_config.clone(),
                runtime_id.unwrap(),
                None,
            ),
>>>>>>> c745a148
            data: UnionTypeData {
                any_of: self
                    .data
                    .variants
                    .iter()
                    .map(|vid| {
                        with_store(|s| -> Result<_> {
<<<<<<< HEAD
                            let id = s.resolve_proxy((*vid).into())?;
                            Ok(ctx.register_type(s, id)?.into())
=======
                            let id = s.resolve_proxy(*vid)?;
                            ctx.register_type(s, id, runtime_id)
>>>>>>> c745a148
                        })
                    })
                    .collect::<Result<Vec<_>>>()?,
            },
        })
    }
}

impl TypeData for TypeUnion {
    fn get_display_params_into(&self, params: &mut Vec<String>) {
        for (i, tpe_id) in self.variants.iter().enumerate() {
            params.push(format!("[v{}] => #{}", i, tpe_id));
        }
    }

    fn variant_name(&self) -> String {
        "union".to_string()
    }
}<|MERGE_RESOLUTION|>--- conflicted
+++ resolved
@@ -16,16 +16,12 @@
 impl TypeConversion for Union {
     fn convert(&self, ctx: &mut TypegraphContext, runtime_id: Option<u32>) -> Result<TypeNode> {
         Ok(TypeNode::Union {
-<<<<<<< HEAD
-            base: gen_base(format!("union_{}", self.id.0)),
-=======
             base: gen_base(
-                format!("union_{}", self.id),
+                format!("union_{}", self.id.0),
                 self.base.runtime_config.clone(),
                 runtime_id.unwrap(),
                 None,
             ),
->>>>>>> c745a148
             data: UnionTypeData {
                 any_of: self
                     .data
@@ -33,13 +29,8 @@
                     .iter()
                     .map(|vid| {
                         with_store(|s| -> Result<_> {
-<<<<<<< HEAD
                             let id = s.resolve_proxy((*vid).into())?;
-                            Ok(ctx.register_type(s, id)?.into())
-=======
-                            let id = s.resolve_proxy(*vid)?;
-                            ctx.register_type(s, id, runtime_id)
->>>>>>> c745a148
+                            Ok(ctx.register_type(s, id, runtime_id)?.into())
                         })
                     })
                     .collect::<Result<Vec<_>>>()?,
