--- conflicted
+++ resolved
@@ -27,16 +27,12 @@
 impl TypeConversion for Struct {
     fn convert(&self, ctx: &mut TypegraphContext, runtime_id: Option<u32>) -> Result<TypeNode> {
         Ok(TypeNode::Object {
-<<<<<<< HEAD
-            base: gen_base(format!("object_{}", self.id.0)),
-=======
             base: gen_base(
-                format!("object_{}", self.id),
+                format!("object_{}", self.id.0),
                 self.base.runtime_config.clone(),
                 runtime_id.unwrap(),
                 None,
             ),
->>>>>>> c745a148
             data: ObjectTypeData {
                 properties: self
                     .data
@@ -44,13 +40,8 @@
                     .iter()
                     .map(|(name, type_id)| -> Result<(String, TypeId)> {
                         with_store(|s| -> Result<_> {
-<<<<<<< HEAD
                             let id = s.resolve_proxy((*type_id).into())?;
-                            Ok((name.clone(), ctx.register_type(s, id)?.into()))
-=======
-                            let id = s.resolve_proxy(*type_id)?;
-                            Ok((name.clone(), ctx.register_type(s, id, runtime_id)?))
->>>>>>> c745a148
+                            Ok((name.clone(), ctx.register_type(s, id, runtime_id)?.into()))
                         })
                     })
                     .collect::<Result<IndexMap<_, _>>>()?,
