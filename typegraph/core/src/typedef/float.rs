--- conflicted
+++ resolved
@@ -20,16 +20,12 @@
             .clone()
             .map(|enums| enums.iter().map(|v| format!("{}", v)).collect());
         Ok(TypeNode::Float {
-<<<<<<< HEAD
-            base: gen_base_enum(format!("float_{}", self.id.0), enumeration),
-=======
             base: gen_base(
-                format!("float_{}", self.id),
+                format!("float_{}", self.id.0),
                 self.base.runtime_config.clone(),
                 runtime_id.unwrap(),
                 enumeration,
             ),
->>>>>>> c745a148
             data: FloatTypeData {
                 minimum: self.data.min,
                 maximum: self.data.max,
