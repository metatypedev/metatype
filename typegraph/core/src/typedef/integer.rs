--- conflicted
+++ resolved
@@ -21,15 +21,10 @@
             .map(|enums| enums.iter().map(|v| format!("{}", v)).collect());
 
         Ok(TypeNode::Integer {
-<<<<<<< HEAD
             base: gen_base(
                 format!("integer_{}", self.id),
                 self.base.runtime_config.clone(),
-=======
-            base: gen_base_enum(
-                format!("integer_{}", self.id),
                 runtime_id.unwrap(),
->>>>>>> f4962768
                 enumeration,
             ),
             data: IntegerTypeData {
