// Copyright Metatype OÜ, licensed under the Mozilla Public License Version 2.0.
// SPDX-License-Identifier: MPL-2.0

use common::typegraph::{IntegerTypeData, TypeNode};
use errors::Result;

use crate::{
    conversion::types::{gen_base, TypeConversion},
    errors,
    typegraph::TypegraphContext,
    types::{Integer, TypeData},
    wit::core::TypeInteger,
};

impl TypeConversion for Integer {
    fn convert(&self, _ctx: &mut TypegraphContext, runtime_id: Option<u32>) -> Result<TypeNode> {
        let enumeration = self
            .data
            .enumeration
            .clone()
            .map(|enums| enums.iter().map(|v| format!("{}", v)).collect());

        Ok(TypeNode::Integer {
<<<<<<< HEAD
            base: gen_base_enum(format!("integer_{}", self.id.0), enumeration),
=======
            base: gen_base(
                format!("integer_{}", self.id),
                self.base.runtime_config.clone(),
                runtime_id.unwrap(),
                enumeration,
            ),
>>>>>>> c745a148
            data: IntegerTypeData {
                minimum: self.data.min,
                maximum: self.data.max,
                exclusive_minimum: self.data.exclusive_minimum,
                exclusive_maximum: self.data.exclusive_maximum,
                multiple_of: self.data.multiple_of,
            },
        })
    }
}

impl TypeData for TypeInteger {
    fn get_display_params_into(&self, params: &mut Vec<String>) {
        if let Some(min) = self.min {
            params.push(format!("min={}", min));
        }
        if let Some(max) = self.max {
            params.push(format!("max={}", max));
        }
        if let Some(exclusive_minimum) = self.exclusive_minimum {
            params.push(format!("exclusiveMin={}", exclusive_minimum));
        }
        if let Some(exclusive_maximum) = self.exclusive_maximum {
            params.push(format!("exclusiveMax={}", exclusive_maximum));
        }
        if let Some(multiple_of) = self.multiple_of {
            params.push(format!("multipleOf={}", multiple_of));
        }
    }

    fn variant_name(&self) -> String {
        "integer".to_string()
    }
}<|MERGE_RESOLUTION|>--- conflicted
+++ resolved
@@ -21,16 +21,12 @@
             .map(|enums| enums.iter().map(|v| format!("{}", v)).collect());
 
         Ok(TypeNode::Integer {
-<<<<<<< HEAD
-            base: gen_base_enum(format!("integer_{}", self.id.0), enumeration),
-=======
             base: gen_base(
-                format!("integer_{}", self.id),
+                format!("integer_{}", self.id.0),
                 self.base.runtime_config.clone(),
                 runtime_id.unwrap(),
                 enumeration,
             ),
->>>>>>> c745a148
             data: IntegerTypeData {
                 minimum: self.data.min,
                 maximum: self.data.max,
