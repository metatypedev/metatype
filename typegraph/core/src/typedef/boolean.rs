--- conflicted
+++ resolved
@@ -14,15 +14,12 @@
 impl TypeConversion for Boolean {
     fn convert(&self, _ctx: &mut TypegraphContext, runtime_id: Option<u32>) -> Result<TypeNode> {
         Ok(TypeNode::Boolean {
-<<<<<<< HEAD
             base: gen_base(
                 format!("boolean_{}", self.id),
                 self.base.runtime_config.clone(),
+                runtime_id.unwrap(),
                 None,
             ),
-=======
-            base: gen_base(format!("boolean_{}", self.id), runtime_id.unwrap()),
->>>>>>> f4962768
         })
     }
 }
