// Copyright Metatype OÜ, licensed under the Mozilla Public License Version 2.0.
// SPDX-License-Identifier: MPL-2.0

use common::typegraph::{FunctionTypeData, TypeNode};
use errors::Result;

use crate::{
    conversion::types::{gen_base, TypeConversion},
    errors,
    global_store::with_store,
    typegraph::TypegraphContext,
    types::{Func, Type, TypeData},
    wit::core::TypeFunc,
};

impl TypeConversion for Func {
    fn convert(&self, ctx: &mut TypegraphContext, _runtime_id: Option<u32>) -> Result<TypeNode> {
        let (mat_id, runtime_id) =
            with_store(|s| -> Result<_> { ctx.register_materializer(s, self.data.mat) })?;

        let input = with_store(|s| -> Result<_> {
            let inp_id = s.resolve_proxy(self.data.inp.into())?;
            match s.get_type(inp_id)? {
                Type::Struct(_) => Ok(ctx.register_type(s, inp_id, Some(runtime_id))?),
                _ => Err(errors::invalid_input_type(&s.get_type_repr(inp_id)?)),
            }
        })?
        .into();

        let output = with_store(|s| -> Result<_> {
<<<<<<< HEAD
            let out_id = s.resolve_proxy(self.data.out.into())?;
            ctx.register_type(s, out_id)
        })?
        .into();
=======
            let out_id = s.resolve_proxy(self.data.out)?;
            ctx.register_type(s, out_id, Some(runtime_id))
        })?;
>>>>>>> c745a148

        Ok(TypeNode::Function {
<<<<<<< HEAD
            base: gen_base(format!("func_{}", self.id.0)),
=======
            base: gen_base(
                format!("func_{}", self.id),
                self.base.runtime_config.clone(),
                runtime_id,
                None,
            ),
>>>>>>> c745a148
            data: FunctionTypeData {
                input,
                output,
                materializer: mat_id,
                rate_calls: false,
                rate_weight: None,
            },
        })
    }
}

impl TypeData for TypeFunc {
    fn get_display_params_into(&self, params: &mut Vec<String>) {
        params.push(format!("#{} => #{}", self.inp, self.out));
    }

    fn variant_name(&self) -> String {
        "func".to_string()
    }
}<|MERGE_RESOLUTION|>--- conflicted
+++ resolved
@@ -28,28 +28,18 @@
         .into();
 
         let output = with_store(|s| -> Result<_> {
-<<<<<<< HEAD
             let out_id = s.resolve_proxy(self.data.out.into())?;
-            ctx.register_type(s, out_id)
+            ctx.register_type(s, out_id, Some(runtime_id))
         })?
         .into();
-=======
-            let out_id = s.resolve_proxy(self.data.out)?;
-            ctx.register_type(s, out_id, Some(runtime_id))
-        })?;
->>>>>>> c745a148
 
         Ok(TypeNode::Function {
-<<<<<<< HEAD
-            base: gen_base(format!("func_{}", self.id.0)),
-=======
             base: gen_base(
-                format!("func_{}", self.id),
+                format!("func_{}", self.id.0),
                 self.base.runtime_config.clone(),
                 runtime_id,
                 None,
             ),
->>>>>>> c745a148
             data: FunctionTypeData {
                 input,
                 output,
