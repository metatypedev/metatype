// Copyright Metatype OÜ, licensed under the Mozilla Public License Version 2.0.
// SPDX-License-Identifier: MPL-2.0

use common::typegraph::{FunctionTypeData, TypeNode};
use errors::Result;

use crate::{
    conversion::types::{gen_base, TypeConversion},
    errors,
    global_store::with_store,
    typegraph::TypegraphContext,
    types::{Func, Type, TypeData},
    wit::core::TypeFunc,
};

impl TypeConversion for Func {
    fn convert(&self, ctx: &mut TypegraphContext, _runtime_id: Option<u32>) -> Result<TypeNode> {
        let (mat_id, runtime_id) =
            with_store(|s| -> Result<_> { ctx.register_materializer(s, self.data.mat) })?;

        let input = with_store(|s| -> Result<_> {
            let inp_id = s.resolve_proxy(self.data.inp)?;
            match s.get_type(inp_id)? {
                Type::Struct(_) => Ok(ctx.register_type(s, inp_id, Some(runtime_id))?),
                _ => Err(errors::invalid_input_type(&s.get_type_repr(inp_id)?)),
            }
        })?;

        let output = with_store(|s| -> Result<_> {
            let out_id = s.resolve_proxy(self.data.out)?;
            ctx.register_type(s, out_id, Some(runtime_id))
        })?;

        Ok(TypeNode::Function {
<<<<<<< HEAD
            base: gen_base(
                format!("func_{}", self.id),
                self.base.runtime_config.clone(),
                None,
            ),
=======
            base: gen_base(format!("func_{}", self.id), runtime_id),
>>>>>>> f4962768
            data: FunctionTypeData {
                input,
                output,
                materializer: mat_id,
                rate_calls: false,
                rate_weight: None,
            },
        })
    }
}

impl TypeData for TypeFunc {
    fn get_display_params_into(&self, params: &mut Vec<String>) {
        params.push(format!("#{} => #{}", self.inp, self.out));
    }

    fn variant_name(&self) -> String {
        "func".to_string()
    }
}<|MERGE_RESOLUTION|>--- conflicted
+++ resolved
@@ -32,15 +32,12 @@
         })?;
 
         Ok(TypeNode::Function {
-<<<<<<< HEAD
             base: gen_base(
                 format!("func_{}", self.id),
                 self.base.runtime_config.clone(),
+                runtime_id,
                 None,
             ),
-=======
-            base: gen_base(format!("func_{}", self.id), runtime_id),
->>>>>>> f4962768
             data: FunctionTypeData {
                 input,
                 output,
