--- conflicted
+++ resolved
@@ -24,24 +24,16 @@
         };
 
         Ok(TypeNode::Optional {
-<<<<<<< HEAD
-            base: gen_base(format!("optional_{}", self.id.0)),
-            data: OptionalTypeData {
-                item: with_store(|s| -> Result<_> {
-                    let id = s.resolve_proxy(self.data.of.into())?;
-                    Ok(ctx.register_type(s, id)?.into())
-=======
             base: gen_base(
-                format!("optional_{}", self.id),
+                format!("optional_{}", self.id.0),
                 self.base.runtime_config.clone(),
                 runtime_id.unwrap(),
                 None,
             ),
             data: OptionalTypeData {
                 item: with_store(|s| -> Result<_> {
-                    let id = s.resolve_proxy(self.data.of)?;
-                    ctx.register_type(s, id, runtime_id)
->>>>>>> c745a148
+                    let id = s.resolve_proxy(self.data.of.into())?;
+                    Ok(ctx.register_type(s, id, runtime_id)?.into())
                 })?,
                 default_value,
             },
