--- conflicted
+++ resolved
@@ -23,15 +23,10 @@
             None => None,
         };
         Ok(TypeNode::String {
-<<<<<<< HEAD
             base: gen_base(
                 format!("string_{}", self.id),
                 self.base.runtime_config.clone(),
-=======
-            base: gen_base_enum(
-                format!("string_{}", self.id),
                 runtime_id.unwrap(),
->>>>>>> f4962768
                 self.data.enumeration.clone(),
             ),
             data: StringTypeData {
