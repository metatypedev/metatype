// Copyright Metatype OÜ, licensed under the Mozilla Public License Version 2.0.
// SPDX-License-Identifier: MPL-2.0

use common::typegraph::{StringFormat, StringTypeData, TypeNode};
use errors::Result;

use crate::{
    conversion::types::{gen_base, TypeConversion},
    errors,
    typegraph::TypegraphContext,
    types::{StringT, TypeData},
    wit::core::TypeString,
};

impl TypeConversion for StringT {
    fn convert(&self, _ctx: &mut TypegraphContext, runtime_id: Option<u32>) -> Result<TypeNode> {
        let format: Option<StringFormat> = match self.data.format.clone() {
            Some(format) => {
                let ret =
                    serde_json::from_str(&format!("{:?}", format)).map_err(|e| e.to_string())?;
                Some(ret)
            }
            None => None,
        };
        Ok(TypeNode::String {
<<<<<<< HEAD
            base: gen_base_enum(
                format!("string_{}", self.id.0),
=======
            base: gen_base(
                format!("string_{}", self.id),
                self.base.runtime_config.clone(),
                runtime_id.unwrap(),
>>>>>>> c745a148
                self.data.enumeration.clone(),
            ),
            data: StringTypeData {
                min_length: self.data.min,
                max_length: self.data.max,
                pattern: self.data.pattern.to_owned(),
                format,
            },
        })
    }
}

impl TypeData for TypeString {
    fn get_display_params_into(&self, params: &mut Vec<String>) {
        if let Some(min) = self.min {
            params.push(format!("min={}", min));
        }
        if let Some(max) = self.max {
            params.push(format!("max={}", max));
        }
        if let Some(pattern) = self.pattern.to_owned() {
            params.push(format!("pattern={}", pattern));
        }
        if let Some(format) = self.format.to_owned() {
            params.push(format!("format={}", format));
        }
    }

    fn variant_name(&self) -> String {
        "string".to_string()
    }
}<|MERGE_RESOLUTION|>--- conflicted
+++ resolved
@@ -23,15 +23,10 @@
             None => None,
         };
         Ok(TypeNode::String {
-<<<<<<< HEAD
-            base: gen_base_enum(
+            base: gen_base(
                 format!("string_{}", self.id.0),
-=======
-            base: gen_base(
-                format!("string_{}", self.id),
                 self.base.runtime_config.clone(),
                 runtime_id.unwrap(),
->>>>>>> c745a148
                 self.data.enumeration.clone(),
             ),
             data: StringTypeData {
