--- conflicted
+++ resolved
@@ -14,13 +14,8 @@
 impl TypeConversion for WithPolicy {
     fn convert(&self, ctx: &mut TypegraphContext, runtime_id: Option<u32>) -> Result<TypeNode> {
         with_store(|s| -> Result<_> {
-<<<<<<< HEAD
             let tpe = s.get_type(self.data.tpe.into())?;
-            let mut type_node = tpe.convert(ctx)?;
-=======
-            let tpe = s.get_type(self.data.tpe)?;
             let mut type_node = tpe.convert(ctx, runtime_id)?;
->>>>>>> c745a148
             let base = type_node.base_mut();
             base.policies = ctx.register_policy_chain(&self.data.chain)?;
             Ok(type_node)
