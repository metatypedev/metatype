--- conflicted
+++ resolved
@@ -12,9 +12,6 @@
 pub mod string;
 pub mod struct_;
 pub mod union;
-<<<<<<< HEAD
 pub mod with_apply;
-=======
 pub mod with_injection;
->>>>>>> 30fc24af
 pub mod with_policy;