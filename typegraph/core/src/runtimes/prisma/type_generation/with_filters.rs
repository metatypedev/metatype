--- conflicted
+++ resolved
@@ -38,7 +38,6 @@
         let model = context.model(self.model_id)?;
         let model = model.borrow();
 
-<<<<<<< HEAD
         let as_model_prop = |key| {
             if let Some(prop) = model.props.get(key) {
                 match prop {
@@ -47,15 +46,6 @@
                 }
             } else {
                 None
-=======
-        for (key, id) in self.type_id.as_struct().unwrap().iter_props() {
-            let mut id = id;
-            let mut ty = id.attrs()?.concrete_type.as_type()?;
-            // let mut ty = id.as_type()?;
-            if let Type::Optional(opt) = ty {
-                id = opt.item();
-                ty = id.attrs()?.concrete_type.as_type()?;
->>>>>>> 51930a6e
             }
         };
 
@@ -102,10 +92,7 @@
                         }
                     }
                 };
-<<<<<<< HEAD
-
-=======
->>>>>>> 51930a6e
+
             builder.propx(key, t::optional(generated))?;
         }
 
@@ -142,11 +129,7 @@
 struct BooleanFilter;
 
 impl TypeGen for BooleanFilter {
-<<<<<<< HEAD
     fn generate(&self, _context: &PrismaContext) -> Result<TypeId> {
-=======
-    fn generate(&self, _context: &mut TypeGenContext) -> Result<TypeId> {
->>>>>>> 51930a6e
         t::unionx![
             t::boolean().build()?,
             t::struct_().propx("equals", t::boolean())?,
