--- conflicted
+++ resolved
@@ -53,70 +53,6 @@
     pub right: RelationshipModel,
 }
 
-<<<<<<< HEAD
-=======
-pub enum SideOfModel {
-    Left,
-    Right,
-    Both,
-    None,
-}
-
-impl Relationship {
-    pub fn get_opposite_of(&self, model_id: TypeId, field: &str) -> Option<&RelationshipModel> {
-        use SideOfModel as S;
-        match self.side_of_model(model_id) {
-            S::Both => {
-                if self.left.field == field {
-                    Some(&self.right)
-                } else if self.right.field == field {
-                    Some(&self.left)
-                } else {
-                    unreachable!()
-                }
-            }
-            S::Left => Some(&self.right),
-            S::Right => Some(&self.left),
-            S::None => None,
-        }
-    }
-
-    fn side_of_model(&self, model_type: TypeId) -> SideOfModel {
-        use SideOfModel as S;
-        if self.left.model_type == self.right.model_type {
-            if self.left.model_type == model_type {
-                S::Both
-            } else {
-                S::None
-            }
-        } else if self.left.model_type == model_type {
-            S::Left
-        } else if self.right.model_type == model_type {
-            S::Right
-        } else {
-            S::None
-        }
-    }
-
-    pub fn side_of_type(&self, type_id: TypeId) -> Option<Side> {
-        if self.left.wrapper_type == type_id {
-            Some(Side::Left)
-        } else if self.right.wrapper_type == type_id {
-            Some(Side::Right)
-        } else {
-            None
-        }
-    }
-
-    pub fn get(&self, side: Side) -> &RelationshipModel {
-        match side {
-            Side::Left => &self.left,
-            Side::Right => &self.right,
-        }
-    }
-}
-
->>>>>>> 51930a6e
 #[derive(Default, Clone)]
 pub struct PrismaLink {
     type_name: String,
@@ -198,10 +134,6 @@
     use crate::global_store::Store;
     use crate::runtimes::prisma::context::PrismaContext;
     use crate::runtimes::prisma::errors;
-<<<<<<< HEAD
-=======
-    use crate::runtimes::prisma::relationship::registry::RelationshipRegistry;
->>>>>>> 51930a6e
     use crate::t::{self, ConcreteTypeBuilder, TypeBuilder};
     use crate::test_utils::*;
 
