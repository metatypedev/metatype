// Copyright Metatype OÜ, licensed under the Mozilla Public License Version 2.0.
// SPDX-License-Identifier: MPL-2.0

use crate::conversion::runtimes::MaterializerConverter;
use crate::global_store::{with_store_mut, Store};
use crate::wit::runtimes::{
    BaseMaterializer, GraphqlRuntimeData, HttpRuntimeData, MaterializerHttpRequest,
    RandomRuntimeData,
};
use crate::{typegraph::TypegraphContext, wit::runtimes::Effect as WitEffect};
use crate::{
    wit::core::RuntimeId,
    wit::runtimes::{self as wit, Error as TgError},
};
use enum_dispatch::enum_dispatch;

type Result<T, E = TgError> = std::result::Result<T, E>;

#[derive(Debug)]
pub enum Runtime {
    Deno,
    Graphql(GraphqlRuntimeData),
    Http(HttpRuntimeData),
    Python,
<<<<<<< HEAD
    Random(RandomRuntimeData),
=======
    WasmEdge,
>>>>>>> e962786c
}

#[derive(Debug)]
pub struct Materializer {
    pub runtime_id: RuntimeId,
    pub effect: wit::Effect,
    pub data: MaterializerData,
}

#[derive(Debug)]
pub struct MaterializerDenoModule {
    pub file: String,
}

#[derive(Debug)]
pub struct MaterializerDenoImport {
    pub func_name: String,
    pub module: wit::MaterializerId,
    pub secrets: Vec<String>,
}

#[derive(Debug)]
pub enum DenoMaterializer {
    Inline(wit::MaterializerDenoFunc),
    Predefined(wit::MaterializerDenoPredefined),
    Module(MaterializerDenoModule),
    Import(MaterializerDenoImport),
}

#[derive(Debug)]
pub enum GraphqlMaterializer {
    Query(wit::MaterializerGraphqlQuery),
    Mutation(wit::MaterializerGraphqlQuery),
}

#[derive(Debug)]
pub enum PythonMaterializer {
    Lambda(wit::MaterializerPythonLambda),
    Def(wit::MaterializerPythonDef),
    Module(wit::MaterializerPythonModule),
    Import(wit::MaterializerPythonImport),
}

#[derive(Debug)]
<<<<<<< HEAD
pub enum RandomMaterializer {
    Runtime(wit::MaterializerRandom),
=======
pub enum WasiMaterializer {
    Module(wit::MaterializerWasi),
>>>>>>> e962786c
}

impl Materializer {
    // fn new(base: wit::BaseMaterializer, data: impl Into<MaterializerData>) -> Self {
    //     Self {
    //         runtime_id: base.runtime,
    //         effect: base.effect,
    //         data: data.into(),
    //     }
    // }

    fn deno(data: DenoMaterializer, effect: wit::Effect) -> Self {
        Self {
            runtime_id: with_store_mut(|s| s.get_deno_runtime()),
            effect,
            data: data.into(),
        }
    }

    fn graphql(runtime_id: RuntimeId, data: GraphqlMaterializer, effect: wit::Effect) -> Self {
        Self {
            runtime_id,
            effect,
            data: data.into(),
        }
    }

    fn http(runtime_id: RuntimeId, data: MaterializerHttpRequest, effect: wit::Effect) -> Self {
        Self {
            runtime_id,
            effect,
            data: data.into(),
        }
    }

    fn python(runtime_id: RuntimeId, data: PythonMaterializer, effect: wit::Effect) -> Self {
        Self {
            runtime_id,
            effect,
            data: data.into(),
        }
    }

<<<<<<< HEAD
    fn random(runtime_id: RuntimeId, data: RandomMaterializer, effect: wit::Effect) -> Self {
=======
    fn wasi(runtime_id: RuntimeId, data: WasiMaterializer, effect: wit::Effect) -> Self {
>>>>>>> e962786c
        Self {
            runtime_id,
            effect,
            data: data.into(),
        }
    }
}

#[derive(Debug)]
#[enum_dispatch]
pub enum MaterializerData {
    Deno(DenoMaterializer),
    GraphQL(GraphqlMaterializer),
    Http(MaterializerHttpRequest),
    Python(PythonMaterializer),
<<<<<<< HEAD
    Random(RandomMaterializer),
=======
    WasmEdge(WasiMaterializer),
>>>>>>> e962786c
}

// impl From<DenoMaterializer> for MaterializerData {
//     fn from(mat: DenoMaterializer) -> Self {
//         Self::Deno(mat)
//     }
// }

impl crate::wit::runtimes::Runtimes for crate::Lib {
    fn get_deno_runtime() -> RuntimeId {
        with_store_mut(|s| s.get_deno_runtime())
    }

    fn register_deno_func(
        data: wit::MaterializerDenoFunc,
        effect: wit::Effect,
    ) -> Result<wit::MaterializerId> {
        // TODO: check code is valid function?
        let mat = Materializer::deno(DenoMaterializer::Inline(data), effect);
        Ok(with_store_mut(|s| s.register_materializer(mat)))
    }

    fn get_predefined_deno_func(
        data: wit::MaterializerDenoPredefined,
    ) -> Result<wit::MaterializerId> {
        with_store_mut(|s| s.get_predefined_deno_function(data.name))
    }

    fn import_deno_function(
        data: wit::MaterializerDenoImport,
        effect: wit::Effect,
    ) -> Result<wit::MaterializerId> {
        let module = with_store_mut(|s| s.get_deno_module(data.module));
        let data = MaterializerDenoImport {
            func_name: data.func_name,
            module,
            secrets: data.secrets,
        };
        let mat = Materializer::deno(DenoMaterializer::Import(data), effect);
        Ok(with_store_mut(|s| s.register_materializer(mat)))
    }

    fn register_graphql_runtime(data: GraphqlRuntimeData) -> Result<RuntimeId> {
        let runtime = Runtime::Graphql(data);
        Ok(with_store_mut(|s| s.register_runtime(runtime)))
    }

    fn graphql_query(
        base: BaseMaterializer,
        data: wit::MaterializerGraphqlQuery,
    ) -> Result<wit::MaterializerId> {
        let data = GraphqlMaterializer::Query(data);
        let mat = Materializer::graphql(base.runtime, data, base.effect);
        Ok(with_store_mut(|s| s.register_materializer(mat)))
    }

    fn graphql_mutation(
        base: BaseMaterializer,
        data: wit::MaterializerGraphqlQuery,
    ) -> Result<wit::MaterializerId> {
        let data = GraphqlMaterializer::Mutation(data);
        let mat = Materializer::graphql(base.runtime, data, base.effect);
        Ok(with_store_mut(|s| s.register_materializer(mat)))
    }

    fn register_http_runtime(
        data: crate::wit::runtimes::HttpRuntimeData,
    ) -> Result<crate::wit::runtimes::RuntimeId, crate::wit::runtimes::Error> {
        Ok(with_store_mut(|s| s.register_runtime(Runtime::Http(data))))
    }

    fn http_request(
        base: crate::wit::runtimes::BaseMaterializer,
        data: crate::wit::runtimes::MaterializerHttpRequest,
    ) -> Result<crate::wit::runtimes::MaterializerId, crate::wit::runtimes::Error> {
        let mat = Materializer::http(base.runtime, data, base.effect);
        Ok(with_store_mut(|s| s.register_materializer(mat)))
    }

    fn register_python_runtime(
    ) -> Result<crate::wit::runtimes::RuntimeId, crate::wit::runtimes::Error> {
        Ok(with_store_mut(|s| s.register_runtime(Runtime::Python)))
    }

    fn from_python_lambda(
        base: crate::wit::runtimes::BaseMaterializer,
        data: crate::wit::runtimes::MaterializerPythonLambda,
    ) -> Result<crate::wit::runtimes::MaterializerId, crate::wit::runtimes::Error> {
        let mat = Materializer::python(base.runtime, PythonMaterializer::Lambda(data), base.effect);
        Ok(with_store_mut(|s| s.register_materializer(mat)))
    }

    fn from_python_def(
        base: crate::wit::runtimes::BaseMaterializer,
        data: crate::wit::runtimes::MaterializerPythonDef,
    ) -> Result<crate::wit::runtimes::MaterializerId, crate::wit::runtimes::Error> {
        let mat = Materializer::python(base.runtime, PythonMaterializer::Def(data), base.effect);
        Ok(with_store_mut(|s| s.register_materializer(mat)))
    }

    fn from_python_module(
        base: crate::wit::runtimes::BaseMaterializer,
        data: crate::wit::runtimes::MaterializerPythonModule,
    ) -> Result<crate::wit::runtimes::MaterializerId, crate::wit::runtimes::Error> {
        let mat = Materializer::python(base.runtime, PythonMaterializer::Module(data), base.effect);
        Ok(with_store_mut(|s| s.register_materializer(mat)))
    }

    fn from_python_import(
        base: crate::wit::runtimes::BaseMaterializer,
        data: crate::wit::runtimes::MaterializerPythonImport,
    ) -> Result<crate::wit::runtimes::MaterializerId, crate::wit::runtimes::Error> {
        let mat = Materializer::python(base.runtime, PythonMaterializer::Import(data), base.effect);
        Ok(with_store_mut(|s| s.register_materializer(mat)))
    }

<<<<<<< HEAD
    fn register_random_runtime(
        data: crate::wit::runtimes::RandomRuntimeData,
    ) -> Result<crate::wit::runtimes::MaterializerId, crate::wit::runtimes::Error> {
        Ok(with_store_mut(|s| {
            s.register_runtime(Runtime::Random(data))
        }))
    }

    fn create_random_mat(
        base: crate::wit::runtimes::BaseMaterializer,
        data: crate::wit::runtimes::MaterializerRandom,
    ) -> Result<crate::wit::runtimes::MaterializerId, crate::wit::runtimes::Error> {
        let mat =
            Materializer::random(base.runtime, RandomMaterializer::Runtime(data), base.effect);
=======
    fn register_wasmedge_runtime(
    ) -> Result<crate::wit::runtimes::RuntimeId, crate::wit::runtimes::Error> {
        Ok(with_store_mut(|s| s.register_runtime(Runtime::WasmEdge)))
    }

    fn from_wasi_module(
        base: crate::wit::runtimes::BaseMaterializer,
        data: crate::wit::runtimes::MaterializerWasi,
    ) -> Result<crate::wit::runtimes::MaterializerId, crate::wit::runtimes::Error> {
        let mat = Materializer::wasi(base.runtime, WasiMaterializer::Module(data), base.effect);
>>>>>>> e962786c
        Ok(with_store_mut(|s| s.register_materializer(mat)))
    }
}<|MERGE_RESOLUTION|>--- conflicted
+++ resolved
@@ -22,11 +22,8 @@
     Graphql(GraphqlRuntimeData),
     Http(HttpRuntimeData),
     Python,
-<<<<<<< HEAD
     Random(RandomRuntimeData),
-=======
     WasmEdge,
->>>>>>> e962786c
 }
 
 #[derive(Debug)]
@@ -71,13 +68,13 @@
 }
 
 #[derive(Debug)]
-<<<<<<< HEAD
 pub enum RandomMaterializer {
     Runtime(wit::MaterializerRandom),
-=======
+}
+
+#[derive(Debug)]
 pub enum WasiMaterializer {
     Module(wit::MaterializerWasi),
->>>>>>> e962786c
 }
 
 impl Materializer {
@@ -121,11 +118,15 @@
         }
     }
 
-<<<<<<< HEAD
     fn random(runtime_id: RuntimeId, data: RandomMaterializer, effect: wit::Effect) -> Self {
-=======
+        Self {
+            runtime_id,
+            effect,
+            data: data.into(),
+        }
+    }
+
     fn wasi(runtime_id: RuntimeId, data: WasiMaterializer, effect: wit::Effect) -> Self {
->>>>>>> e962786c
         Self {
             runtime_id,
             effect,
@@ -141,11 +142,8 @@
     GraphQL(GraphqlMaterializer),
     Http(MaterializerHttpRequest),
     Python(PythonMaterializer),
-<<<<<<< HEAD
     Random(RandomMaterializer),
-=======
     WasmEdge(WasiMaterializer),
->>>>>>> e962786c
 }
 
 // impl From<DenoMaterializer> for MaterializerData {
@@ -262,7 +260,6 @@
         Ok(with_store_mut(|s| s.register_materializer(mat)))
     }
 
-<<<<<<< HEAD
     fn register_random_runtime(
         data: crate::wit::runtimes::RandomRuntimeData,
     ) -> Result<crate::wit::runtimes::MaterializerId, crate::wit::runtimes::Error> {
@@ -277,7 +274,9 @@
     ) -> Result<crate::wit::runtimes::MaterializerId, crate::wit::runtimes::Error> {
         let mat =
             Materializer::random(base.runtime, RandomMaterializer::Runtime(data), base.effect);
-=======
+        Ok(with_store_mut(|s| s.register_materializer(mat)))
+    }
+
     fn register_wasmedge_runtime(
     ) -> Result<crate::wit::runtimes::RuntimeId, crate::wit::runtimes::Error> {
         Ok(with_store_mut(|s| s.register_runtime(Runtime::WasmEdge)))
@@ -288,7 +287,6 @@
         data: crate::wit::runtimes::MaterializerWasi,
     ) -> Result<crate::wit::runtimes::MaterializerId, crate::wit::runtimes::Error> {
         let mat = Materializer::wasi(base.runtime, WasiMaterializer::Module(data), base.effect);
->>>>>>> e962786c
         Ok(with_store_mut(|s| s.register_materializer(mat)))
     }
 }