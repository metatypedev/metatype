// Copyright Metatype OÜ, licensed under the Mozilla Public License Version 2.0.
// SPDX-License-Identifier: MPL-2.0

pub mod deno;
pub mod graphql;
pub mod prisma;
pub mod python;
pub mod random;
pub mod temporal;
pub mod wasi;

use std::rc::Rc;

use crate::conversion::runtimes::MaterializerConverter;
use crate::global_store::Store;
use crate::runtimes::prisma::with_prisma_runtime;
use crate::t::{self};
use crate::wit::core::{RuntimeId, TypeId as CoreTypeId};
use crate::wit::runtimes::{
    self as wit, BaseMaterializer, Error as TgError, GraphqlRuntimeData, HttpRuntimeData,
    MaterializerHttpRequest, PrismaLinkData, PrismaRuntimeData, RandomRuntimeData,
    TemporalOperationData, TemporalRuntimeData,
};
use crate::{typegraph::TypegraphContext, wit::runtimes::Effect as WitEffect};
use enum_dispatch::enum_dispatch;

pub use self::deno::{DenoMaterializer, MaterializerDenoImport, MaterializerDenoModule};
pub use self::graphql::GraphqlMaterializer;
use self::prisma::relationship::prisma_link;
use self::prisma::{PrismaMaterializer, PrismaRuntimeContext};
pub use self::python::PythonMaterializer;
pub use self::random::RandomMaterializer;
use self::temporal::temporal_operation;
pub use self::temporal::TemporalMaterializer;
pub use self::wasi::WasiMaterializer;

type Result<T, E = TgError> = std::result::Result<T, E>;

#[derive(Debug, Clone)]
pub enum Runtime {
    Deno,
    Graphql(Rc<GraphqlRuntimeData>),
    Http(Rc<HttpRuntimeData>),
    Python,
    Random(Rc<RandomRuntimeData>),
    WasmEdge,
<<<<<<< HEAD
    Prisma(Rc<PrismaRuntimeData>, Rc<PrismaRuntimeContext>),
=======
    Prisma(PrismaRuntimeData, Box<PrismaRuntimeContext>),
    Temporal(TemporalRuntimeData),
>>>>>>> f4a9f49b
}

#[derive(Debug, Clone)]
pub struct Materializer {
    pub runtime_id: RuntimeId,
    pub effect: wit::Effect,
    pub data: MaterializerData,
}

impl Materializer {
    fn deno(data: DenoMaterializer, effect: wit::Effect) -> Self {
        Self {
            runtime_id: Store::get_deno_runtime(),
            effect,
            data: Rc::new(data).into(),
        }
    }

    fn graphql(runtime_id: RuntimeId, data: GraphqlMaterializer, effect: wit::Effect) -> Self {
        Self {
            runtime_id,
            effect,
            data: Rc::new(data).into(),
        }
    }

    fn http(runtime_id: RuntimeId, data: MaterializerHttpRequest, effect: wit::Effect) -> Self {
        Self {
            runtime_id,
            effect,
            data: Rc::new(data).into(),
        }
    }

    fn python(runtime_id: RuntimeId, data: PythonMaterializer, effect: wit::Effect) -> Self {
        Self {
            runtime_id,
            effect,
            data: Rc::new(data).into(),
        }
    }

    fn random(runtime_id: RuntimeId, data: RandomMaterializer, effect: wit::Effect) -> Self {
        Self {
            runtime_id,
            effect,
            data: Rc::new(data).into(),
        }
    }

    fn wasi(runtime_id: RuntimeId, data: WasiMaterializer, effect: wit::Effect) -> Self {
        Self {
            runtime_id,
            effect,
            data: Rc::new(data).into(),
        }
    }

    fn prisma(runtime_id: RuntimeId, data: PrismaMaterializer, effect: wit::Effect) -> Self {
        Self {
            runtime_id,
            effect,
            data: Rc::new(data).into(),
        }
    }

    fn temporal(runtime_id: RuntimeId, data: TemporalMaterializer, effect: wit::Effect) -> Self {
        Self {
            runtime_id,
            effect,
            data: data.into(),
        }
    }
}

#[derive(Debug, Clone)]
#[enum_dispatch]
pub enum MaterializerData {
<<<<<<< HEAD
    Deno(Rc<DenoMaterializer>),
    GraphQL(Rc<GraphqlMaterializer>),
    Http(Rc<MaterializerHttpRequest>),
    Python(Rc<PythonMaterializer>),
    Random(Rc<RandomMaterializer>),
    WasmEdge(Rc<WasiMaterializer>),
    Prisma(Rc<PrismaMaterializer>),
=======
    Deno(DenoMaterializer),
    GraphQL(GraphqlMaterializer),
    Http(MaterializerHttpRequest),
    Python(PythonMaterializer),
    Random(RandomMaterializer),
    WasmEdge(WasiMaterializer),
    Prisma(PrismaMaterializer),
    Temporal(TemporalMaterializer),
>>>>>>> f4a9f49b
}

// impl From<DenoMaterializer> for MaterializerData {
//     fn from(mat: DenoMaterializer) -> Self {
//         Self::Deno(mat)
//     }
// }

macro_rules! prisma_op {
    ( $rt:expr, $model:expr, $fn:ident, $name:expr, $effect:expr ) => {{
        let types = with_prisma_runtime($rt, |ctx| ctx.$fn($model.into()))?;

        let mat = PrismaMaterializer {
            table: $crate::types::TypeId($model)
                .type_name()?
                .ok_or_else(|| "prisma model must be named".to_string())?,
            operation: $name.to_string(),
        };

        let mat_id = Store::register_materializer(Materializer::prisma($rt, mat, $effect));

        Ok(t::func(types.input, types.output, mat_id)?.into())
    }};

    ( $rt:expr, $model:expr, $fn:ident, $name:expr ) => {
        prisma_op!($rt, $model, $fn, $name, WitEffect::None)
    };
}

impl wit::Runtimes for crate::Lib {
    fn get_deno_runtime() -> RuntimeId {
        Store::get_deno_runtime()
    }

    fn register_deno_func(
        data: wit::MaterializerDenoFunc,
        effect: wit::Effect,
    ) -> Result<wit::MaterializerId> {
        // TODO: check code is valid function?
        let mat = Materializer::deno(DenoMaterializer::Inline(data), effect);
        Ok(Store::register_materializer(mat))
    }

    fn get_predefined_deno_func(
        data: wit::MaterializerDenoPredefined,
    ) -> Result<wit::MaterializerId> {
        Store::get_predefined_deno_function(data.name)
    }

    fn import_deno_function(
        data: wit::MaterializerDenoImport,
        effect: wit::Effect,
    ) -> Result<wit::MaterializerId> {
        let module = Store::get_deno_module(data.module);
        let data = MaterializerDenoImport {
            func_name: data.func_name,
            module,
            secrets: data.secrets,
        };
        let mat = Materializer::deno(DenoMaterializer::Import(data), effect);
        Ok(Store::register_materializer(mat))
    }

    fn register_graphql_runtime(data: GraphqlRuntimeData) -> Result<RuntimeId> {
        let runtime = Runtime::Graphql(data.into());
        Ok(Store::register_runtime(runtime))
    }

    fn graphql_query(
        base: BaseMaterializer,
        data: wit::MaterializerGraphqlQuery,
    ) -> Result<wit::MaterializerId> {
        let data = GraphqlMaterializer::Query(data);
        let mat = Materializer::graphql(base.runtime, data, base.effect);
        Ok(Store::register_materializer(mat))
    }

    fn graphql_mutation(
        base: BaseMaterializer,
        data: wit::MaterializerGraphqlQuery,
    ) -> Result<wit::MaterializerId> {
        let data = GraphqlMaterializer::Mutation(data);
        let mat = Materializer::graphql(base.runtime, data, base.effect);
        Ok(Store::register_materializer(mat))
    }

    fn register_http_runtime(data: wit::HttpRuntimeData) -> Result<wit::RuntimeId, wit::Error> {
        Ok(Store::register_runtime(Runtime::Http(data.into())))
    }

    fn http_request(
        base: wit::BaseMaterializer,
        data: wit::MaterializerHttpRequest,
    ) -> Result<wit::MaterializerId, wit::Error> {
        let mat = Materializer::http(base.runtime, data, base.effect);
        Ok(Store::register_materializer(mat))
    }

    fn register_python_runtime() -> Result<wit::RuntimeId, wit::Error> {
        Ok(Store::register_runtime(Runtime::Python))
    }

    fn from_python_lambda(
        base: wit::BaseMaterializer,
        data: wit::MaterializerPythonLambda,
    ) -> Result<wit::MaterializerId, wit::Error> {
        let mat = Materializer::python(base.runtime, PythonMaterializer::Lambda(data), base.effect);
        Ok(Store::register_materializer(mat))
    }

    fn from_python_def(
        base: wit::BaseMaterializer,
        data: wit::MaterializerPythonDef,
    ) -> Result<wit::MaterializerId, wit::Error> {
        let mat = Materializer::python(base.runtime, PythonMaterializer::Def(data), base.effect);
        Ok(Store::register_materializer(mat))
    }

    fn from_python_module(
        base: wit::BaseMaterializer,
        data: wit::MaterializerPythonModule,
    ) -> Result<wit::MaterializerId, wit::Error> {
        let mat = Materializer::python(base.runtime, PythonMaterializer::Module(data), base.effect);
        Ok(Store::register_materializer(mat))
    }

    fn from_python_import(
        base: wit::BaseMaterializer,
        data: wit::MaterializerPythonImport,
    ) -> Result<wit::MaterializerId, wit::Error> {
        let mat = Materializer::python(base.runtime, PythonMaterializer::Import(data), base.effect);
        Ok(Store::register_materializer(mat))
    }

    fn register_random_runtime(
        data: wit::RandomRuntimeData,
    ) -> Result<wit::MaterializerId, wit::Error> {
        Ok(Store::register_runtime(Runtime::Random(data.into())))
    }

    fn create_random_mat(
        base: wit::BaseMaterializer,
        data: wit::MaterializerRandom,
    ) -> Result<wit::MaterializerId, wit::Error> {
        let mat =
            Materializer::random(base.runtime, RandomMaterializer::Runtime(data), base.effect);
        Ok(Store::register_materializer(mat))
    }

    fn register_wasmedge_runtime() -> Result<wit::RuntimeId, wit::Error> {
        Ok(Store::register_runtime(Runtime::WasmEdge))
    }

    fn from_wasi_module(
        base: wit::BaseMaterializer,
        data: wit::MaterializerWasi,
    ) -> Result<wit::MaterializerId, wit::Error> {
        let mat = Materializer::wasi(base.runtime, WasiMaterializer::Module(data), base.effect);
        Ok(Store::register_materializer(mat))
    }

    fn register_prisma_runtime(data: wit::PrismaRuntimeData) -> Result<wit::RuntimeId, wit::Error> {
        Ok(Store::register_runtime(Runtime::Prisma(
            data.into(),
            Default::default(),
        )))
    }

    fn prisma_find_unique(runtime: RuntimeId, model: CoreTypeId) -> Result<CoreTypeId, wit::Error> {
        prisma_op!(runtime, model, find_unique, "findUnique")
    }

    fn prisma_find_many(runtime: RuntimeId, model: CoreTypeId) -> Result<CoreTypeId, wit::Error> {
        prisma_op!(runtime, model, find_many, "findMany")
    }

    fn prisma_find_first(runtime: RuntimeId, model: CoreTypeId) -> Result<CoreTypeId, wit::Error> {
        prisma_op!(runtime, model, find_first, "findFirst")
    }

    fn prisma_aggregate(runtime: RuntimeId, model: CoreTypeId) -> Result<CoreTypeId, wit::Error> {
        prisma_op!(runtime, model, aggregate, "aggregate")
    }

    fn prisma_group_by(runtime: RuntimeId, model: CoreTypeId) -> Result<CoreTypeId, wit::Error> {
        prisma_op!(runtime, model, group_by, "groupBy")
    }

    fn prisma_count(runtime: RuntimeId, model: CoreTypeId) -> Result<CoreTypeId, wit::Error> {
        prisma_op!(runtime, model, count, "count")
    }

    fn prisma_create_one(runtime: RuntimeId, model: CoreTypeId) -> Result<CoreTypeId, wit::Error> {
        prisma_op!(
            runtime,
            model,
            create_one,
            "createOne",
            WitEffect::Create(false)
        )
    }

    fn prisma_create_many(runtime: RuntimeId, model: CoreTypeId) -> Result<CoreTypeId, wit::Error> {
        prisma_op!(
            runtime,
            model,
            create_many,
            "createMany",
            WitEffect::Create(false)
        )
    }

    fn prisma_update_one(runtime: RuntimeId, model: CoreTypeId) -> Result<CoreTypeId, wit::Error> {
        prisma_op!(
            runtime,
            model,
            update_one,
            "updateOne",
            WitEffect::Update(false)
        )
    }

    fn prisma_update_many(runtime: RuntimeId, model: CoreTypeId) -> Result<CoreTypeId, wit::Error> {
        prisma_op!(
            runtime,
            model,
            update_many,
            "updateMany",
            WitEffect::Update(false)
        )
    }

    fn prisma_upsert_one(runtime: RuntimeId, model: CoreTypeId) -> Result<CoreTypeId, wit::Error> {
        prisma_op!(
            runtime,
            model,
            upsert_one,
            "upsertOne",
            WitEffect::Update(true)
        )
    }

    fn prisma_delete_one(runtime: RuntimeId, model: CoreTypeId) -> Result<CoreTypeId, wit::Error> {
        prisma_op!(
            runtime,
            model,
            delete_one,
            "deleteOne",
            WitEffect::Delete(true)
        )
    }

    fn prisma_delete_many(runtime: RuntimeId, model: CoreTypeId) -> Result<CoreTypeId, wit::Error> {
        prisma_op!(
            runtime,
            model,
            delete_many,
            "deleteMany",
            WitEffect::Delete(true)
        )
    }

    fn prisma_link(data: PrismaLinkData) -> Result<CoreTypeId, wit::Error> {
        let mut builder = prisma_link(data.target_type.into())?;
        if let Some(name) = data.relationship_name {
            builder = builder.name(name);
        }
        if let Some(fkey) = data.foreign_key {
            builder = builder.fkey(fkey);
        }
        if let Some(field) = data.target_field {
            builder = builder.field(field);
        }
        if let Some(unique) = data.unique {
            builder = builder.unique(unique);
        }
        Ok(builder.build()?.into())
    }

    fn register_temporal_runtime(data: TemporalRuntimeData) -> Result<RuntimeId, wit::Error> {
        Ok(with_store_mut(|s| {
            s.register_runtime(Runtime::Temporal(data))
        }))
    }

    fn generate_temporal_operation(
        runtime: RuntimeId,
        data: TemporalOperationData,
    ) -> Result<CoreTypeId, wit::Error> {
        temporal_operation(runtime, data)
    }
}<|MERGE_RESOLUTION|>--- conflicted
+++ resolved
@@ -44,12 +44,8 @@
     Python,
     Random(Rc<RandomRuntimeData>),
     WasmEdge,
-<<<<<<< HEAD
     Prisma(Rc<PrismaRuntimeData>, Rc<PrismaRuntimeContext>),
-=======
-    Prisma(PrismaRuntimeData, Box<PrismaRuntimeContext>),
-    Temporal(TemporalRuntimeData),
->>>>>>> f4a9f49b
+    Temporal(Rc<TemporalRuntimeData>),
 }
 
 #[derive(Debug, Clone)]
@@ -120,7 +116,7 @@
         Self {
             runtime_id,
             effect,
-            data: data.into(),
+            data: Rc::new(data).into(),
         }
     }
 }
@@ -128,7 +124,6 @@
 #[derive(Debug, Clone)]
 #[enum_dispatch]
 pub enum MaterializerData {
-<<<<<<< HEAD
     Deno(Rc<DenoMaterializer>),
     GraphQL(Rc<GraphqlMaterializer>),
     Http(Rc<MaterializerHttpRequest>),
@@ -136,16 +131,7 @@
     Random(Rc<RandomMaterializer>),
     WasmEdge(Rc<WasiMaterializer>),
     Prisma(Rc<PrismaMaterializer>),
-=======
-    Deno(DenoMaterializer),
-    GraphQL(GraphqlMaterializer),
-    Http(MaterializerHttpRequest),
-    Python(PythonMaterializer),
-    Random(RandomMaterializer),
-    WasmEdge(WasiMaterializer),
-    Prisma(PrismaMaterializer),
-    Temporal(TemporalMaterializer),
->>>>>>> f4a9f49b
+    Temporal(Rc<TemporalMaterializer>),
 }
 
 // impl From<DenoMaterializer> for MaterializerData {
@@ -426,9 +412,7 @@
     }
 
     fn register_temporal_runtime(data: TemporalRuntimeData) -> Result<RuntimeId, wit::Error> {
-        Ok(with_store_mut(|s| {
-            s.register_runtime(Runtime::Temporal(data))
-        }))
+        Ok(Store::register_runtime(Runtime::Temporal(data.into())))
     }
 
     fn generate_temporal_operation(
