--- conflicted
+++ resolved
@@ -18,12 +18,9 @@
 
     record type-base {
         name: option<string>,
-<<<<<<< HEAD
+        // string => json string
+        runtime-config: option<list<tuple<string, string>>>,
         as-id: bool,
-=======
-        // string => json string
-        runtime-config: option<list<tuple<string, string>>>
->>>>>>> c745a148
     }
 
     record type-proxy {
@@ -187,11 +184,8 @@
     get-predefined-deno-func: func(data: materializer-deno-predefined) -> result<materializer-id, error>
     import-deno-function: func(data: materializer-deno-import, effect: effect) -> result<materializer-id, error>
 
-<<<<<<< HEAD
-
-=======
+
     // graphql
->>>>>>> c745a148
     record graphql-runtime-data {
         endpoint: string,
     }
@@ -232,15 +226,6 @@
     register-http-runtime: func(data: http-runtime-data) -> result<runtime-id, error>
     http-request: func(base: base-materializer, data: materializer-http-request) -> result<materializer-id, error>
 
-<<<<<<< HEAD
-    // record prisma-runtime-data {
-    //    name: string,
-    //     connection-string-secret: string,
-    // }
-
-    // create-prisma-runtime: func(data: prisma-runtime-data) -> result<runtime-id, error>
-    // prisma-find-unique: func(runtime: runtime-id, model: type-id) -> result<type-id>
-=======
     // python
     record materializer-python-def {
         runtime: runtime-id,
@@ -291,7 +276,14 @@
 
     register-wasmedge-runtime: func() -> result<runtime-id, error>
     from-wasi-module: func(base: base-materializer, data: materializer-wasi) -> result<materializer-id, error>
->>>>>>> c745a148
+
+    // record prisma-runtime-data {
+    //    name: string,
+    //     connection-string-secret: string,
+    // }
+
+    // create-prisma-runtime: func(data: prisma-runtime-data) -> result<runtime-id, error>
+    // prisma-find-unique: func(runtime: runtime-id, model: type-id) -> result<type-id>
 }
 
 world typegraph {
