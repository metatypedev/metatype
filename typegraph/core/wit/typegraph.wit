--- conflicted
+++ resolved
@@ -176,15 +176,7 @@
     get-predefined-deno-func: func(data: materializer-deno-predefined) -> result<materializer-id, error>
     import-deno-function: func(data: materializer-deno-import, effect: effect) -> result<materializer-id, error>
 
-<<<<<<< HEAD
-
-    record prisma-runtime-data {
-        name: string,
-        connection-string-secret: string,
-    }
-
-    // create-prisma-runtime: func(data: prisma-runtime-data) -> result<runtime-id, error>
-=======
+
     record graphql-runtime-data {
         endpoint: string,
     }
@@ -224,7 +216,13 @@
 
     register-http-runtime: func(data: http-runtime-data) -> result<runtime-id, error>
     http-request: func(base: base-materializer, data: materializer-http-request) -> result<materializer-id, error>
->>>>>>> 6a2ec8f0
+
+    record prisma-runtime-data {
+        name: string,
+        connection-string-secret: string,
+    }
+
+    // create-prisma-runtime: func(data: prisma-runtime-data) -> result<runtime-id, error>
 }
 
 world typegraph {
