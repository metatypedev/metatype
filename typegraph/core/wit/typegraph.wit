package metatype:typegraph

interface core {
    record error {
        stack: list<string>,
    }

    // typegraph description
    record cors {
        allow-origin: list<string>,
        allow-headers: list<string>,
        expose-headers: list<string>,
        allow-methods: list<string>,
        allow-credentials: bool,
        max-age-sec: option<u32>
    }

    record rate {
        window-limit: u32,
        window-sec: u32,
        query-limit: u32,
        context-identifier: option<string>,
        local-excess: u32,
    }

    record typegraph-init-params {
        name: string,
        dynamic: option<bool>,
        path: string,
        // TypeMeta
        prefix: option<string>,
        cors: cors,
        rate: option<rate>,
    }

    init-typegraph: func(params: typegraph-init-params) -> result<_, error>

    record migration-action {
        create: bool,
        reset: bool
    }

    record migration-config {
        migration-dir: option<string>,
        action: migration-action
    }

    record artifact-resolution-config {
        dir: option<string>, // cwd() if none
        prisma-migration: migration-config
    }

    variant typegraph-finalize-mode {
        simple,
        resolve-artifacts(option<artifact-resolution-config>)
    }

    finalize-typegraph: func(mode: typegraph-finalize-mode) -> result<string, error>

    type type-id = u32
    record type-base {
        name: option<string>,
        // string => json string
        runtime-config: option<list<tuple<string, string>>>,
        as-id: bool,
    }

    with-injection: func(type-id: type-id, injection: string) -> result<type-id, error>

    record type-proxy {
        name: string,
        extras: list<tuple<string, string>>,
    }
    refb: func(name: string, attributes: list<tuple<string, string>>) -> result<type-id, error>

    record type-integer {
        min: option<s32>,
        max: option<s32>,
        exclusive-minimum: option<s32>,
        exclusive-maximum: option<s32>,
        multiple-of: option<s32>,
        enumeration: option<list<s32>>
    }
    integerb: func(data: type-integer, base: type-base) -> result<type-id, error>

    record type-float {
        min: option<float64>,
        max: option<float64>,
        exclusive-minimum: option<float64>,
        exclusive-maximum: option<float64>,
        multiple-of: option<float64>,
        enumeration: option<list<float64>>
    }
    floatb: func(data: type-float, base: type-base) -> result<type-id, error>

    booleanb: func(base: type-base) -> result<type-id, error>

    record type-string {
        min: option<u32>,
        max: option<u32>,
        format: option<string>,
        pattern: option<string>,
        enumeration: option<list<string>>
    }
    stringb: func(data: type-string, base: type-base) -> result<type-id, error>

    record type-file {
        min: option<u32>,
        max: option<u32>,
        allow: option<list<string>>,
    }
    fileb: func(data: type-file, base: type-base) -> result<type-id, error>


    record type-list {
        of: type-id,
        min: option<u32>,
        max: option<u32>,
        unique-items: option<bool>
    }
    listb: func(data: type-list, base: type-base) -> result<type-id, error>

    record type-optional {
        of: type-id,
        default-item: option<string>
    }
    optionalb: func(data: type-optional, base: type-base) -> result<type-id, error>

    record type-union {
        variants: list<type-id>,
    }
    unionb: func(data: type-union, base: type-base) -> result<type-id, error>

    record type-either {
        variants: list<type-id>,
    }
    eitherb: func(data: type-either, base: type-base) -> result<type-id, error>

    record type-struct {
        props: list<tuple<string, type-id>>,
        additional-props: bool,
        min: option<u32>,
        max: option<u32>,
        enumeration: option<list<string>>,
    }
    structb: func(data: type-struct, base: type-base) -> result<type-id, error>
    extend-struct: func(tpe: type-id, props: list<tuple<string, type-id>>) -> result<type-id, error>

    get-type-repr: func(id: type-id) -> result<string, error>

    variant value-source {
        raw(string),  // json
        context(string),  // key
        secret(string),  // key
        parent(string),  // name
        param(string),  // name
    }

    record parameter-transform {
        resolver-input: type-id,
        transform-tree: string,
    }

    record type-func {
        inp: type-id,
        parameter-transform: option<parameter-transform>,
        out: type-id,
        mat: materializer-id,
        rate-calls: bool,
        rate-weight: option<u32>,
    }

    funcb: func(data: type-func) -> result<type-id, error>

    record transform-data {
        query-input: type-id,
        parameter-transform: parameter-transform,
    }

    get-transform-data: func(resolver-input: type-id, transform-tree: string) -> result<transform-data, error>

    type policy-id = u32

    record policy {
        name: string,
        materializer: materializer-id,
    }

    record policy-per-effect {
        read: option<policy-id>,
        create: option<policy-id>,
        update: option<policy-id>,
        delete: option<policy-id>,
    }

    variant policy-spec {
        simple(policy-id),
        per-effect(policy-per-effect),
    }

    register-policy: func(pol: policy) -> result<policy-id, error>

    with-policy: func(type-id: type-id, policy-chain: list<policy-spec>) -> result<type-id, error>

    // policy-id, policy-name
    get-public-policy: func() -> result<tuple<policy-id, string>, error>
    get-internal-policy: func() -> result<tuple<policy-id, string>, error>

    variant context-check {
        value(string),
        pattern(string),
    }
    register-context-policy: func(key: string, check: context-check) -> result<tuple<policy-id, string>, error>

    rename-type: func(tpe: type-id, new-name: string) -> result<type-id, error>

    expose: func(fns: list<tuple<string, type-id>>, default-policy: option<list<policy-spec>>) -> result<_, error>
    
    type runtime-id = u32
    type materializer-id = u32

    record func-params {
        inp: type-id,
        out: type-id,
        mat: materializer-id,
    }
}

interface runtimes {
    use core.{error, type-id, func-params, runtime-id, materializer-id}
    
    get-deno-runtime: func() -> runtime-id

    type idempotency = bool

    variant effect {
        read,
        create(idempotency),
        update(idempotency),
        delete(idempotency),
    }

    record base-materializer {
        runtime: runtime-id,
        effect: effect,
    }


    // deno
    record materializer-deno-func {
        code: string,
        secrets: list<string>,
    }

    record materializer-deno-static {
        value: string,
    }

    record materializer-deno-predefined {
        name: string,
    }

    record materializer-deno-import {
        func-name: string,
        module: string,
        secrets: list<string>,
    }

    register-deno-func: func(data: materializer-deno-func, effect: effect) -> result<materializer-id, error>
    register-deno-static: func(data: materializer-deno-static, type-id: type-id) -> result<materializer-id, error>

    get-predefined-deno-func: func(data: materializer-deno-predefined) -> result<materializer-id, error>
    import-deno-function: func(data: materializer-deno-import, effect: effect) -> result<materializer-id, error>


    // graphql
    record graphql-runtime-data {
        endpoint: string,
    }

    record materializer-graphql-query {
        path: option<list<string>>,
    }

    register-graphql-runtime: func(data: graphql-runtime-data) -> result<runtime-id, error>
    graphql-query: func(base: base-materializer, data: materializer-graphql-query) -> result<materializer-id, error>
    graphql-mutation: func(base: base-materializer, data: materializer-graphql-query) -> result<materializer-id, error>

    record http-runtime-data {
        endpoint: string,
        cert-secret: option<string>,
        basic-auth-secret: option<string>,
    }

    enum http-method {
        get,
        post,
        put,
        patch,
        delete,
    }

    record materializer-http-request {
        method: http-method,
        path: string,
        content-type: option<string>,
        header-prefix: option<string>,
        query-fields: option<list<string>>,
        rename-fields: option<list<tuple<string, string>>>,
        body-fields: option<list<string>>,
        auth-token-field: option<string>,
    }

    register-http-runtime: func(data: http-runtime-data) -> result<runtime-id, error>
    http-request: func(base: base-materializer, data: materializer-http-request) -> result<materializer-id, error>

    // python
    record materializer-python-def {
        runtime: runtime-id,
        name: string,
        fn: string,
    }

    record materializer-python-lambda {
        runtime: runtime-id,
        fn: string,
    }

    record materializer-python-module {
        runtime: runtime-id,
        file: string,
    }

    record materializer-python-import {
        module: u32,
        func-name: string,
        secrets: list<string>
    }

    register-python-runtime: func() -> result<runtime-id, error>
    from-python-lambda: func(base: base-materializer, data: materializer-python-lambda) -> result<materializer-id, error>
    from-python-def: func(base: base-materializer, data: materializer-python-def) -> result<materializer-id, error>
    from-python-module: func(base: base-materializer, data: materializer-python-module) -> result<materializer-id, error>
    from-python-import: func(base: base-materializer, data: materializer-python-import) -> result<materializer-id, error>

    // random
    record random-runtime-data {
        seed: option<u32>,
        reset: option<string>,
    }

    record materializer-random {
        runtime: runtime-id,
    }

    register-random-runtime: func(data: random-runtime-data) -> result<materializer-id, error>
    create-random-mat: func(base: base-materializer, data: materializer-random) -> result<materializer-id, error>

    // wasmedge
    record materializer-wasi {
        func-name: string,
        module: string,
    }

    register-wasmedge-runtime: func() -> result<runtime-id, error>
    from-wasi-module: func(base: base-materializer, data: materializer-wasi) -> result<materializer-id, error>

    // prisma
    record prisma-runtime-data {
        name: string,
        connection-string-secret: string,
    }

    record prisma-link-data {
        target-type: type-id,
        relationship-name: option<string>,
        foreign-key: option<bool>,
        target-field: option<string>,
        unique: option<bool>,
    }

    register-prisma-runtime: func(data: prisma-runtime-data) -> result<runtime-id, error>
    prisma-find-unique: func(runtime: runtime-id, model: type-id) -> result<func-params, error>
    prisma-find-many: func(runtime: runtime-id, model: type-id) -> result<func-params, error>
    prisma-find-first: func(runtime: runtime-id, model: type-id) -> result<func-params, error>
    prisma-aggregate: func(runtime: runtime-id, model: type-id) -> result<func-params, error>
    prisma-count: func(runtime: runtime-id, model: type-id) -> result<func-params, error>
    prisma-group-by: func(runtime: runtime-id, model: type-id) -> result<func-params, error>
    prisma-create-one: func(runtime: runtime-id, model: type-id) -> result<func-params, error>
    prisma-create-many: func(runtime: runtime-id, model: type-id) -> result<func-params, error>
    prisma-update-one: func(runtime: runtime-id, model: type-id) -> result<func-params, error>
    prisma-update-many: func(runtime: runtime-id, model: type-id) -> result<func-params, error>
    prisma-upsert-one: func(runtime: runtime-id, model: type-id) -> result<func-params, error>
    prisma-delete-one: func(runtime: runtime-id, model: type-id) -> result<func-params, error>
    prisma-delete-many: func(runtime: runtime-id, model: type-id) -> result<func-params, error>
    prisma-execute: func(runtime: runtime-id, query: string, param: type-id, effect: effect) -> result<func-params, error>
    prisma-query-raw: func(runtime: runtime-id, query: string, param: option<type-id>, out: type-id) -> result<func-params, error>
    prisma-link: func(data: prisma-link-data) -> result<type-id, error>


    // prisma-migrate
    enum prisma-migration-operation {
        diff,
        create,
        apply,
        deploy,
        reset,
    }
    prisma-migration: func(operation: prisma-migration-operation) -> result<func-params, error>

    // temporal
    record temporal-runtime-data {
        name: string,
        host: string,
    }

    variant temporal-operation-type {
        start-workflow,
        signal-workflow,
        query-workflow,
        describe-workflow
    }

    record temporal-operation-data {
        mat-arg: option<string>,
        func-arg: option<type-id>,
        operation: temporal-operation-type,
    }

    register-temporal-runtime: func(data: temporal-runtime-data) -> result<runtime-id, error>
    generate-temporal-operation: func(runtime: runtime-id, data: temporal-operation-data) -> result<func-params, error>

    // typegate
    enum typegate-operation {
        list-typegraphs,
        find-typegraph,
        add-typegraph,
        remove-typegraphs,
        get-serialized-typegraph,
        get-arg-info-by-path,
        find-available-operations,
    }

    register-typegate-materializer: func(operation: typegate-operation) -> result<materializer-id, error>

    // typegraph  (introspection)
    enum typegraph-operation {
        resolver,
        get-type,
        get-schema,
    }

    register-typegraph-materializer: func(operation: typegraph-operation) -> result<materializer-id, error>
}

interface aws {
    use core.{error, runtime-id, materializer-id}

    record s3-runtime-data {
        host-secret: string,
        region-secret: string,
        access-key-secret: string,
        secret-key-secret: string,
        path-style-secret: string,
    }

    record s3-presign-get-params {
        bucket: string,
        expiry-secs: option<u32>,
    }

    record s3-presign-put-params {
        bucket: string,
        expiry-secs: option<u32>,
        content-type: option<string>,
    }

    register-s3-runtime: func(data: s3-runtime-data) -> result<runtime-id, error>
    s3-presign-get: func(runtime: runtime-id, data: s3-presign-get-params) -> result<materializer-id, error>
    s3-presign-put: func(runtime: runtime-id, data: s3-presign-put-params) -> result<materializer-id, error>
    s3-list: func(runtime: runtime-id, bucket: string) -> result<materializer-id, error>
    s3-upload: func(runtime: runtime-id, bucket: string) -> result<materializer-id, error>
    s3-upload-all: func(runtime: runtime-id, bucket: string) -> result<materializer-id, error>
}


interface utils {
    use core.{error}
    type type-id = u32


    // Example:
    // reduce({a: 1, { b: {c: g.inherit(), d: [1, 2, 3]}})
    // produces a list of reduce-path
    // [ 
    //  { path: [a], value: { inherit: false, payload: 1 } } 
    //  { path: [a, b, c], value: { inherit: true } } 
    //  { path: [a, b, d], value: { inherit: false, payload: [1, 2, 3] } } 
    // ]
    record reduce-value {
        inherit: bool,
        // json string
        payload: option<string>
    }

    record reduce-path {
        path: list<string>,
        value: reduce-value,
    }

    record reduce {
        paths: list<reduce-path>
    }

    gen-reduceb: func(supertype-id: type-id, data: reduce) -> result<type-id, error>

    add-graphql-endpoint: func(graphql: string) -> result<u32, error>

    variant auth-protocol {
        oauth2,
        jwt,
        basic,
    }

    record auth {
        name: string,
        protocol: auth-protocol,
        // string => json string
        auth-data: list<tuple<string, string>>,
    }

    add-auth: func(data: auth) -> result<u32, error>
    add-raw-auth: func(data: string) -> result<u32, error>
    oauth2: func(service-name: string, scopes: string) -> result<string, error> 
    oauth2-without-profiler: func(service-name: string, scopes: string) -> result<string, error>
    oauth2-with-extended-profiler: func(service-name: string, scopes: string, extension: string) -> result<string, error>
    oauth2-with-custom-profiler: func(service-name: string, scopes: string, profiler: type-id) -> result<string, error>

    record query-deploy-params {
        tg: string,
        cli-version: string,
        secrets: option<list<tuple<string, string>>>,
    }

<<<<<<< HEAD
    gen-gqlquery: func(params: query-body-params) -> result<string, error>

    remove-injections: func(type-id: type-id) -> result<type-id, error>
=======
    gql-deploy-query: func(params: query-deploy-params) -> result<string, error>
    gql-remove-query: func(tg-name: list<string>) -> result<string, error>

    unpack-tarb64: func(tar-b64: string, dest: string) -> result<_, error>
>>>>>>> 3ff31ae1
}

interface host {
    print: func(s: string)
    expand-glob: func(root: string, exclude: list<string>) -> result<list<string>, string>
    file-exists: func(path: string) -> result<bool, string>
    read-file: func(path: string) -> result<list<u8>, string>
    write-file: func(path: string, data: list<u8>) -> result<_, string>
    get-cwd: func() -> result<string, string>
}


world typegraph {
    export core
    export runtimes
    export utils
    export aws
    import host
}<|MERGE_RESOLUTION|>--- conflicted
+++ resolved
@@ -542,16 +542,12 @@
         secrets: option<list<tuple<string, string>>>,
     }
 
-<<<<<<< HEAD
-    gen-gqlquery: func(params: query-body-params) -> result<string, error>
-
-    remove-injections: func(type-id: type-id) -> result<type-id, error>
-=======
     gql-deploy-query: func(params: query-deploy-params) -> result<string, error>
     gql-remove-query: func(tg-name: list<string>) -> result<string, error>
 
     unpack-tarb64: func(tar-b64: string, dest: string) -> result<_, error>
->>>>>>> 3ff31ae1
+
+    remove-injections: func(type-id: type-id) -> result<type-id, error>
 }
 
 interface host {
