package metatype:typegraph

interface core {

    type error = string

    record typegraph-init-params {
        name: string,
        dynamic: option<bool>,
        folder: option<string>,
        path: string,
    }

    init-typegraph: func(params: typegraph-init-params) -> result<_, error>
    finalize-typegraph: func() -> result<string, error>

    type type-id = u32

    record type-base {
        name: option<string>,
        runtime-config: option<list<tuple<string, string>>>
    }

    record type-proxy {
        name: string,
    }
    proxyb: func(data: type-proxy) -> result<type-id, error>

    record type-integer {
        min: option<s32>,
        max: option<s32>,
        exclusive-minimum: option<s32>,
        exclusive-maximum: option<s32>,
        multiple-of: option<s32>,
        enumeration: option<list<s32>>
    }
    integerb: func(data: type-integer, base: type-base) -> result<type-id, error>

    record type-float {
        min: option<float64>,
        max: option<float64>,
        exclusive-minimum: option<float64>,
        exclusive-maximum: option<float64>,
        multiple-of: option<float64>,
        enumeration: option<list<float64>>
    }
    floatb: func(data: type-float, base: type-base) -> result<type-id, error>

    booleanb: func(base: type-base) -> result<type-id, error>

    record type-string {
        min: option<u32>,
        max: option<u32>,
        format: option<string>,
        pattern: option<string>,
        enumeration: option<list<string>>
    }
    stringb: func(data: type-string, base: type-base) -> result<type-id, error>

    record type-array {
        of: type-id,
        min: option<u32>,
        max: option<u32>,
        unique-items: option<bool>
    }
    arrayb: func(data: type-array, base: type-base) -> result<type-id, error>

    record type-optional {
        of: type-id,
        default-item: option<string>
    }
    optionalb: func(data: type-optional, base: type-base) -> result<type-id, error>

    record type-union {
        variants: list<type-id>,
    }
    unionb: func(data: type-union, base: type-base) -> result<type-id, error>

    record type-either {
        variants: list<type-id>,
    }
    eitherb: func(data: type-either, base: type-base) -> result<type-id, error>

    record type-struct {
        props: list<tuple<string, type-id>>,
    }
    structb: func(data: type-struct, base: type-base) -> result<type-id, error>

    get-type-repr: func(id: type-id) -> result<string, error>

    record type-func {
        inp: type-id,
        out: type-id,
        mat: materializer-id,
    }
    funcb: func(data: type-func) -> result<type-id, error>


    type policy-id = u32

    record policy {
        name: string,
        materializer: materializer-id,
    }

    record policy-per-effect {
        none: option<policy-id>,
        create: option<policy-id>,
        update: option<policy-id>,
        delete: option<policy-id>,
    }

    variant policy-spec {
        simple(policy-id),
        per-effect(policy-per-effect),
    }

    record type-policy {
        tpe: type-id,
        chain: list<policy-spec>,
    }

    register-policy: func(pol: policy) -> result<policy-id, error>

    with-policy: func(data: type-policy) -> result<type-id, error>

    variant context-check {
        value(string),
        pattern(string),
    }
    register-context-policy: func(key: string, check: context-check) -> result<tuple<policy-id, string>, error>

    expose: func(fns: list<tuple<string, type-id>>, namespace: list<string>) -> result<_, error>
    
    type runtime-id = u32
    type materializer-id = u32
}

interface runtimes {
    use core.{error, runtime-id, materializer-id}
    
    get-deno-runtime: func() -> runtime-id

    type idempotency = bool

    variant effect {
        none,
        create(idempotency),
        update(idempotency),
        delete(idempotency),
    }

    record base-materializer {
        runtime: runtime-id,
        effect: effect,
    }


    // deno
    record materializer-deno-func {
        code: string,
        secrets: list<string>,
    }

    record materializer-deno-predefined {
        name: string,
    }

    record materializer-deno-import {
        func-name: string,
        module: string,
        secrets: list<string>,
    }

    register-deno-func: func(data: materializer-deno-func, effect: effect) -> result<materializer-id, error>
    get-predefined-deno-func: func(data: materializer-deno-predefined) -> result<materializer-id, error>
    import-deno-function: func(data: materializer-deno-import, effect: effect) -> result<materializer-id, error>

    // graphql
    record graphql-runtime-data {
        endpoint: string,
    }

    record materializer-graphql-query {
        path: list<string>,
    }

    register-graphql-runtime: func(data: graphql-runtime-data) -> result<runtime-id, error>
    graphql-query: func(base: base-materializer, data: materializer-graphql-query) -> result<materializer-id, error>
    graphql-mutation: func(base: base-materializer, data: materializer-graphql-query) -> result<materializer-id, error>

    record http-runtime-data {
        endpoint: string,
        cert-secret: option<string>,
        basic-auth-secret: option<string>,
    }

    enum http-method {
        get,
        post,
        put,
        patch,
        delete,
    }

    record materializer-http-request {
        method: http-method,
        path: string,
        content-type: option<string>,
        header-prefix: option<string>,
        query-fields: option<list<string>>,
        rename-fields: option<list<tuple<string, string>>>,
        body-fields: option<list<string>>,
        auth-token-field: option<string>,
    }

    register-http-runtime: func(data: http-runtime-data) -> result<runtime-id, error>
    http-request: func(base: base-materializer, data: materializer-http-request) -> result<materializer-id, error>

    // python
    record materializer-python-def {
        runtime: runtime-id,
        name: string,
        fn: string,
    }

    record materializer-python-lambda {
        runtime: runtime-id,
        fn: string,
    }

    record materializer-python-module {
        runtime: runtime-id,
        file: string,
    }

    record materializer-python-import {
        module: u32,
        func-name: string,
        secrets: list<string>
    }

    register-python-runtime: func() -> result<runtime-id, error>
    from-python-lambda: func(base: base-materializer, data: materializer-python-lambda) -> result<materializer-id, error>
    from-python-def: func(base: base-materializer, data: materializer-python-def) -> result<materializer-id, error>
    from-python-module: func(base: base-materializer, data: materializer-python-module) -> result<materializer-id, error>
    from-python-import: func(base: base-materializer, data: materializer-python-import) -> result<materializer-id, error>

<<<<<<< HEAD
    // random
    record random-runtime-data {
        seed: u32,
        reset: option<string>,
    }

    record materializer-random {
        runtime: runtime-id,
    }

    register-random-runtime: func(data: random-runtime-data) -> result<materializer-id, error>
    create-random-mat: func(base: base-materializer, data: materializer-random) -> result<materializer-id, error>
=======
    record materializer-wasi {
        func-name: string,
        module: string,
    }

    register-wasmedge-runtime: func() -> result<runtime-id, error>
    from-wasi-module: func(base: base-materializer, data: materializer-wasi) -> result<materializer-id, error>
>>>>>>> e962786c
}

world typegraph {
    export core
    export runtimes
}<|MERGE_RESOLUTION|>--- conflicted
+++ resolved
@@ -246,7 +246,6 @@
     from-python-module: func(base: base-materializer, data: materializer-python-module) -> result<materializer-id, error>
     from-python-import: func(base: base-materializer, data: materializer-python-import) -> result<materializer-id, error>
 
-<<<<<<< HEAD
     // random
     record random-runtime-data {
         seed: u32,
@@ -259,7 +258,8 @@
 
     register-random-runtime: func(data: random-runtime-data) -> result<materializer-id, error>
     create-random-mat: func(base: base-materializer, data: materializer-random) -> result<materializer-id, error>
-=======
+
+    // wasmedge
     record materializer-wasi {
         func-name: string,
         module: string,
@@ -267,7 +267,6 @@
 
     register-wasmedge-runtime: func() -> result<runtime-id, error>
     from-wasi-module: func(base: base-materializer, data: materializer-wasi) -> result<materializer-id, error>
->>>>>>> e962786c
 }
 
 world typegraph {
